# Lean 4 releases

We intend to provide regular "minor version" releases of the Lean language at approximately monthly intervals.
There is not yet a strong guarantee of backwards compatibility between versions,
only an expectation that breaking changes will be documented in this file.

This file contains work-in-progress notes for the upcoming release, as well as previous stable releases.
Please check the [releases](https://github.com/leanprover/lean4/releases) page for the current status
of each version.

<<<<<<< HEAD
=======
v4.9.0 (development in progress)
---------

* Functions defined by well-founded recursion are now marked as
  `@[irreducible]`, which should prevent expensive and often unfruitful
  unfolding of such definitions.

  Existing proofs that hold by definitional equality (e.g. `rfl`) can be
  rewritten to explictly unfold the function definition (using `simp`,
  `unfold`, `rw`), or the recursive function can be temporariliy made
  semireducible (using `unseal f in` before the command) or the function
  definition itself can be marked as `@[semireducible]` to get the previous
  behavor.

* The `MessageData.ofPPFormat` constructor has been removed.
  Its functionality has been split into two:

  - for lazy structured messages, please use `MessageData.lazy`;
  - for embedding `Format` or `FormatWithInfos`, use `MessageData.ofFormatWithInfos`.

  An example migration can be found in [#3929](https://github.com/leanprover/lean4/pull/3929/files#diff-5910592ab7452a0e1b2616c62d22202d2291a9ebb463145f198685aed6299867L109).

* The `MessageData.ofFormat` constructor has been turned into a function.
  If you need to inspect `MessageData`,
  you can pattern-match on `MessageData.ofFormatWithInfos`.

>>>>>>> ff37e5d5
v4.8.0
---------

* **Executables configured with `supportInterpreter := true` on Windows should now be run via `lake exe` to function properly.**

  The way Lean is built on Windows has changed (see PR [#3601](https://github.com/leanprover/lean4/pull/3601)). As a result, Lake now dynamically links executables with `supportInterpreter := true` on Windows to `libleanshared.dll` and `libInit_shared.dll`. Therefore, such executables will not run unless those shared libraries are co-located with the executables or part of `PATH`. Running the executable via `lake exe` will ensure these libraries are part of `PATH`.

  In a related change, the signature of the `nativeFacets` Lake configuration options has changed from a static `Array` to a function `(shouldExport : Bool) → Array`. See its docstring or Lake's [README](src/lake/README.md) for further details on the changed option.

* Lean now generates an error if the type of a theorem is **not** a proposition.

* Importing two different files containing proofs of the same theorem is no longer considered an error. This feature is particularly useful for theorems that are automatically generated on demand (e.g., equational theorems).

* Functional induction principles.

  Derived from the definition of a (possibly mutually) recursive function, a **functional induction principle** is created that is tailored to proofs about that function.

  For example from:
  ```
  def ackermann : Nat → Nat → Nat
    | 0, m => m + 1
    | n+1, 0 => ackermann n 1
    | n+1, m+1 => ackermann n (ackermann (n + 1) m)
  ```
  we get
  ```
  ackermann.induct (motive : Nat → Nat → Prop) (case1 : ∀ (m : Nat), motive 0 m)
    (case2 : ∀ (n : Nat), motive n 1 → motive (Nat.succ n) 0)
    (case3 : ∀ (n m : Nat), motive (n + 1) m → motive n (ackermann (n + 1) m) → motive (Nat.succ n) (Nat.succ m))
    (x x : Nat) : motive x x
  ```

  It can be used in the `induction` tactic using the `using` syntax:
  ```
  induction n, m using ackermann.induct
  ```

* The termination checker now recognizes more recursion patterns without an
  explicit `termination_by`. In particular the idiom of counting up to an upper
  bound, as in
  ```
  def Array.sum (arr : Array Nat) (i acc : Nat) : Nat :=
    if _ : i < arr.size then
      Array.sum arr (i+1) (acc + arr[i])
    else
      acc
  ```
  is recognized without having to say `termination_by arr.size - i`.

* Shorter instances names. There is a new algorithm for generating names for anonymous instances.
  Across Std and Mathlib, the median ratio between lengths of new names and of old names is about 72%.
  With the old algorithm, the longest name was 1660 characters, and now the longest name is 202 characters.
  The new algorithm's 95th percentile name length is 67 characters, versus 278 for the old algorithm.
  While the new algorithm produces names that are 1.2% less unique,
  it avoids cross-project collisions by adding a module-based suffix
  when it does not refer to declarations from the same "project" (modules that share the same root).
  PR [#3089](https://github.com/leanprover/lean4/pull/3089).

* Attribute `@[pp_using_anonymous_constructor]` to make structures pretty print like `⟨x, y, z⟩`
  rather than `{a := x, b := y, c := z}`.
  This attribute is applied to `Sigma`, `PSigma`, `PProd`, `Subtype`, `And`, and `Fin`.

* Now structure instances pretty print with parent structures' fields inlined.
  That is, if `B` extends `A`, then `{ toA := { x := 1 }, y := 2 }` now pretty prints as `{ x := 1, y := 2 }`.
  Setting option `pp.structureInstances.flatten` to false turns this off.

* Option `pp.structureProjections` is renamed to `pp.fieldNotation`, and there is now a suboption `pp.fieldNotation.generalized`
  to enable pretty printing function applications using generalized field notation (defaults to true).
  Field notation can be disabled on a function-by-function basis using the `@[pp_nodot]` attribute.

* Added options `pp.mvars` (default: true) and `pp.mvars.withType` (default: false).
  When `pp.mvars` is false, expression metavariables pretty print as `?_` and universe metavariables pretty print as `_`.
  When `pp.mvars.withType` is true, expression metavariables pretty print with a type ascription.
  These can be set when using `#guard_msgs` to make tests not depend on the particular names of metavariables.
  [#3798](https://github.com/leanprover/lean4/pull/3798) and
  [#3978](https://github.com/leanprover/lean4/pull/3978).

* Hovers for terms in `match` expressions in the Infoview now reliably show the correct term.

* Added `@[induction_eliminator]` and `@[cases_eliminator]` attributes to be able to define custom eliminators
  for the `induction` and `cases` tactics, replacing the `@[eliminator]` attribute.
  Gives custom eliminators for `Nat` so that `induction` and `cases` put goal states into terms of `0` and `n + 1`
  rather than `Nat.zero` and `Nat.succ n`.
  Added option `tactic.customEliminators` to control whether to use custom eliminators.
  Added a hack for `rcases`/`rintro`/`obtain` to use the custom eliminator for `Nat`.
  [#3629](https://github.com/leanprover/lean4/pull/3629),
  [#3655](https://github.com/leanprover/lean4/pull/3655), and
  [#3747](https://github.com/leanprover/lean4/pull/3747).

* The `#guard_msgs` command now has options to change whitespace normalization and sensitivity to message ordering.
  For example, `#guard_msgs (whitespace := lax) in cmd` collapses whitespace before checking messages,
  and `#guard_msgs (ordering := sorted) in cmd` sorts the messages in lexicographic order before checking.
  PR [#3883](https://github.com/leanprover/lean4/pull/3883).

* The `#guard_msgs` command now supports showing a diff between the expected and actual outputs. This feature is currently
  disabled by default, but can be enabled with `set_option guard_msgs.diff true`. Depending on user feedback, this option
  may default to `true` in a future version of Lean.
### Language features, tactics, and metaprograms

* **Functional induction principles.**
  [#3432](https://github.com/leanprover/lean4/pull/3432), [#3620](https://github.com/leanprover/lean4/pull/3620),
  [#3754](https://github.com/leanprover/lean4/pull/3754), [#3762](https://github.com/leanprover/lean4/pull/3762),
  [#3738](https://github.com/leanprover/lean4/pull/3738), [#3776](https://github.com/leanprover/lean4/pull/3776),
  [#3898](https://github.com/leanprover/lean4/pull/3898).

  Derived from the definition of a (possibly mutually) recursive function,
  a **functional induction principle** is created that is tailored to proofs about that function.

  For example from:
  ```
  def ackermann : Nat → Nat → Nat
    | 0, m => m + 1
    | n+1, 0 => ackermann n 1
    | n+1, m+1 => ackermann n (ackermann (n + 1) m)
  ```
  we get
  ```
  ackermann.induct (motive : Nat → Nat → Prop) (case1 : ∀ (m : Nat), motive 0 m)
    (case2 : ∀ (n : Nat), motive n 1 → motive (Nat.succ n) 0)
    (case3 : ∀ (n m : Nat), motive (n + 1) m → motive n (ackermann (n + 1) m) → motive (Nat.succ n) (Nat.succ m))
    (x x : Nat) : motive x x
  ```

  It can be used in the `induction` tactic using the `using` syntax:
  ```
  induction n, m using ackermann.induct
  ```
* The termination checker now recognizes more recursion patterns without an
  explicit `termination_by`. In particular the idiom of counting up to an upper
  bound, as in
  ```
  def Array.sum (arr : Array Nat) (i acc : Nat) : Nat :=
    if _ : i < arr.size then
      Array.sum arr (i+1) (acc + arr[i])
    else
      acc
  ```
  is recognized without having to say `termination_by arr.size - i`.
  * [#3630](https://github.com/leanprover/lean4/pull/3630) makes `termination_by?` not use `sizeOf` when not needed
  * [#3652](https://github.com/leanprover/lean4/pull/3652) improves the `termination_by` syntax.
  * [#3658](https://github.com/leanprover/lean4/pull/3658) changes how termination arguments are elaborated.
  * [#3665](https://github.com/leanprover/lean4/pull/3665) refactors GuessLex to allow inferring more complex termination arguments
  * [#3666](https://github.com/leanprover/lean4/pull/3666) infers termination arguments such as `xs.size - i`
* [#3629](https://github.com/leanprover/lean4/pull/3629),
  [#3655](https://github.com/leanprover/lean4/pull/3655),
  [#3747](https://github.com/leanprover/lean4/pull/3747):
  Adds `@[induction_eliminator]` and `@[cases_eliminator]` attributes to be able to define custom eliminators
  for the `induction` and `cases` tactics, replacing the `@[eliminator]` attribute.
  Gives custom eliminators for `Nat` so that `induction` and `cases` put goal states into terms of `0` and `n + 1`
  rather than `Nat.zero` and `Nat.succ n`.
  Added option `tactic.customEliminators` to control whether to use custom eliminators.
  Added a hack for `rcases`/`rintro`/`obtain` to use the custom eliminator for `Nat`.
* **Shorter instances names.** There is a new algorithm for generating names for anonymous instances.
  Across Std and Mathlib, the median ratio between lengths of new names and of old names is about 72%.
  With the old algorithm, the longest name was 1660 characters, and now the longest name is 202 characters.
  The new algorithm's 95th percentile name length is 67 characters, versus 278 for the old algorithm.
  While the new algorithm produces names that are 1.2% less unique,
  it avoids cross-project collisions by adding a module-based suffix
  when it does not refer to declarations from the same "project" (modules that share the same root).
  [#3089](https://github.com/leanprover/lean4/pull/3089)
  and [#3934](https://github.com/leanprover/lean4/pull/3934).
* [8d2adf](https://github.com/leanprover/lean4/commit/8d2adf521d2b7636347a5b01bfe473bf0fcfaf31)
  Importing two different files containing proofs of the same theorem is no longer considered an error.
  This feature is particularly useful for theorems that are automatically generated on demand (e.g., equational theorems).
* [84b091](https://github.com/leanprover/lean4/commit/84b0919a116e9be12f933e764474f45d964ce85c)
  Lean now generates an error if the type of a theorem is **not** a proposition.
* **Definition transparency.** [47a343](https://github.com/leanprover/lean4/commit/47a34316fc03ce936fddd2d3dce44784c5bcdfa9). `@[reducible]`, `@[semireducible]`, and `@[irreducible]` are now scoped and able to be set for imported declarations.
* `simp`/`dsimp`
  * [#3607](https://github.com/leanprover/lean4/pull/3607) enables kernel projection reduction in `dsimp`
  * [b24fbf](https://github.com/leanprover/lean4/commit/b24fbf44f3aaa112f5d799ef2a341772d1eb222d)
    and [acdb00](https://github.com/leanprover/lean4/commit/acdb0054d5a0efa724cff596ac26852fad5724c4):
    `dsimproc` command
    to define defeq-preserving simplification procedures.
  * [#3624](https://github.com/leanprover/lean4/pull/3624) makes `dsimp` normalize raw nat literals as `OfNat.ofNat` applications.
  * [#3628](https://github.com/leanprover/lean4/pull/3628) makes `simp` correctly handle `OfScientific.ofScientific` literals.
  * [#3654](https://github.com/leanprover/lean4/pull/3654) makes `dsimp?` report used simprocs.
  * [dee074](https://github.com/leanprover/lean4/commit/dee074dcde03a37b7895a4901df2e4fa490c73c7) fixes equation theorem
    handling in `simp` for non-recursive definitions.
  * [#3819](https://github.com/leanprover/lean4/pull/3819) improved performance when simp encounters a loop.
  * [#3821](https://github.com/leanprover/lean4/pull/3821) fixes discharger/cache interaction.
  * [#3824](https://github.com/leanprover/lean4/pull/3824) keeps `simp` from breaking `Char` literals.
  * [#3838](https://github.com/leanprover/lean4/pull/3838) allows `Nat` instances matching to be more lenient.
  * [#3870](https://github.com/leanprover/lean4/pull/3870) documentation for `simp` configuration options.
  * [#3972](https://github.com/leanprover/lean4/pull/3972) fixes simp caching.
  * [#4044](https://github.com/leanprover/lean4/pull/4044) improves cache behavior for "well-behaved" dischargers.
* `omega`
  * [#3639](https://github.com/leanprover/lean4/pull/3639), [#3766](https://github.com/leanprover/lean4/pull/3766),
    [#3853](https://github.com/leanprover/lean4/pull/3853), [#3875](https://github.com/leanprover/lean4/pull/3875):
    introduces a term canonicalizer.
  * [#3736](https://github.com/leanprover/lean4/pull/3736) improves handling of positivity for the modulo operator for `Int`.
  * [#3828](https://github.com/leanprover/lean4/pull/3828) makes it work as a `simp` discharger.
  * [#3847](https://github.com/leanprover/lean4/pull/3847) adds helpful error messages.
* `rfl`
  * [#3671](https://github.com/leanprover/lean4/pull/3671), [#3708](https://github.com/leanprover/lean4/pull/3708): upstreams the `@[refl]` attribute and the `rfl` tactic.
  * [#3751](https://github.com/leanprover/lean4/pull/3751) makes `apply_rfl` not operate on `Eq` itself.
  * [#4067](https://github.com/leanprover/lean4/pull/4067) improves error message when there are no goals.
* [#3719](https://github.com/leanprover/lean4/pull/3719) upstreams the `rw?` tactic, with fixes and improvements in
  [#3783](https://github.com/leanprover/lean4/pull/3783), [#3794](https://github.com/leanprover/lean4/pull/3794),
  [#3911](https://github.com/leanprover/lean4/pull/3911).
* `conv`
  * [#3659](https://github.com/leanprover/lean4/pull/3659) adds a `conv` version of the `calc` tactic.
  * [#3763](https://github.com/leanprover/lean4/pull/3763) makes `conv` clean up using `try with_reducible rfl` instead of `try rfl`.
* `#guard_msgs`
  * [#3617](https://github.com/leanprover/lean4/pull/3617) introduces whitespace protection using the `⏎` character.
  * [#3883](https://github.com/leanprover/lean4/pull/3883):
    The `#guard_msgs` command now has options to change whitespace normalization and sensitivity to message ordering.
    For example, `#guard_msgs (whitespace := lax) in cmd` collapses whitespace before checking messages,
    and `#guard_msgs (ordering := sorted) in cmd` sorts the messages in lexicographic order before checking.
  * [#3931](https://github.com/leanprover/lean4/pull/3931) adds an unused variables ignore function for `#guard_msgs`.
  * [#3912](https://github.com/leanprover/lean4/pull/3912) adds a diff between the expected and actual outputs. This feature is currently
    disabled by default, but can be enabled with `set_option guard_msgs.diff true`.
    Depending on user feedback, this option may default to `true` in a future version of Lean.
* `do` **notation**
  * [#3820](https://github.com/leanprover/lean4/pull/3820) makes it an error to lift `(<- ...)` out of a pure `if ... then ... else ...`
* **Lazy discrimination trees**
  * [#3610](https://github.com/leanprover/lean4/pull/3610) fixes a name collision for `LazyDiscrTree` that could lead to cache poisoning.
  * [#3677](https://github.com/leanprover/lean4/pull/3677) simplifies and fixes `LazyDiscrTree` handling for `exact?`/`apply?`.
  * [#3685](https://github.com/leanprover/lean4/pull/3685) moves general `exact?`/`apply?` functionality into `LazyDiscrTree`.
  * [#3769](https://github.com/leanprover/lean4/pull/3769) has lemma selection improvements for `rw?` and `LazyDiscrTree`.
  * [#3818](https://github.com/leanprover/lean4/pull/3818) improves ordering of matches.
* [#3590](https://github.com/leanprover/lean4/pull/3590) adds `inductive.autoPromoteIndices` option to be able to disable auto promotion of indices in the `inductive` command.
* **Miscellaneous bug fixes and improvements**
  * [#3606](https://github.com/leanprover/lean4/pull/3606) preserves `cache` and `dischargeDepth` fields in `Lean.Meta.Simp.Result.mkEqSymm`.
  * [#3633](https://github.com/leanprover/lean4/pull/3633) makes `elabTermEnsuringType` respect `errToSorry`, improving error recovery of the `have` tactic.
  * [#3647](https://github.com/leanprover/lean4/pull/3647) enables `noncomputable unsafe` definitions, for deferring implementations until later.
  * [#3672](https://github.com/leanprover/lean4/pull/3672) adjust namespaces of tactics.
  * [#3725](https://github.com/leanprover/lean4/pull/3725) fixes `Ord` derive handler for indexed inductive types with unused alternatives.
  * [#3893](https://github.com/leanprover/lean4/pull/3893) improves performance of derived `Ord` instances.
  * [#3771](https://github.com/leanprover/lean4/pull/3771) changes error reporting for failing tactic macros. Improves `rfl` error message.
  * [#3745](https://github.com/leanprover/lean4/pull/3745) fixes elaboration of generalized field notation if the object of the notation is an optional parameter.
  * [#3799](https://github.com/leanprover/lean4/pull/3799) makes commands such as `universe`, `variable`, `namespace`, etc. require that their argument appear in a later column.
    Commands that can optionally parse an `ident` or parse any number of `ident`s generally should require
    that the `ident` use `colGt`. This keeps typos in commands from being interpreted as identifiers.
  * [#3815](https://github.com/leanprover/lean4/pull/3815) lets the `split` tactic be used for writing code.
  * [#3822](https://github.com/leanprover/lean4/pull/3822) adds missing info in `induction` tactic for `with` clauses of the form `| cstr a b c => ?_`.
  * [#3806](https://github.com/leanprover/lean4/pull/3806) fixes `withSetOptionIn` combinator.
  * [#3844](https://github.com/leanprover/lean4/pull/3844) removes unused `trace.Elab.syntax` option.
  * [#3896](https://github.com/leanprover/lean4/pull/3896) improves hover and go-to-def for `attribute` command.
  * [#3989](https://github.com/leanprover/lean4/pull/3989) makes linter options more discoverable.
  * [#3916](https://github.com/leanprover/lean4/pull/3916) fixes go-to-def for syntax defined with `@[builtin_term_parser]`.
  * [#3962](https://github.com/leanprover/lean4/pull/3962) fixes how `solveByElim` handles `symm` lemmas, making `exact?`/`apply?` usable again.
  * [#3968](https://github.com/leanprover/lean4/pull/3968) improves the `@[deprecated]` attribute, adding `(since := "<date>")` field.
  * [#3768](https://github.com/leanprover/lean4/pull/3768) makes `#print` command show structure fields.
  * [#3974](https://github.com/leanprover/lean4/pull/3974) makes `exact?%` behave like `by exact?` rather than `by apply?`.
  * [#3994](https://github.com/leanprover/lean4/pull/3994) makes elaboration of `he ▸ h` notation more predictable.
  * [#3991](https://github.com/leanprover/lean4/pull/3991) adjusts transparency for `decreasing_trivial` macros.
  * [#4092](https://github.com/leanprover/lean4/pull/4092) improves performance of `binop%` and `binrel%` expression tree elaborators.
* **Docs:** [#3748](https://github.com/leanprover/lean4/pull/3748), [#3796](https://github.com/leanprover/lean4/pull/3796),
[#3800](https://github.com/leanprover/lean4/pull/3800), [#3874](https://github.com/leanprover/lean4/pull/3874),
[#3863](https://github.com/leanprover/lean4/pull/3863), [#3862](https://github.com/leanprover/lean4/pull/3862),
[#3891](https://github.com/leanprover/lean4/pull/3891), [#3873](https://github.com/leanprover/lean4/pull/3873),
[#3908](https://github.com/leanprover/lean4/pull/3908), [#3872](https://github.com/leanprover/lean4/pull/3872).

### Language server and IDE extensions

* [#3432](https://github.com/leanprover/lean4/pull/3432) enables `import` auto-completions.
* [#3608](https://github.com/leanprover/lean4/pull/3608) fixes issue [leanprover/vscode-lean4#392](https://github.com/leanprover/vscode-lean4/issues/392).
  Diagnostic ranges had an off-by-one error that would misplace goal states for example.
* [#3014](https://github.com/leanprover/lean4/pull/3014) introduces snapshot trees, foundational work for incremental tactics and parallelism.
  [#3849](https://github.com/leanprover/lean4/pull/3849) adds basic incrementality API.
* [#3271](https://github.com/leanprover/lean4/pull/3271) adds support for server-to-client requests.
* [#3656](https://github.com/leanprover/lean4/pull/3656) fixes jump to definition when there are conflicting names from different files.
  Fixes issue [#1170](https://github.com/leanprover/lean4/issues/1170).
* [#3691](https://github.com/leanprover/lean4/pull/3691), [#3925](https://github.com/leanprover/lean4/pull/3925),
  [#3932](https://github.com/leanprover/lean4/pull/3932) keep semantic tokens synchronized (used for semantic highlighting), with performance improvements.
* [#3247](https://github.com/leanprover/lean4/pull/3247) and [#3730](https://github.com/leanprover/lean4/pull/3730)
  add diagnostics to run "Restart File" when a file dependency is saved.
* [#3722](https://github.com/leanprover/lean4/pull/3722) uses the correct module names when displaying references.
* [#3728](https://github.com/leanprover/lean4/pull/3728) makes errors in header reliably appear and makes the "Import out of date" warning be at "hint" severity.
  [#3739](https://github.com/leanprover/lean4/pull/3739) simplifies the text of this warning.
* [#3778](https://github.com/leanprover/lean4/pull/3778) fixes [#3462](https://github.com/leanprover/lean4/issues/3462),
  where info nodes from before the cursor would be used for computing completions.
* [#3985](https://github.com/leanprover/lean4/pull/3985) makes trace timings appear in Infoview.

### Pretty printing

* [#3797](https://github.com/leanprover/lean4/pull/3797) fixes the hovers over binders so that they show their types.
* [#3640](https://github.com/leanprover/lean4/pull/3640) and [#3735](https://github.com/leanprover/lean4/pull/3735): Adds attribute `@[pp_using_anonymous_constructor]` to make structures pretty print as `⟨x, y, z⟩`
  rather than as `{a := x, b := y, c := z}`.
  This attribute is applied to `Sigma`, `PSigma`, `PProd`, `Subtype`, `And`, and `Fin`.
* [#3749](https://github.com/leanprover/lean4/pull/3749)
  Now structure instances pretty print with parent structures' fields inlined.
  That is, if `B` extends `A`, then `{ toA := { x := 1 }, y := 2 }` now pretty prints as `{ x := 1, y := 2 }`.
  Setting option `pp.structureInstances.flatten` to false turns this off.
* [#3737](https://github.com/leanprover/lean4/pull/3737), [#3744](https://github.com/leanprover/lean4/pull/3744)
  and [#3750](https://github.com/leanprover/lean4/pull/3750):
  Option `pp.structureProjections` is renamed to `pp.fieldNotation`, and there is now a suboption `pp.fieldNotation.generalized`
  to enable pretty printing function applications using generalized field notation (defaults to true).
  Field notation can be disabled on a function-by-function basis using the `@[pp_nodot]` attribute.
  The notation is not used for theorems.
* [#4071](https://github.com/leanprover/lean4/pull/4071) fixes interaction between app unexpanders and `pp.fieldNotation.generalized`
* [#3625](https://github.com/leanprover/lean4/pull/3625) makes `delabConstWithSignature` (used by `#check`) have the ability to put arguments "after the colon"
  to avoid printing inaccessible names.
* [#3798](https://github.com/leanprover/lean4/pull/3798),
  [#3978](https://github.com/leanprover/lean4/pull/3978),
  [#3798](https://github.com/leanprover/lean4/pull/3980):
  Adds options `pp.mvars` (default: true) and `pp.mvars.withType` (default: false).
  When `pp.mvars` is false, expression metavariables pretty print as `?_` and universe metavariables pretty print as `_`.
  When `pp.mvars.withType` is true, expression metavariables pretty print with a type ascription.
  These can be set when using `#guard_msgs` to make tests not depend on the particular names of metavariables.
* [#3917](https://github.com/leanprover/lean4/pull/3917) makes binders hoverable and gives them docstrings.
* [#4034](https://github.com/leanprover/lean4/pull/4034) makes hovers for RHS terms in `match` expressions in the Infoview reliably show the correct term.

### Library

* `Bool`/`Prop`
  * [#3508](https://github.com/leanprover/lean4/pull/3508) improves `simp` confluence for `Bool` and `Prop` terms.
  * Theorems: [#3604](https://github.com/leanprover/lean4/pull/3604)
* `Nat`
  * [#3579](https://github.com/leanprover/lean4/pull/3579) makes `Nat.succ_eq_add_one` be a simp lemma, now that `induction`/`cases` uses `n + 1` instead of `Nat.succ n`.
  * [#3808](https://github.com/leanprover/lean4/pull/3808) replaces `Nat.succ` simp rules with simprocs.
  * [#3876](https://github.com/leanprover/lean4/pull/3876) adds faster `Nat.repr` implementation in C.
* `Int`
  * Theorems: [#3890](https://github.com/leanprover/lean4/pull/3890)
* `UInt`s
  * [#3960](https://github.com/leanprover/lean4/pull/3960) improves performance of upcasting.
* `Array` and `Subarray`
  * [#3676](https://github.com/leanprover/lean4/pull/3676) removes `Array.eraseIdxAux`, `Array.eraseIdxSzAux`, and `Array.eraseIdx'`.
  * [#3648](https://github.com/leanprover/lean4/pull/3648) simplifies `Array.findIdx?`.
  * [#3851](https://github.com/leanprover/lean4/pull/3851) renames fields of `Subarray`.
* `List`
  * [#3785](https://github.com/leanprover/lean4/pull/3785) upstreams tail-recursive List operations and `@[csimp]` lemmas.
* `BitVec`
  * Theorems: [#3593](https://github.com/leanprover/lean4/pull/3593),
  [#3593](https://github.com/leanprover/lean4/pull/3593), [#3597](https://github.com/leanprover/lean4/pull/3597),
  [#3598](https://github.com/leanprover/lean4/pull/3598), [#3721](https://github.com/leanprover/lean4/pull/3721),
  [#3729](https://github.com/leanprover/lean4/pull/3729), [#3880](https://github.com/leanprover/lean4/pull/3880),
  [#4039](https://github.com/leanprover/lean4/pull/4039).
  * [#3884](https://github.com/leanprover/lean4/pull/3884) protects `Std.BitVec`.
* `String`
  * [#3832](https://github.com/leanprover/lean4/pull/3832) fixes `String.splitOn`.
  * [#3959](https://github.com/leanprover/lean4/pull/3959) adds `String.Pos.isValid`.
  * [#3959](https://github.com/leanprover/lean4/pull/3959) UTF-8 string validation.
  * [#3961](https://github.com/leanprover/lean4/pull/3961) adds a model implementation for UTF-8 encoding and decoding.
* `IO`
  * [#4097](https://github.com/leanprover/lean4/pull/4097) adds `IO.getTaskState` which returns whether a task is finished, actively running, or waiting on other Tasks to finish.

* **Refactors**
  * [#3605](https://github.com/leanprover/lean4/pull/3605) reduces imports for `Init.Data.Nat` and `Init.Data.Int`.
  * [#3613](https://github.com/leanprover/lean4/pull/3613) reduces imports for `Init.Omega.Int`.
  * [#3634](https://github.com/leanprover/lean4/pull/3634) upstreams `Std.Data.Nat`
    and [#3635](https://github.com/leanprover/lean4/pull/3635) upstreams `Std.Data.Int`.
  * [#3790](https://github.com/leanprover/lean4/pull/3790) reduces more imports for `omega`.
  * [#3694](https://github.com/leanprover/lean4/pull/3694) extends `GetElem` interface with `getElem!` and `getElem?` to simplify containers like `RBMap`.
  * [#3865](https://github.com/leanprover/lean4/pull/3865) renames `Option.toMonad` (see breaking changes below).
  * [#3882](https://github.com/leanprover/lean4/pull/3882) unifies `lexOrd` with `compareLex`.
* **Other fixes or improvements**
  * [#3765](https://github.com/leanprover/lean4/pull/3765) makes `Quotient.sound` be a `theorem`.
  * [#3645](https://github.com/leanprover/lean4/pull/3645) fixes `System.FilePath.parent` in the case of absolute paths.
  * [#3660](https://github.com/leanprover/lean4/pull/3660) `ByteArray.toUInt64LE!` and `ByteArray.toUInt64BE!` were swapped.
  * [#3881](https://github.com/leanprover/lean4/pull/3881), [#3887](https://github.com/leanprover/lean4/pull/3887) fix linearity issues in `HashMap.insertIfNew`, `HashSet.erase`, and `HashMap.erase`.
    The `HashMap.insertIfNew` fix improves `import` performance.
  * [#3830](https://github.com/leanprover/lean4/pull/3830) ensures linearity in `Parsec.many*Core`.
  * [#3930](https://github.com/leanprover/lean4/pull/3930) adds `FS.Stream.isTty` field.
  * [#3866](https://github.com/leanprover/lean4/pull/3866) deprecates `Option.toBool` in favor of `Option.isSome`.
  * [#3975](https://github.com/leanprover/lean4/pull/3975) upstreams `Data.List.Init` and `Data.Array.Init` material from Std.
  * [#3942](https://github.com/leanprover/lean4/pull/3942) adds instances that make `ac_rfl` work without Mathlib.
  * [#4010](https://github.com/leanprover/lean4/pull/4010) changes `Fin.induction` to use structural induction.
  * [02753f](https://github.com/leanprover/lean4/commit/02753f6e4c510c385efcbf71fa9a6bec50fce9ab)
    fixes bug in `reduceLeDiff` simproc.
  * [#4097](https://github.com/leanprover/lean4/pull/4097)
    adds `IO.TaskState` and `IO.getTaskState` to get the task from the Lean runtime's task manager.
* **Docs:** [#3615](https://github.com/leanprover/lean4/pull/3615), [#3664](https://github.com/leanprover/lean4/pull/3664),
  [#3707](https://github.com/leanprover/lean4/pull/3707), [#3734](https://github.com/leanprover/lean4/pull/3734),
  [#3868](https://github.com/leanprover/lean4/pull/3868), [#3861](https://github.com/leanprover/lean4/pull/3861),
  [#3869](https://github.com/leanprover/lean4/pull/3869), [#3858](https://github.com/leanprover/lean4/pull/3858),
  [#3856](https://github.com/leanprover/lean4/pull/3856), [#3857](https://github.com/leanprover/lean4/pull/3857),
  [#3867](https://github.com/leanprover/lean4/pull/3867), [#3864](https://github.com/leanprover/lean4/pull/3864),
  [#3860](https://github.com/leanprover/lean4/pull/3860), [#3859](https://github.com/leanprover/lean4/pull/3859),
  [#3871](https://github.com/leanprover/lean4/pull/3871), [#3919](https://github.com/leanprover/lean4/pull/3919).

### Lean internals

* **Defeq and WHNF algorithms**
  * [#3616](https://github.com/leanprover/lean4/pull/3616) gives better support for reducing `Nat.rec` expressions.
  * [#3774](https://github.com/leanprover/lean4/pull/3774) add tracing for "non-easy" WHNF cases.
  * [#3807](https://github.com/leanprover/lean4/pull/3807) fixes an `isDefEq` performance issue, now trying structure eta *after* lazy delta reduction.
  * [#3816](https://github.com/leanprover/lean4/pull/3816) fixes `.yesWithDeltaI` behavior to prevent increasing transparency level when reducing projections.
  * [#3837](https://github.com/leanprover/lean4/pull/3837) improves heuristic at `isDefEq`.
  * [#3965](https://github.com/leanprover/lean4/pull/3965) improves `isDefEq` for constraints of the form `t.i =?= s.i`.
  * [#3977](https://github.com/leanprover/lean4/pull/3977) improves `isDefEqProj`.
  * [#3981](https://github.com/leanprover/lean4/pull/3981) adds universe constraint approximations to be able to solve `u =?= max u ?v` using `?v = u`.
    These approximations are only applied when universe constraints cannot be postponed anymore.
  * [#4004](https://github.com/leanprover/lean4/pull/4004) improves `isDefEqProj` during typeclass resolution.
  * [#4012](https://github.com/leanprover/lean4/pull/4012) adds `backward.isDefEq.lazyProjDelta` and `backward.isDefEq.lazyWhnfCore` backwards compatibility flags.
* **Kernel**
  * [#3966](https://github.com/leanprover/lean4/pull/3966) removes dead code.
  * [#4035](https://github.com/leanprover/lean4/pull/4035) fixes mismatch for `TheoremVal` between Lean and C++.
* **Discrimination trees**
  * [423fed](https://github.com/leanprover/lean4/commit/423fed79a9de75705f34b3e8648db7e076c688d7)
    and [3218b2](https://github.com/leanprover/lean4/commit/3218b25974d33e92807af3ce42198911c256ff1d):
    simplify handling of dependent/non-dependent pi types.
* **Typeclass instance synthesis**
  * [#3638](https://github.com/leanprover/lean4/pull/3638) eta-reduces synthesized instances
  * [ce350f](https://github.com/leanprover/lean4/commit/ce350f348161e63fccde6c4a5fe1fd2070e7ce0f) fixes a linearity issue
  * [917a31](https://github.com/leanprover/lean4/commit/917a31f694f0db44d6907cc2b1485459afe74d49)
    improves performance by considering at most one answer for subgoals not containing metavariables.
    [#4008](https://github.com/leanprover/lean4/pull/4008) adds `backward.synthInstance.canonInstances` backward compatibility flag.
* **Definition processing**
  * [#3661](https://github.com/leanprover/lean4/pull/3661), [#3767](https://github.com/leanprover/lean4/pull/3767) changes automatically generated equational theorems to be named
    using suffix `.eq_<idx>` instead of `._eq_<idx>`, and `.eq_def` instead of `._unfold`. (See breaking changes below.)
    [#3675](https://github.com/leanprover/lean4/pull/3675) adds a mechanism to reserve names.
    [#3803](https://github.com/leanprover/lean4/pull/3803) fixes reserved name resolution inside namespaces and fixes handling of `match`er declarations and equation lemmas.
  * [#3662](https://github.com/leanprover/lean4/pull/3662) causes auxiliary definitions nested inside theorems to become `def`s if they are not proofs.
  * [#4006](https://github.com/leanprover/lean4/pull/4006) makes proposition fields of `structure`s be theorems.
  * [#4018](https://github.com/leanprover/lean4/pull/4018) makes it an error for a theorem to be `extern`.
  * [#4047](https://github.com/leanprover/lean4/pull/4047) improves performance making equations for well-founded recursive definitions.
* **Refactors**
  * [#3614](https://github.com/leanprover/lean4/pull/3614) avoids unfolding in `Lean.Meta.evalNat`.
  * [#3621](https://github.com/leanprover/lean4/pull/3621) centralizes functionality for `Fix`/`GuessLex`/`FunInd` in the `ArgsPacker` module.
  * [#3186](https://github.com/leanprover/lean4/pull/3186) rewrites the UnusedVariable linter to be more performant.
  * [#3589](https://github.com/leanprover/lean4/pull/3589) removes coercion from `String` to `Name` (see breaking changes below).
  * [#3237](https://github.com/leanprover/lean4/pull/3237) removes the `lines` field from `FileMap`.
  * [#3951](https://github.com/leanprover/lean4/pull/3951) makes msg parameter to `throwTacticEx` optional.
* **Diagnostics**
  * [#4016](https://github.com/leanprover/lean4/pull/4016), [#4019](https://github.com/leanprover/lean4/pull/4019),
    [#4020](https://github.com/leanprover/lean4/pull/4020), [#4030](https://github.com/leanprover/lean4/pull/4030),
    [#4031](https://github.com/leanprover/lean4/pull/4031),
    [c3714b](https://github.com/leanprover/lean4/commit/c3714bdc6d46845c0428735b283c5b48b23cbcf7),
    [#4049](https://github.com/leanprover/lean4/pull/4049) adds `set_option diagnostics true` for diagnostic counters.
    Tracks number of unfolded declarations, instances, reducible declarations, used instances, recursor reductions,
    `isDefEq` heuristic applications, among others.
    This option is suggested in exceptional situations, such as at deterministic timeout and maximum recursion depth.
  * [283587](https://github.com/leanprover/lean4/commit/283587987ab2eb3b56fbc3a19d5f33ab9e04a2ef)
    adds diagnostic information for `simp`.
  * [#4043](https://github.com/leanprover/lean4/pull/4043) adds diagnostic information for congruence theorems.
  * [#4048](https://github.com/leanprover/lean4/pull/4048) display diagnostic information
    for `set_option diagnostics true in <tactic>` and `set_option diagnostics true in <term>`.
* **Other features**
  * [#3800](https://github.com/leanprover/lean4/pull/3800) adds environment extension to record which definitions use structural or well-founded recursion.
  * [#3801](https://github.com/leanprover/lean4/pull/3801) `trace.profiler` can now export to Firefox Profiler.
  * [#3918](https://github.com/leanprover/lean4/pull/3918), [#3953](https://github.com/leanprover/lean4/pull/3953) adds `@[builtin_doc]` attribute to make docs and location of a declaration available as a builtin.
  * [#3939](https://github.com/leanprover/lean4/pull/3939) adds the `lean --json` CLI option to print messages as JSON.
  * [#3075](https://github.com/leanprover/lean4/pull/3075) improves `test_extern` command.
  * [#3970](https://github.com/leanprover/lean4/pull/3970) gives monadic generalization of `FindExpr`.
* **Docs:** [#3743](https://github.com/leanprover/lean4/pull/3743), [#3921](https://github.com/leanprover/lean4/pull/3921),
  [#3954](https://github.com/leanprover/lean4/pull/3954).
* **Other fixes:** [#3622](https://github.com/leanprover/lean4/pull/3622),
  [#3726](https://github.com/leanprover/lean4/pull/3726), [#3823](https://github.com/leanprover/lean4/pull/3823),
  [#3897](https://github.com/leanprover/lean4/pull/3897), [#3964](https://github.com/leanprover/lean4/pull/3964),
  [#3946](https://github.com/leanprover/lean4/pull/3946), [#4007](https://github.com/leanprover/lean4/pull/4007),
  [#4026](https://github.com/leanprover/lean4/pull/4026).

### Compiler, runtime, and FFI

* [#3632](https://github.com/leanprover/lean4/pull/3632) makes it possible to allocate and free thread-local runtime resources for threads not started by Lean itself.
* [#3627](https://github.com/leanprover/lean4/pull/3627) improves error message about compacting closures.
* [#3692](https://github.com/leanprover/lean4/pull/3692) fixes deadlock in `IO.Promise.resolve`.
* [#3753](https://github.com/leanprover/lean4/pull/3753) catches error code from `MoveFileEx` on Windows.
* [#4028](https://github.com/leanprover/lean4/pull/4028) fixes a double `reset` bug in `ResetReuse` transformation.
* [6e731b](https://github.com/leanprover/lean4/commit/6e731b4370000a8e7a5cfb675a7f3d7635d21f58)
  removes `interpreter` copy constructor to avoid potential memory safety issues.

### Lake

* **TOML Lake configurations**. [#3298](https://github.com/leanprover/lean4/pull/3298), [#4104](https://github.com/leanprover/lean4/pull/4104).

  Lake packages can now use TOML as a alternative configuration file format instead of Lean. If the default `lakefile.lean` is missing, Lake will also look for a `lakefile.toml`. The TOML version of the configuration supports a restricted set of the Lake configuration options, only including those which can easily mapped to a TOML data structure. The TOML syntax itself fully compiles with the TOML v1.0.0 specification.

  As part of the introduction of this new feature, we have been helping maintainers of some major packages within the ecosystem switch to this format. For example, the following is Aesop's new `lakefile.toml`:


  **[leanprover-community/aesop/lakefile.toml](https://raw.githubusercontent.com/leanprover-community/aesop/de11e0ecf372976e6d627c210573146153090d2d/lakefile.toml)**
  ```toml
  name = "aesop"
  defaultTargets = ["Aesop"]
  testRunner = "test"
  precompileModules = false

  [[require]]
  name = "batteries"
  git = "https://github.com/leanprover-community/batteries"
  rev = "main"

  [[lean_lib]]
  name = "Aesop"

  [[lean_lib]]
  name = "AesopTest"
  globs = ["AesopTest.+"]
  leanOptions = {linter.unusedVariables = false}

  [[lean_exe]]
  name = "test"
  srcDir = "scripts"
  ```

  To assist users who wish to transition their packages between configuration file formats, there is also a new `lake translate-config` command for migrating to/from TOML.

  Running `lake translate-config toml` will produce a `lakefile.toml` version of a package's `lakefile.lean`. Any configuration options unsupported by the TOML format will be discarded during translation, but the original `lakefile.lean` will remain so that you can verify the translation looks good before deleting it.

* **Build progress overhaul.** [#3835](https://github.com/leanprover/lean4/pull/3835), [#4115](https://github.com/leanprover/lean4/pull/4115), [#4127](https://github.com/leanprover/lean4/pull/4127), [#4220](https://github.com/leanprover/lean4/pull/4220), [#4232](https://github.com/leanprover/lean4/pull/4232), [#4236](https://github.com/leanprover/lean4/pull/4236).

  Builds are now managed by a top-level Lake build monitor, this makes the output of Lake builds more standardized and enables producing prettier and more configurable progress reports.

  As part of this change, job isolation has improved. Stray I/O and other build related errors in custom targets are now properly isolated and caught as part of their job. Import errors no longer cause Lake to abort the entire build and are instead localized to the build jobs of the modules in question.

  Lake also now uses ANSI escape sequences to add color and produce progress lines that update in-place; this can be toggled on and off using `--ansi` / `--no-ansi`.


  `--wfail` and `--iofail` options have been added that causes a build to fail if any of the jobs log a warning (`--wfail`) or produce any output or log information messages (`--iofail`). Unlike some other build systems, these options do **NOT** convert these logs into errors, and Lake does not abort jobs on such a log (i.e., dependent jobs will still continue unimpeded).

* `lake test`. [#3779](https://github.com/leanprover/lean4/pull/3779).

  Lake now has a built-in `test` command which will run a script or executable labelled `@[test_runner]` (in Lean) or defined as the `testRunner` (in TOML) in the root package.

  Lake also provides a `lake check-test` command which will exit with code `0` if the package has a properly configured test runner or error with `1` otherwise.

* `lake lean`. [#3793](https://github.com/leanprover/lean4/pull/3793).

  The new command `lake lean <file> [-- <args...>]` functions like `lake env lean <file> <args...>`, except that it builds the imports of `file` before running `lean`. This makes it very useful for running test or example code that imports modules that are not guaranteed to have been built beforehand.

* **Miscellaneous bug fixes and improvements**
  * [#3609](https://github.com/leanprover/lean4/pull/3609) `LEAN_GITHASH` environment variable to override the detected Git hash for Lean when computing traces, useful for testing custom builds of Lean.
  * [#3795](https://github.com/leanprover/lean4/pull/3795) improves relative package directory path normalization in the pre-rename check.
  * [#3957](https://github.com/leanprover/lean4/pull/3957) fixes handling of packages that appear multiple times in a dependency tree.
  * [#3999](https://github.com/leanprover/lean4/pull/3999) makes it an error for there to be a mismatch between a package name and what it is required as. Also adds a special message for the `std`-to-`batteries` rename.
  * [#4033](https://github.com/leanprover/lean4/pull/4033) fixes quiet mode.
* **Docs:** [#3704](https://github.com/leanprover/lean4/pull/3704).

### DevOps

* [#3536](https://github.com/leanprover/lean4/pull/3536) and [#3833](https://github.com/leanprover/lean4/pull/3833)
  add a checklist for the release process.
* [#3600](https://github.com/leanprover/lean4/pull/3600) runs nix-ci more uniformly.
* [#3612](https://github.com/leanprover/lean4/pull/3612) avoids argument limits when building on Windows.
* [#3682](https://github.com/leanprover/lean4/pull/3682) builds Lean's `.o` files in parallel to rest of core.
* [#3601](https://github.com/leanprover/lean4/pull/3601)
  changes the way Lean is built on Windows (see breaking changes below).
  As a result, Lake now dynamically links executables with `supportInterpreter := true` on Windows
  to `libleanshared.dll` and `libInit_shared.dll`. Therefore, such executables will not run
  unless those shared libraries are co-located with the executables or part of `PATH`.
  Running the executable via `lake exe` will ensure these libraries are part of `PATH`.

  In a related change, the signature of the `nativeFacets` Lake configuration options has changed
  from a static `Array` to a function `(shouldExport : Bool) → Array`.
  See its docstring or Lake's [README](src/lake/README.md) for further details on the changed option.
* [#3690](https://github.com/leanprover/lean4/pull/3690) marks "Build matrix complete" as canceled if the build is canceled.
* [#3700](https://github.com/leanprover/lean4/pull/3700), [#3702](https://github.com/leanprover/lean4/pull/3702),
  [#3701](https://github.com/leanprover/lean4/pull/3701), [#3834](https://github.com/leanprover/lean4/pull/3834),
  [#3923](https://github.com/leanprover/lean4/pull/3923): fixes and improvements for std and mathlib CI.
* [#3712](https://github.com/leanprover/lean4/pull/3712) fixes `nix build .` on macOS.
* [#3717](https://github.com/leanprover/lean4/pull/3717) replaces `shell.nix` in devShell with `flake.nix`.
* [#3715](https://github.com/leanprover/lean4/pull/3715) and [#3790](https://github.com/leanprover/lean4/pull/3790) add test result summaries.
* [#3971](https://github.com/leanprover/lean4/pull/3971) prevents stage0 changes via the merge queue.
* [#3979](https://github.com/leanprover/lean4/pull/3979) adds handling for `changes-stage0` label.
* [#3952](https://github.com/leanprover/lean4/pull/3952) adds a script to summarize GitHub issues.
* [18a699](https://github.com/leanprover/lean4/commit/18a69914da53dbe37c91bc2b9ce65e1dc01752b6)
  fixes asan linking

### Breaking changes

* Due to the major Lake build refactor, code using the affected parts of the Lake API or relying on the previous output format of Lake builds is likely to have been broken. We have tried to minimize the breakages and, were possible, old definitions have been marked `@[deprecated]` with a reference to the new alternative.

* Automatically generated equational theorems are now named using suffix `.eq_<idx>` instead of `._eq_<idx>`, and `.def` instead of `._unfold`. Example:
```
def fact : Nat → Nat
  | 0 => 1
  | n+1 => (n+1) * fact n

theorem ex : fact 0 = 1 := by unfold fact; decide

#check fact.eq_1
-- fact.eq_1 : fact 0 = 1

#check fact.eq_2
-- fact.eq_2 (n : Nat) : fact (Nat.succ n) = (n + 1) * fact n

#check fact.def
/-
fact.def :
  ∀ (x : Nat),
    fact x =
      match x with
      | 0 => 1
      | Nat.succ n => (n + 1) * fact n
-/
```

* The coercion from `String` to `Name` was removed. Previously, it was `Name.mkSimple`, which does not separate strings at dots, but experience showed that this is not always the desired coercion. For the previous behavior, manually insert a call to `Name.mkSimple`.

* The `Subarray` fields `as`, `h₁` and `h₂` have been renamed to `array`, `start_le_stop`, and `stop_le_array_size`, respectively. This more closely follows standard Lean conventions. Deprecated aliases for the field projections were added; these will be removed in a future release.

* The change to the instance name algorithm (described above) can break projects that made use of the auto-generated names.

* `Option.toMonad` has been renamed to `Option.getM` and the unneeded `[Monad m]` instance argument has been removed.

v4.7.0
---------

* `simp` and `rw` now use instance arguments found by unification,
  rather than always resynthesizing. For backwards compatibility, the original behaviour is
  available via `set_option tactic.skipAssignedInstances false`.
  [#3507](https://github.com/leanprover/lean4/pull/3507) and
  [#3509](https://github.com/leanprover/lean4/pull/3509).

* When the `pp.proofs` is false, now omitted proofs use `⋯` rather than `_`,
  which gives a more helpful error message when copied from the Infoview.
  The `pp.proofs.threshold` option lets small proofs always be pretty printed.
  [#3241](https://github.com/leanprover/lean4/pull/3241).

* `pp.proofs.withType` is now set to false by default to reduce noise in the info view.

* The pretty printer for applications now handles the case of over-application itself when applying app unexpanders.
  In particular, the ``| `($_ $a $b $xs*) => `(($a + $b) $xs*)`` case of an `app_unexpander` is no longer necessary.
  [#3495](https://github.com/leanprover/lean4/pull/3495).

* New `simp` (and `dsimp`) configuration option: `zetaDelta`. It is `false` by default.
  The `zeta` option is still `true` by default, but their meaning has changed.
  - When `zeta := true`, `simp` and `dsimp` reduce terms of the form
    `let x := val; e[x]` into `e[val]`.
  - When `zetaDelta := true`, `simp` and `dsimp` will expand let-variables in
    the context. For example, suppose the context contains `x := val`. Then,
    any occurrence of `x` is replaced with `val`.

  See [issue #2682](https://github.com/leanprover/lean4/pull/2682) for additional details. Here are some examples:
  ```
  example (h : z = 9) : let x := 5; let y := 4; x + y = z := by
    intro x
    simp
    /-
    New goal:
    h : z = 9; x := 5 |- x + 4 = z
    -/
    rw [h]

  example (h : z = 9) : let x := 5; let y := 4; x + y = z := by
    intro x
    -- Using both `zeta` and `zetaDelta`.
    simp (config := { zetaDelta := true })
    /-
    New goal:
    h : z = 9; x := 5 |- 9 = z
    -/
    rw [h]

  example (h : z = 9) : let x := 5; let y := 4; x + y = z := by
    intro x
    simp [x] -- asks `simp` to unfold `x`
    /-
    New goal:
    h : z = 9; x := 5 |- 9 = z
    -/
    rw [h]

  example (h : z = 9) : let x := 5; let y := 4; x + y = z := by
    intro x
    simp (config := { zetaDelta := true, zeta := false })
    /-
    New goal:
    h : z = 9; x := 5 |- let y := 4; 5 + y = z
    -/
    rw [h]
  ```

* When adding new local theorems to `simp`, the system assumes that the function application arguments
  have been annotated with `no_index`. This modification, which addresses [issue #2670](https://github.com/leanprover/lean4/issues/2670),
  restores the Lean 3 behavior that users expect. With this modification, the following examples are now operational:
  ```
  example {α β : Type} {f : α × β → β → β} (h : ∀ p : α × β, f p p.2 = p.2)
    (a : α) (b : β) : f (a, b) b = b := by
    simp [h]

  example {α β : Type} {f : α × β → β → β}
    (a : α) (b : β) (h : f (a,b) (a,b).2 = (a,b).2) : f (a, b) b = b := by
    simp [h]
  ```
  In both cases, `h` is applicable because `simp` does not index f-arguments anymore when adding `h` to the `simp`-set.
  It's important to note, however, that global theorems continue to be indexed in the usual manner.

* Improved the error messages produced by the `decide` tactic. [#3422](https://github.com/leanprover/lean4/pull/3422)

* Improved auto-completion performance. [#3460](https://github.com/leanprover/lean4/pull/3460)

* Improved initial language server startup performance. [#3552](https://github.com/leanprover/lean4/pull/3552)

* Changed call hierarchy to sort entries and strip private header from names displayed in the call hierarchy. [#3482](https://github.com/leanprover/lean4/pull/3482)

* There is now a low-level error recovery combinator in the parsing framework, primarily intended for DSLs. [#3413](https://github.com/leanprover/lean4/pull/3413)

* You can now write `termination_by?` after a declaration to see the automatically inferred
  termination argument, and turn it into a `termination_by …` clause using the “Try this” widget or a code action. [#3514](https://github.com/leanprover/lean4/pull/3514)

* A large fraction of `Std` has been moved into the Lean repository.
  This was motivated by:
  1. Making universally useful tactics such as `ext`, `by_cases`, `change at`,
    `norm_cast`, `rcases`, `simpa`, `simp?`, `omega`, and `exact?`
    available to all users of Lean, without imports.
  2. Minimizing the syntactic changes between plain Lean and Lean with `import Std`.
  3. Simplifying the development process for the basic data types
     `Nat`, `Int`, `Fin` (and variants such as `UInt64`), `List`, `Array`,
     and `BitVec` as we begin making the APIs and simp normal forms for these types
     more complete and consistent.
  4. Laying the groundwork for the Std roadmap, as a library focused on
     essential datatypes not provided by the core langauge (e.g. `RBMap`)
     and utilities such as basic IO.
  While we have achieved most of our initial aims in `v4.7.0-rc1`,
  some upstreaming will continue over the coming months.

* The `/` and `%` notations in `Int` now use `Int.ediv` and `Int.emod`
  (i.e. the rounding conventions have changed).
  Previously `Std` overrode these notations, so this is no change for users of `Std`.
  There is now kernel support for these functions.
  [#3376](https://github.com/leanprover/lean4/pull/3376).

* `omega`, our integer linear arithmetic tactic, is now availabe in the core langauge.
  * It is supplemented by a preprocessing tactic `bv_omega` which can solve goals about `BitVec`
    which naturally translate into linear arithmetic problems.
    [#3435](https://github.com/leanprover/lean4/pull/3435).
  * `omega` now has support for `Fin` [#3427](https://github.com/leanprover/lean4/pull/3427),
    the `<<<` operator [#3433](https://github.com/leanprover/lean4/pull/3433).
  * During the port `omega` was modified to no longer identify atoms up to definitional equality
    (so in particular it can no longer prove `id x ≤ x`). [#3525](https://github.com/leanprover/lean4/pull/3525).
    This may cause some regressions.
    We plan to provide a general purpose preprocessing tactic later, or an `omega!` mode.
  * `omega` is now invoked in Lean's automation for termination proofs
    [#3503](https://github.com/leanprover/lean4/pull/3503) as well as in
    array indexing proofs [#3515](https://github.com/leanprover/lean4/pull/3515).
    This automation will be substantially revised in the medium term,
    and while `omega` does help automate some proofs, we plan to make this much more robust.

* The library search tactics `exact?` and `apply?` that were originally in
  Mathlib are now available in Lean itself.  These use the implementation using
  lazy discrimination trees from `Std`, and thus do not require a disk cache but
  have a slightly longer startup time.  The order used for selection lemmas has
  changed as well to favor goals purely based on how many terms in the head
  pattern match the current goal.

* The `solve_by_elim` tactic has been ported from `Std` to Lean so that library
  search can use it.

* New `#check_tactic` and `#check_simp` commands have been added.  These are
  useful for checking tactics (particularly `simp`) behave as expected in test
  suites.

* Previously, app unexpanders would only be applied to entire applications. However, some notations produce
  functions, and these functions can be given additional arguments. The solution so far has been to write app unexpanders so that they can take an arbitrary number of additional arguments. However this leads to misleading hover information in the Infoview. For example, while `HAdd.hAdd f g 1` pretty prints as `(f + g) 1`, hovering over `f + g` shows `f`. There is no way to fix the situation from within an app unexpander; the expression position for `HAdd.hAdd f g` is absent, and app unexpanders cannot register TermInfo.

  This commit changes the app delaborator to try running app unexpanders on every prefix of an application, from longest to shortest prefix. For efficiency, it is careful to only try this when app delaborators do in fact exist for the head constant, and it also ensures arguments are only delaborated once. Then, in `(f + g) 1`, the `f + g` gets TermInfo registered for that subexpression, making it properly hoverable.

  [#3375](https://github.com/leanprover/lean4/pull/3375)

Breaking changes:
* `Lean.withTraceNode` and variants got a stronger `MonadAlwaysExcept` assumption to
  fix trace trees not being built on elaboration runtime exceptions. Instances for most elaboration
  monads built on `EIO Exception` should be synthesized automatically.
* The `match ... with.` and `fun.` notations previously in Std have been replaced by
  `nomatch ...` and `nofun`. [#3279](https://github.com/leanprover/lean4/pull/3279) and [#3286](https://github.com/leanprover/lean4/pull/3286)


Other improvements:
* several bug fixes for `simp`:
  * we should not crash when `simp` loops [#3269](https://github.com/leanprover/lean4/pull/3269)
  * `simp` gets stuck on `autoParam` [#3315](https://github.com/leanprover/lean4/pull/3315)
  * `simp` fails when custom discharger makes no progress [#3317](https://github.com/leanprover/lean4/pull/3317)
  * `simp` fails to discharge `autoParam` premises even when it can reduce them to `True` [#3314](https://github.com/leanprover/lean4/pull/3314)
  * `simp?` suggests generated equations lemma names, fixes [#3547](https://github.com/leanprover/lean4/pull/3547) [#3573](https://github.com/leanprover/lean4/pull/3573)
* fixes for `match` expressions:
  * fix regression with builtin literals [#3521](https://github.com/leanprover/lean4/pull/3521)
  * accept `match` when patterns cover all cases of a `BitVec` finite type [#3538](https://github.com/leanprover/lean4/pull/3538)
  * fix matching `Int` literals [#3504](https://github.com/leanprover/lean4/pull/3504)
  * patterns containing int values and constructors [#3496](https://github.com/leanprover/lean4/pull/3496)
* improve `termination_by` error messages [#3255](https://github.com/leanprover/lean4/pull/3255)
* fix `rename_i` in macros, fixes [#3553](https://github.com/leanprover/lean4/pull/3553) [#3581](https://github.com/leanprover/lean4/pull/3581)
* fix excessive resource usage in `generalize`, fixes [#3524](https://github.com/leanprover/lean4/pull/3524) [#3575](https://github.com/leanprover/lean4/pull/3575)
* an equation lemma with autoParam arguments fails to rewrite, fixing [#2243](https://github.com/leanprover/lean4/pull/2243) [#3316](https://github.com/leanprover/lean4/pull/3316)
* `add_decl_doc` should check that declarations are local [#3311](https://github.com/leanprover/lean4/pull/3311)
* instantiate the types of inductives with the right parameters, closing [#3242](https://github.com/leanprover/lean4/pull/3242) [#3246](https://github.com/leanprover/lean4/pull/3246)
* New simprocs for many basic types. [#3407](https://github.com/leanprover/lean4/pull/3407)

Lake fixes:
* Warn on fetch cloud release failure [#3401](https://github.com/leanprover/lean4/pull/3401)
* Cloud release trace & `lake build :release` errors [#3248](https://github.com/leanprover/lean4/pull/3248)

v4.6.1
---------
* Backport of [#3552](https://github.com/leanprover/lean4/pull/3552) fixing a performance regression
  in server startup.

v4.6.0
---------

* Add custom simplification procedures (aka `simproc`s) to `simp`. Simprocs can be triggered by the simplifier on a specified term-pattern. Here is an small example:
  ```lean
  import Lean.Meta.Tactic.Simp.BuiltinSimprocs.Nat

  def foo (x : Nat) : Nat :=
    x + 10

  /--
  The `simproc` `reduceFoo` is invoked on terms that match the pattern `foo _`.
  -/
  simproc reduceFoo (foo _) :=
    /- A term of type `Expr → SimpM Step -/
    fun e => do
      /-
      The `Step` type has three constructors: `.done`, `.visit`, `.continue`.
      * The constructor `.done` instructs `simp` that the result does
        not need to be simplied further.
      * The constructor `.visit` instructs `simp` to visit the resulting expression.
      * The constructor `.continue` instructs `simp` to try other simplification procedures.

      All three constructors take a `Result`. The `.continue` contructor may also take `none`.
      `Result` has two fields `expr` (the new expression), and `proof?` (an optional proof).
       If the new expression is definitionally equal to the input one, then `proof?` can be omitted or set to `none`.
      -/
      /- `simp` uses matching modulo reducibility. So, we ensure the term is a `foo`-application. -/
      unless e.isAppOfArity ``foo 1 do
        return .continue
      /- `Nat.fromExpr?` tries to convert an expression into a `Nat` value -/
      let some n ← Nat.fromExpr? e.appArg!
        | return .continue
      return .done { expr := Lean.mkNatLit (n+10) }
  ```
  We disable simprocs support by using the command `set_option simprocs false`. This command is particularly useful when porting files to v4.6.0.
  Simprocs can be scoped, manually added to `simp` commands, and suppressed using `-`. They are also supported by `simp?`. `simp only` does not execute any `simproc`. Here are some examples for the `simproc` defined above.
  ```lean
  example : x + foo 2 = 12 + x := by
    set_option simprocs false in
      /- This `simp` command does not make progress since `simproc`s are disabled. -/
      fail_if_success simp
    simp_arith

  example : x + foo 2 = 12 + x := by
    /- `simp only` must not use the default simproc set. -/
    fail_if_success simp only
    simp_arith

  example : x + foo 2 = 12 + x := by
    /-
    `simp only` does not use the default simproc set,
    but we can provide simprocs as arguments. -/
    simp only [reduceFoo]
    simp_arith

  example : x + foo 2 = 12 + x := by
    /- We can use `-` to disable `simproc`s. -/
    fail_if_success simp [-reduceFoo]
    simp_arith
  ```
  The command `register_simp_attr <id>` now creates a `simp` **and** a `simproc` set with the name `<id>`. The following command instructs Lean to insert the `reduceFoo` simplification procedure into the set `my_simp`. If no set is specified, Lean uses the default `simp` set.
  ```lean
  simproc [my_simp] reduceFoo (foo _) := ...
  ```

* The syntax of the `termination_by` and `decreasing_by` termination hints is overhauled:

  * They are now placed directly after the function they apply to, instead of
    after the whole `mutual` block.
  * Therefore, the function name no longer has to be mentioned in the hint.
  * If the function has a `where` clause, the `termination_by` and
    `decreasing_by` for that function come before the `where`. The
    functions in the `where` clause can have their own termination hints, each
    following the corresponding definition.
  * The `termination_by` clause can only bind “extra parameters”, that are not
    already bound by the function header, but are bound in a lambda (`:= fun x
    y z =>`) or in patterns (`| x, n + 1 => …`). These extra parameters used to
    be understood as a suffix of the function parameters; now it is a prefix.

  Migration guide: In simple cases just remove the function name, and any
  variables already bound at the header.
  ```diff
   def foo : Nat → Nat → Nat := …
  -termination_by foo a b => a - b
  +termination_by a b => a - b
  ```
  or
  ```diff
   def foo : Nat → Nat → Nat := …
  -termination_by _ a b => a - b
  +termination_by a b => a - b
  ```

  If the parameters are bound in the function header (before the `:`), remove them as well:
  ```diff
   def foo (a b : Nat) : Nat := …
  -termination_by foo a b => a - b
  +termination_by a - b
  ```

  Else, if there are multiple extra parameters, make sure to refer to the right
  ones; the bound variables are interpreted from left to right, no longer from
  right to left:
  ```diff
   def foo : Nat → Nat → Nat → Nat
     | a, b, c => …
  -termination_by foo b c => b
  +termination_by a b => b
  ```

  In the case of a `mutual` block, place the termination arguments (without the
  function name) next to the function definition:
  ```diff
  -mutual
  -def foo : Nat → Nat → Nat := …
  -def bar : Nat → Nat := …
  -end
  -termination_by
  -  foo a b => a - b
  -  bar a => a
  +mutual
  +def foo : Nat → Nat → Nat := …
  +termination_by a b => a - b
  +def bar : Nat → Nat := …
  +termination_by a => a
  +end
  ```

  Similarly, if you have (mutual) recursion through `where` or `let rec`, the
  termination hints are now placed directly after the function they apply to:
  ```diff
  -def foo (a b : Nat) : Nat := …
  -  where bar (x : Nat) : Nat := …
  -termination_by
  -  foo a b => a - b
  -  bar x => x
  +def foo (a b : Nat) : Nat := …
  +termination_by a - b
  +  where
  +    bar (x : Nat) : Nat := …
  +    termination_by x

  -def foo (a b : Nat) : Nat :=
  -  let rec bar (x : Nat) :  Nat := …
  -  …
  -termination_by
  -  foo a b => a - b
  -  bar x => x
  +def foo (a b : Nat) : Nat :=
  +  let rec bar (x : Nat) : Nat := …
  +    termination_by x
  +  …
  +termination_by a - b
  ```

  In cases where a single `decreasing_by` clause applied to multiple mutually
  recursive functions before, the tactic now has to be duplicated.

* The semantics of `decreasing_by` changed; the tactic is applied to all
  termination proof goals together, not individually.

  This helps when writing termination proofs interactively, as one can focus
  each subgoal individually, for example using `·`. Previously, the given
  tactic script had to work for _all_ goals, and one had to resort to tactic
  combinators like `first`:

  ```diff
   def foo (n : Nat) := … foo e1 … foo e2 …
  -decreasing_by
  -simp_wf
  -first | apply something_about_e1; …
  -      | apply something_about_e2; …
  +decreasing_by
  +all_goals simp_wf
  +· apply something_about_e1; …
  +· apply something_about_e2; …
  ```

  To obtain the old behaviour of applying a tactic to each goal individually,
  use `all_goals`:
  ```diff
   def foo (n : Nat) := …
  -decreasing_by some_tactic
  +decreasing_by all_goals some_tactic
  ```

  In the case of mutual recursion each `decreasing_by` now applies to just its
  function. If some functions in a recursive group do not have their own
  `decreasing_by`, the default `decreasing_tactic` is used. If the same tactic
  ought to be applied to multiple functions, the `decreasing_by` clause has to
  be repeated at each of these functions.

* Modify `InfoTree.context` to facilitate augmenting it with partial contexts while elaborating a command. This breaks backwards compatibility with all downstream projects that traverse the `InfoTree` manually instead of going through the functions in `InfoUtils.lean`, as well as those manually creating and saving `InfoTree`s. See [PR #3159](https://github.com/leanprover/lean4/pull/3159) for how to migrate your code.

* Add language server support for [call hierarchy requests](https://www.youtube.com/watch?v=r5LA7ivUb2c) ([PR #3082](https://github.com/leanprover/lean4/pull/3082)). The change to the .ilean format in this PR means that projects must be fully rebuilt once in order to generate .ilean files with the new format before features like "find references" work correctly again.

* Structure instances with multiple sources (for example `{a, b, c with x := 0}`) now have their fields filled from these sources
  in strict left-to-right order. Furthermore, the structure instance elaborator now aggressively use sources to fill in subobject
  fields, which prevents unnecessary eta expansion of the sources,
  and hence greatly reduces the reliance on costly structure eta reduction. This has a large impact on mathlib,
  reducing total CPU instructions by 3% and enabling impactful refactors like leanprover-community/mathlib4#8386
  which reduces the build time by almost 20%.
  See [PR #2478](https://github.com/leanprover/lean4/pull/2478) and [RFC #2451](https://github.com/leanprover/lean4/issues/2451).

* Add pretty printer settings to omit deeply nested terms (`pp.deepTerms false` and `pp.deepTerms.threshold`) ([PR #3201](https://github.com/leanprover/lean4/pull/3201))

* Add pretty printer options `pp.numeralTypes` and `pp.natLit`.
  When `pp.numeralTypes` is true, then natural number literals, integer literals, and rational number literals
  are pretty printed with type ascriptions, such as `(2 : Rat)`, `(-2 : Rat)`, and `(-2 / 3 : Rat)`.
  When `pp.natLit` is true, then raw natural number literals are pretty printed as `nat_lit 2`.
  [PR #2933](https://github.com/leanprover/lean4/pull/2933) and [RFC #3021](https://github.com/leanprover/lean4/issues/3021).

Lake updates:
* improved platform information & control [#3226](https://github.com/leanprover/lean4/pull/3226)
* `lake update` from unsupported manifest versions [#3149](https://github.com/leanprover/lean4/pull/3149)

Other improvements:
* make `intro` be aware of `let_fun` [#3115](https://github.com/leanprover/lean4/pull/3115)
* produce simpler proof terms in `rw` [#3121](https://github.com/leanprover/lean4/pull/3121)
* fuse nested `mkCongrArg` calls in proofs generated by `simp` [#3203](https://github.com/leanprover/lean4/pull/3203)
* `induction using` followed by a general term [#3188](https://github.com/leanprover/lean4/pull/3188)
* allow generalization in `let` [#3060](https://github.com/leanprover/lean4/pull/3060), fixing [#3065](https://github.com/leanprover/lean4/issues/3065)
* reducing out-of-bounds `swap!` should return `a`, not `default`` [#3197](https://github.com/leanprover/lean4/pull/3197), fixing [#3196](https://github.com/leanprover/lean4/issues/3196)
* derive `BEq` on structure with `Prop`-fields [#3191](https://github.com/leanprover/lean4/pull/3191), fixing [#3140](https://github.com/leanprover/lean4/issues/3140)
* refine through more `casesOnApp`/`matcherApp` [#3176](https://github.com/leanprover/lean4/pull/3176), fixing [#3175](https://github.com/leanprover/lean4/pull/3175)
* do not strip dotted components from lean module names [#2994](https://github.com/leanprover/lean4/pull/2994), fixing [#2999](https://github.com/leanprover/lean4/issues/2999)
* fix `deriving` only deriving the first declaration for some handlers [#3058](https://github.com/leanprover/lean4/pull/3058), fixing [#3057](https://github.com/leanprover/lean4/issues/3057)
* do not instantiate metavariables in kabstract/rw for disallowed occurrences [#2539](https://github.com/leanprover/lean4/pull/2539), fixing [#2538](https://github.com/leanprover/lean4/issues/2538)
* hover info for `cases h : ...` [#3084](https://github.com/leanprover/lean4/pull/3084)

v4.5.0
---------

* Modify the lexical syntax of string literals to have string gaps, which are escape sequences of the form `"\" newline whitespace*`.
  These have the interpetation of an empty string and allow a string to flow across multiple lines without introducing additional whitespace.
  The following is equivalent to `"this is a string"`.
  ```lean
  "this is \
     a string"
  ```
  [PR #2821](https://github.com/leanprover/lean4/pull/2821) and [RFC #2838](https://github.com/leanprover/lean4/issues/2838).

* Add raw string literal syntax. For example, `r"\n"` is equivalent to `"\\n"`, with no escape processing.
  To include double quote characters in a raw string one can add sufficiently many `#` characters before and after
  the bounding `"`s, as in `r#"the "the" is in quotes"#` for `"the \"the\" is in quotes"`.
  [PR #2929](https://github.com/leanprover/lean4/pull/2929) and [issue #1422](https://github.com/leanprover/lean4/issues/1422).

* The low-level `termination_by'` clause is no longer supported.

  Migration guide: Use `termination_by` instead, e.g.:
  ```diff
  -termination_by' measure (fun ⟨i, _⟩ => as.size - i)
  +termination_by i _ => as.size - i
  ```

  If the well-founded relation you want to use is not the one that the
  `WellFoundedRelation` type class would infer for your termination argument,
  you can use `WellFounded.wrap` from the std libarary to explicitly give one:
  ```diff
  -termination_by' ⟨r, hwf⟩
  +termination_by x => hwf.wrap x
  ```

* Support snippet edits in LSP `TextEdit`s. See `Lean.Lsp.SnippetString` for more details.

* Deprecations and changes in the widget API.
  - `Widget.UserWidgetDefinition` is deprecated in favour of `Widget.Module`. The annotation `@[widget]` is deprecated in favour of `@[widget_module]`. To migrate a definition of type `UserWidgetDefinition`, remove the `name` field and replace the type with `Widget.Module`. Removing the `name` results in a title bar no longer being drawn above your panel widget. To add it back, draw it as part of the component using `<details open=true><summary class='mv2 pointer'>{name}</summary>{rest_of_widget}</details>`. See an example migration [here](https://github.com/leanprover/std4/pull/475/files#diff-857376079661a0c28a53b7ff84701afabbdf529836a6944d106c5294f0e68109R43-R83).
  - The new command `show_panel_widgets` allows displaying always-on and locally-on panel widgets.
  - `RpcEncodable` widget props can now be stored in the infotree.
  - See [RFC 2963](https://github.com/leanprover/lean4/issues/2963) for more details and motivation.

* If no usable lexicographic order can be found automatically for a termination proof, explain why.
  See [feat: GuessLex: if no measure is found, explain why](https://github.com/leanprover/lean4/pull/2960).

* Option to print [inferred termination argument](https://github.com/leanprover/lean4/pull/3012).
  With `set_option showInferredTerminationBy true` you will get messages like
  ```
  Inferred termination argument:
  termination_by
  ackermann n m => (sizeOf n, sizeOf m)
  ```
  for automatically generated `termination_by` clauses.

* More detailed error messages for [invalid mutual blocks](https://github.com/leanprover/lean4/pull/2949).

* [Multiple](https://github.com/leanprover/lean4/pull/2923) [improvements](https://github.com/leanprover/lean4/pull/2969) to the output of `simp?` and `simp_all?`.

* Tactics with `withLocation *` [no longer fail](https://github.com/leanprover/lean4/pull/2917) if they close the main goal.

* Implementation of a `test_extern` command for writing tests for `@[extern]` and `@[implemented_by]` functions.
  Usage is
  ```
  import Lean.Util.TestExtern

  test_extern Nat.add 17 37
  ```
  The head symbol must be the constant with the `@[extern]` or `@[implemented_by]` attribute. The return type must have a `DecidableEq` instance.

Bug fixes for
[#2853](https://github.com/leanprover/lean4/issues/2853), [#2953](https://github.com/leanprover/lean4/issues/2953), [#2966](https://github.com/leanprover/lean4/issues/2966),
[#2971](https://github.com/leanprover/lean4/issues/2971), [#2990](https://github.com/leanprover/lean4/issues/2990), [#3094](https://github.com/leanprover/lean4/issues/3094).

Bug fix for [eager evaluation of default value](https://github.com/leanprover/lean4/pull/3043) in `Option.getD`.
Avoid [panic in `leanPosToLspPos`](https://github.com/leanprover/lean4/pull/3071) when file source is unavailable.
Improve [short-circuiting behavior](https://github.com/leanprover/lean4/pull/2972) for `List.all` and `List.any`.

Several Lake bug fixes: [#3036](https://github.com/leanprover/lean4/issues/3036), [#3064](https://github.com/leanprover/lean4/issues/3064), [#3069](https://github.com/leanprover/lean4/issues/3069).

v4.4.0
---------

* Lake and the language server now support per-package server options using the `moreServerOptions` config field, as well as options that apply to both the language server and `lean` using the `leanOptions` config field. Setting either of these fields instead of `moreServerArgs` ensures that viewing files from a dependency uses the options for that dependency. Additionally, `moreServerArgs` is being deprecated in favor of the `moreGlobalServerArgs` field. See PR [#2858](https://github.com/leanprover/lean4/pull/2858).

  A Lakefile with the following deprecated package declaration:
  ```lean
  def moreServerArgs := #[
    "-Dpp.unicode.fun=true"
  ]
  def moreLeanArgs := moreServerArgs

  package SomePackage where
    moreServerArgs := moreServerArgs
    moreLeanArgs := moreLeanArgs
  ```

  ... can be updated to the following package declaration to use per-package options:
  ```lean
  package SomePackage where
    leanOptions := #[⟨`pp.unicode.fun, true⟩]
  ```
* [Rename request handler](https://github.com/leanprover/lean4/pull/2462).
* [Import auto-completion](https://github.com/leanprover/lean4/pull/2904).
* [`pp.beta`` to apply beta reduction when pretty printing](https://github.com/leanprover/lean4/pull/2864).
* [Embed and check githash in .olean](https://github.com/leanprover/lean4/pull/2766).
* [Guess lexicographic order for well-founded recursion](https://github.com/leanprover/lean4/pull/2874).
* [Allow trailing comma in tuples, lists, and tactics](https://github.com/leanprover/lean4/pull/2643).

Bug fixes for [#2628](https://github.com/leanprover/lean4/issues/2628), [#2883](https://github.com/leanprover/lean4/issues/2883),
[#2810](https://github.com/leanprover/lean4/issues/2810), [#2925](https://github.com/leanprover/lean4/issues/2925), and [#2914](https://github.com/leanprover/lean4/issues/2914).

**Lake:**

* `lake init .` and a bare `lake init` and will now use the current directory as the package name. [#2890](https://github.com/leanprover/lean4/pull/2890)
* `lake new` and `lake init` will now produce errors on invalid package names such as `..`, `foo/bar`, `Init`, `Lean`, `Lake`, and `Main`. See issue [#2637](https://github.com/leanprover/lean4/issues/2637) and PR [#2890](https://github.com/leanprover/lean4/pull/2890).
* `lean_lib` no longer converts its name to upper camel case (e.g., `lean_lib bar` will include modules named `bar.*` rather than `Bar.*`). See issue [#2567](https://github.com/leanprover/lean4/issues/2567) and PR [#2889](https://github.com/leanprover/lean4/pull/2889).
* Lean and Lake now properly support non-identifier library names (e.g., `lake new 123-hello` and `import «123Hello»` now work correctly). See issue [#2865](https://github.com/leanprover/lean4/issues/2865) and PR [#2889](https://github.com/leanprover/lean4/pull/2888).
* Lake now filters the environment extensions loaded from a compiled configuration (`lakefile.olean`) to include only those relevant to Lake's workspace loading process. This resolves segmentation faults caused by environment extension type mismatches (e.g., when defining custom elaborators via `elab` in configurations). See issue [#2632](https://github.com/leanprover/lean4/issues/2632) and PR [#2896](https://github.com/leanprover/lean4/pull/2896).
* Cloud releases will now properly be re-unpacked if the build directory is removed. See PR [#2928](https://github.com/leanprover/lean4/pull/2928).
* Lake's `math` template has been simplified. See PR [#2930](https://github.com/leanprover/lean4/pull/2930).
* `lake exe <target>` now parses `target` like a build target (as the help text states it should) rather than as a basic name. For example, `lake exe @mathlib/runLinter` should now work. See PR [#2932](https://github.com/leanprover/lean4/pull/2932).
* `lake new foo.bar [std]` now generates executables named `foo-bar` and `lake new foo.bar exe` properly creates `foo/bar.lean`. See PR [#2932](https://github.com/leanprover/lean4/pull/2932).
* Later packages and libraries in the dependency tree are now preferred over earlier ones. That is, the later ones "shadow" the earlier ones. Such an ordering is more consistent with how declarations generally work in programming languages. This will break any package that relied on the previous ordering. See issue [#2548](https://github.com/leanprover/lean4/issues/2548) and PR [#2937](https://github.com/leanprover/lean4/pull/2937).
* Executable roots are no longer mistakenly treated as importable. They will no longer be picked up by `findModule?`. See PR [#2937](https://github.com/leanprover/lean4/pull/2937).

v4.3.0
---------

* `simp [f]` does not unfold partial applications of `f` anymore. See issue [#2042](https://github.com/leanprover/lean4/issues/2042).
  To fix proofs affected by this change, use `unfold f` or `simp (config := { unfoldPartialApp := true }) [f]`.
* By default, `simp` will no longer try to use Decidable instances to rewrite terms. In particular, not all decidable goals will be closed by `simp`, and the `decide` tactic may be useful in such cases. The `decide` simp configuration option can be used to locally restore the old `simp` behavior, as in `simp (config := {decide := true})`; this includes using Decidable instances to verify side goals such as numeric inequalities.

* Many bug fixes:
  * [Add left/right actions to term tree coercion elaborator and make `^`` a right action](https://github.com/leanprover/lean4/pull/2778)
  * [Fix for #2775, don't catch max recursion depth errors](https://github.com/leanprover/lean4/pull/2790)
  * [Reduction of `Decidable` instances very slow when using `cases` tactic](https://github.com/leanprover/lean4/issues/2552)
  * [`simp` not rewriting in binder](https://github.com/leanprover/lean4/issues/1926)
  * [`simp` unfolding `let` even with `zeta := false` option](https://github.com/leanprover/lean4/issues/2669)
  * [`simp` (with beta/zeta disabled) and discrimination trees](https://github.com/leanprover/lean4/issues/2281)
  * [unknown free variable introduced by `rw ... at h`](https://github.com/leanprover/lean4/issues/2711)
  * [`dsimp` doesn't use `rfl` theorems which consist of an unapplied constant](https://github.com/leanprover/lean4/issues/2685)
  * [`dsimp` does not close reflexive equality goals if they are wrapped in metadata](https://github.com/leanprover/lean4/issues/2514)
  * [`rw [h]` uses `h` from the environment in preference to `h` from the local context](https://github.com/leanprover/lean4/issues/2729)
  * [missing `withAssignableSyntheticOpaque` for `assumption` tactic](https://github.com/leanprover/lean4/issues/2361)
  * [ignoring default value for field warning](https://github.com/leanprover/lean4/issues/2178)
* [Cancel outstanding tasks on document edit in the language server](https://github.com/leanprover/lean4/pull/2648).
* [Remove unnecessary `%` operations in `Fin.mod` and `Fin.div`](https://github.com/leanprover/lean4/pull/2688)
* [Avoid `DecidableEq` in `Array.mem`](https://github.com/leanprover/lean4/pull/2774)
* [Ensure `USize.size` unifies with `?m + 1`](https://github.com/leanprover/lean4/issues/1926)
* [Improve compatibility with emacs eglot client](https://github.com/leanprover/lean4/pull/2721)

**Lake:**

* [Sensible defaults for `lake new MyProject math`](https://github.com/leanprover/lean4/pull/2770)
* Changed `postUpdate?` configuration option to a `post_update` declaration. See the `post_update` syntax docstring for more information on the new syntax.
* [A manifest is automatically created on workspace load if one does not exists.](https://github.com/leanprover/lean4/pull/2680).
* The `:=` syntax for configuration declarations (i.e., `package`, `lean_lib`, and `lean_exe`) has been deprecated. For example, `package foo := {...}` is deprecated.
* [support for overriding package URLs via `LAKE_PKG_URL_MAP`](https://github.com/leanprover/lean4/pull/2709)
* Moved the default build directory (e.g., `build`), default packages directory (e.g., `lake-packages`), and the compiled configuration (e.g., `lakefile.olean`) into a new dedicated directory for Lake outputs, `.lake`. The cloud release build archives are also stored here, fixing [#2713](https://github.com/leanprover/lean4/issues/2713).
* Update manifest format to version 7 (see [lean4#2801](https://github.com/leanprover/lean4/pull/2801) for details on the changes).
* Deprecate the `manifestFile` field of a package configuration.
* There is now a more rigorous check on `lakefile.olean` compatibility (see [#2842](https://github.com/leanprover/lean4/pull/2842) for more details).

v4.2.0
---------

* [isDefEq cache for terms not containing metavariables.](https://github.com/leanprover/lean4/pull/2644).
* Make [`Environment.mk`](https://github.com/leanprover/lean4/pull/2604) and [`Environment.add`](https://github.com/leanprover/lean4/pull/2642) private, and add [`replay`](https://github.com/leanprover/lean4/pull/2617) as a safer alternative.
* `IO.Process.output` no longer inherits the standard input of the caller.
* [Do not inhibit caching](https://github.com/leanprover/lean4/pull/2612) of default-level `match` reduction.
* [List the valid case tags](https://github.com/leanprover/lean4/pull/2629) when the user writes an invalid one.
* The derive handler for `DecidableEq` [now handles](https://github.com/leanprover/lean4/pull/2591) mutual inductive types.
* [Show path of failed import in Lake](https://github.com/leanprover/lean4/pull/2616).
* [Fix linker warnings on macOS](https://github.com/leanprover/lean4/pull/2598).
* **Lake:** Add `postUpdate?` package configuration option. Used by a package to specify some code which should be run after a successful `lake update` of the package or one of its downstream dependencies. ([lake#185](https://github.com/leanprover/lake/issues/185))
* Improvements to Lake startup time ([#2572](https://github.com/leanprover/lean4/pull/2572), [#2573](https://github.com/leanprover/lean4/pull/2573))
* `refine e` now replaces the main goal with metavariables which were created during elaboration of `e` and no longer captures pre-existing metavariables that occur in `e` ([#2502](https://github.com/leanprover/lean4/pull/2502)).
  * This is accomplished via changes to `withCollectingNewGoalsFrom`, which also affects `elabTermWithHoles`, `refine'`, `calc` (tactic), and `specialize`. Likewise, all of these now only include newly-created metavariables in their output.
  * Previously, both newly-created and pre-existing metavariables occurring in `e` were returned inconsistently in different edge cases, causing duplicated goals in the infoview (issue [#2495](https://github.com/leanprover/lean4/issues/2495)), erroneously closed goals (issue [#2434](https://github.com/leanprover/lean4/issues/2434)), and unintuitive behavior due to `refine e` capturing previously-created goals appearing unexpectedly in `e` (no issue; see PR).

v4.1.0
---------

* The error positioning on missing tokens has been [improved](https://github.com/leanprover/lean4/pull/2393). In particular, this should make it easier to spot errors in incomplete tactic proofs.

* After elaborating a configuration file, Lake will now cache the configuration to a `lakefile.olean`. Subsequent runs of Lake will import this OLean instead of elaborating the configuration file. This provides a significant performance improvement (benchmarks indicate that using the OLean cuts Lake's startup time in half), but there are some important details to keep in mind:
  + Lake will regenerate this OLean after each modification to the `lakefile.lean` or `lean-toolchain`. You can also force a reconfigure by passing the new `--reconfigure` / `-R` option to `lake`.
  + Lake configuration options (i.e., `-K`) will be fixed at the moment of elaboration. Setting these options when `lake` is using the cached configuration will have no effect. To change options, run `lake` with `-R` / `--reconfigure`.
  + **The `lakefile.olean` is a local configuration and should not be committed to Git. Therefore, existing Lake packages need to add it to their `.gitignore`.**

* The signature of `Lake.buildO` has changed, `args` has been split into `weakArgs` and `traceArgs`. `traceArgs` are included in the input trace and `weakArgs` are not. See Lake's [FFI example](src/lake/examples/ffi/lib/lakefile.lean) for a demonstration of how to adapt to this change.

* The signatures of `Lean.importModules`, `Lean.Elab.headerToImports`, and `Lean.Elab.parseImports`
  have [changed](https://github.com/leanprover/lean4/pull/2480) from taking `List Import` to `Array Import`.

* There is now [an `occs` field](https://github.com/leanprover/lean4/pull/2470)
  in the configuration object for the `rewrite` tactic,
  allowing control of which occurrences of a pattern should be rewritten.
  This was previously a separate argument for `Lean.MVarId.rewrite`,
  and this has been removed in favour of an additional field of `Rewrite.Config`.
  It was not previously accessible from user tactics.

v4.0.0
---------

* [`Lean.Meta.getConst?` has been renamed](https://github.com/leanprover/lean4/pull/2454).
  We have renamed `getConst?` to `getUnfoldableConst?` (and `getConstNoEx?` to `getUnfoldableConstNoEx?`).
  These were not intended to be part of the public API, but downstream projects had been using them
  (sometimes expecting different behaviour) incorrectly instead of `Lean.getConstInfo`.

* [`dsimp` / `simp` / `simp_all` now fail by default if they make no progress](https://github.com/leanprover/lean4/pull/2336).

  This can be overridden with the `(config := { failIfUnchanged := false })` option.
  This change was made to ease manual use of `simp` (with complicated goals it can be hard to tell if it was effective)
  and to allow easier flow control in tactics internally using `simp`.
  See the [summary discussion](https://leanprover.zulipchat.com/#narrow/stream/270676-lean4/topic/simp.20fails.20if.20no.20progress/near/380153295)
  on zulip for more details.

* [`simp_all` now preserves order of hypotheses](https://github.com/leanprover/lean4/pull/2334).

  In order to support the `failIfUnchanged` configuration option for `dsimp` / `simp` / `simp_all`
  the way `simp_all` replaces hypotheses has changed.
  In particular it is now more likely to preserve the order of hypotheses.
  See [`simp_all` reorders hypotheses unnecessarily](https://github.com/leanprover/lean4/pull/2334).
  (Previously all non-dependent propositional hypotheses were reverted and reintroduced.
  Now only such hypotheses which were changed, or which come after a changed hypothesis,
  are reverted and reintroduced.
  This has the effect of preserving the ordering amongst the non-dependent propositional hypotheses,
  but now any dependent or non-propositional hypotheses retain their position amongst the unchanged
  non-dependent propositional hypotheses.)
  This may affect proofs that use `rename_i`, `case ... =>`, or `next ... =>`.

* [New `have this` implementation](https://github.com/leanprover/lean4/pull/2247).

  `this` is now a regular identifier again that is implicitly introduced by anonymous `have :=` for the remainder of the tactic block. It used to be a keyword that was visible in all scopes and led to unexpected behavior when explicitly used as a binder name.

* [Show typeclass and tactic names in profile output](https://github.com/leanprover/lean4/pull/2170).

* [Make `calc` require the sequence of relation/proof-s to have the same indentation](https://github.com/leanprover/lean4/pull/1844),
  and [add `calc` alternative syntax allowing underscores `_` in the first relation](https://github.com/leanprover/lean4/pull/1844).

  The flexible indentation in `calc` was often used to align the relation symbols:
  ```lean
  example (x y : Nat) : (x + y) * (x + y) = x * x + y * x + x * y + y * y :=
    calc
        (x + y) * (x + y) = (x + y) * x + (x + y) * y       := by rw [Nat.mul_add]
                        -- improper indentation
                        _ = x * x + y * x + (x + y) * y     := by rw [Nat.add_mul]
                        _ = x * x + y * x + (x * y + y * y) := by rw [Nat.add_mul]
                        _ = x * x + y * x + x * y + y * y   := by rw [←Nat.add_assoc]
  ```

  This is no longer legal.  The new syntax puts the first term right after the `calc` and each step has the same indentation:
  ```lean
  example (x y : Nat) : (x + y) * (x + y) = x * x + y * x + x * y + y * y :=
    calc (x + y) * (x + y)
      _ = (x + y) * x + (x + y) * y       := by rw [Nat.mul_add]
      _ = x * x + y * x + (x + y) * y     := by rw [Nat.add_mul]
      _ = x * x + y * x + (x * y + y * y) := by rw [Nat.add_mul]
      _ = x * x + y * x + x * y + y * y   := by rw [←Nat.add_assoc]
  ```


* Update Lake to latest prerelease.

* [Make go-to-definition on a typeclass projection application go to the instance(s)](https://github.com/leanprover/lean4/pull/1767).

* [Include timings in trace messages when `profiler` is true](https://github.com/leanprover/lean4/pull/1995).

* [Pretty-print signatures in hover and `#check <ident>`](https://github.com/leanprover/lean4/pull/1943).

* [Introduce parser memoization to avoid exponential behavior](https://github.com/leanprover/lean4/pull/1799).

* [feat: allow `doSeq` in `let x <- e | seq`](https://github.com/leanprover/lean4/pull/1809).

* [Add hover/go-to-def/refs for options](https://github.com/leanprover/lean4/pull/1783).

* [Add empty type ascription syntax `(e :)`](https://github.com/leanprover/lean4/pull/1797).

* [Make tokens in `<|>` relevant to syntax match](https://github.com/leanprover/lean4/pull/1744).

* [Add `linter.deprecated` option to silence deprecation warnings](https://github.com/leanprover/lean4/pull/1768).

* [Improve fuzzy-matching heuristics](https://github.com/leanprover/lean4/pull/1710).

* [Implementation-detail hypotheses](https://github.com/leanprover/lean4/pull/1692).

* [Hover information for `cases`/`induction` case names](https://github.com/leanprover/lean4/pull/1660).

* [Prefer longer parse even if unsuccessful](https://github.com/leanprover/lean4/pull/1658).

* [Show declaration module in hover](https://github.com/leanprover/lean4/pull/1638).

* [New `conv` mode structuring tactics](https://github.com/leanprover/lean4/pull/1636).

* `simp` can track information and can print an equivalent `simp only`. [PR #1626](https://github.com/leanprover/lean4/pull/1626).

* Enforce uniform indentation in tactic blocks / do blocks. See issue [#1606](https://github.com/leanprover/lean4/issues/1606).

* Moved `AssocList`, `HashMap`, `HashSet`, `RBMap`, `RBSet`, `PersistentArray`, `PersistentHashMap`, `PersistentHashSet` to the Lean package. The [standard library](https://github.com/leanprover/std4) contains versions that will evolve independently to simplify bootstrapping process.

* Standard library moved to the [std4 GitHub repository](https://github.com/leanprover/std4).

* `InteractiveGoals` now has information that a client infoview can use to show what parts of the goal have changed after applying a tactic. [PR #1610](https://github.com/leanprover/lean4/pull/1610).

* Add `[inheritDoc]` attribute. [PR #1480](https://github.com/leanprover/lean4/pull/1480).

* Expose that `panic = default`. [PR #1614](https://github.com/leanprover/lean4/pull/1614).

* New [code generator](https://github.com/leanprover/lean4/tree/master/src/Lean/Compiler/LCNF) project has started.

* Remove description argument from `register_simp_attr`. [PR #1566](https://github.com/leanprover/lean4/pull/1566).

* [Additional concurrency primitives](https://github.com/leanprover/lean4/pull/1555).

* [Collapsible traces with messages](https://github.com/leanprover/lean4/pull/1448).

* [Hygienic resolution of namespaces](https://github.com/leanprover/lean4/pull/1442).

* [New `Float` functions](https://github.com/leanprover/lean4/pull/1460).

* Many new doc strings have been added to declarations at `Init`.

v4.0.0-m5 (07 August 2022)
---------

* Update Lake to v4.0.0. See the [v4.0.0 release notes](https://github.com/leanprover/lake/releases/tag/v4.0.0) for detailed changes.

* Mutual declarations in different namespaces are now supported. Example:
  ```lean
  mutual
    def Foo.boo (x : Nat) :=
      match x with
      | 0 => 1
      | x + 1 => 2*Boo.bla x

    def Boo.bla (x : Nat) :=
      match x with
      | 0 => 2
      | x+1 => 3*Foo.boo x
  end
  ```
  A `namespace` is automatically created for the common prefix. Example:
  ```lean
  mutual
    def Tst.Foo.boo (x : Nat) := ...
    def Tst.Boo.bla (x : Nat) := ...
  end
  ```
  expands to
  ```lean
  namespace Tst
  mutual
    def Foo.boo (x : Nat) := ...
    def Boo.bla (x : Nat) := ...
  end
  end Tst
  ```

* Allow users to install their own `deriving` handlers for existing type classes.
  See example at [Simple.lean](https://github.com/leanprover/lean4/blob/master/tests/pkg/deriving/UserDeriving/Simple.lean).

* Add tactic `congr (num)?`. See doc string for additional details.

* [Missing doc linter](https://github.com/leanprover/lean4/pull/1390)

* `match`-syntax notation now checks for unused alternatives. See issue [#1371](https://github.com/leanprover/lean4/issues/1371).

* Auto-completion for structure instance fields. Example:
  ```lean
  example : Nat × Nat := {
    f -- HERE
  }
  ```
  `fst` now appears in the list of auto-completion suggestions.

* Auto-completion for dotted identifier notation. Example:
  ```lean
  example : Nat :=
    .su -- HERE
  ```
  `succ` now appears in the list of auto-completion suggestions.

* `nat_lit` is not needed anymore when declaring `OfNat` instances. See issues [#1389](https://github.com/leanprover/lean4/issues/1389) and [#875](https://github.com/leanprover/lean4/issues/875). Example:
  ```lean
  inductive Bit where
    | zero
    | one

  instance inst0 : OfNat Bit 0 where
    ofNat := Bit.zero

  instance : OfNat Bit 1 where
    ofNat := Bit.one

  example : Bit := 0
  example : Bit := 1
  ```

* Add `[elabAsElim]` attribute (it is called `elab_as_eliminator` in Lean 3). Motivation: simplify the Mathlib port to Lean 4.

* `Trans` type class now accepts relations in `Type u`. See this [Zulip issue](https://leanprover.zulipchat.com/#narrow/stream/270676-lean4/topic/Calc.20mode/near/291214574).

* Accept unescaped keywords as inductive constructor names. Escaping can often be avoided at use sites via dot notation.
  ```lean
  inductive MyExpr
    | let : ...

  def f : MyExpr → MyExpr
    | .let ... => .let ...
  ```

* Throw an error message at parametric local instances such as `[Nat -> Decidable p]`. The type class resolution procedure
  cannot use this kind of local instance because the parameter does not have a forward dependency.
  This check can be disabled using `set_option checkBinderAnnotations false`.

* Add option `pp.showLetValues`. When set to `false`, the info view hides the value of `let`-variables in a goal.
  By default, it is `true` when visualizing tactic goals, and `false` otherwise.
  See [issue #1345](https://github.com/leanprover/lean4/issues/1345) for additional details.

* Add option `warningAsError`. When set to true, warning messages are treated as errors.

* Support dotted notation and named arguments in patterns. Example:
  ```lean
  def getForallBinderType (e : Expr) : Expr :=
    match e with
    | .forallE (binderType := type) .. => type
    | _ => panic! "forall expected"
  ```

* "jump-to-definition" now works for function names embedded in the following attributes
  `@[implementedBy funName]`, `@[tactic parserName]`, `@[termElab parserName]`, `@[commandElab parserName]`,
  `@[builtinTactic parserName]`, `@[builtinTermElab parserName]`, and `@[builtinCommandElab parserName]`.
   See [issue #1350](https://github.com/leanprover/lean4/issues/1350).

* Improve `MVarId` methods discoverability. See [issue #1346](https://github.com/leanprover/lean4/issues/1346).
  We still have to add similar methods for `FVarId`, `LVarId`, `Expr`, and other objects.
  Many existing methods have been marked as deprecated.

* Add attribute `[deprecated]` for marking deprecated declarations. Examples:
  ```lean
  def g (x : Nat) := x + 1

  -- Whenever `f` is used, a warning message is generated suggesting to use `g` instead.
  @[deprecated g]
  def f (x : Nat) := x + 1

  #check f 0 -- warning: `f` has been deprecated, use `g` instead

  -- Whenever `h` is used, a warning message is generated.
  @[deprecated]
  def h (x : Nat) := x + 1

  #check h 0 -- warning: `h` has been deprecated
  ```

* Add type `LevelMVarId` (and abbreviation `LMVarId`) for universe level metavariable ids.
  Motivation: prevent meta-programmers from mixing up universe and expression metavariable ids.

* Improve `calc` term and tactic. See [issue #1342](https://github.com/leanprover/lean4/issues/1342).

* [Relaxed antiquotation parsing](https://github.com/leanprover/lean4/pull/1272) further reduces the need for explicit `$x:p` antiquotation kind annotations.

* Add support for computed fields in inductives. Example:
  ```lean
  inductive Exp
    | var (i : Nat)
    | app (a b : Exp)
  with
    @[computedField] hash : Exp → Nat
      | .var i => i
      | .app a b => a.hash * b.hash + 1
  ```
  The result of the `Exp.hash` function is then stored as an extra "computed" field in the `.var` and `.app` constructors;
  `Exp.hash` accesses this field and thus runs in constant time (even on dag-like values).

* Update `a[i]` notation. It is now based on the typeclass
  ```lean
  class GetElem (cont : Type u) (idx : Type v) (elem : outParam (Type w)) (dom : outParam (cont → idx → Prop)) where
    getElem (xs : cont) (i : idx) (h : dom xs i) : Elem
  ```
  The notation `a[i]` is now defined as follows
  ```lean
  macro:max x:term noWs "[" i:term "]" : term => `(getElem $x $i (by get_elem_tactic))
  ```
  The proof that `i` is a valid index is synthesized using the tactic `get_elem_tactic`.
  For example, the type `Array α` has the following instances
  ```lean
  instance : GetElem (Array α) Nat α fun xs i => LT.lt i xs.size where ...
  instance : GetElem (Array α) USize α fun xs i => LT.lt i.toNat xs.size where ...
  ```
  You can use the notation `a[i]'h` to provide the proof manually.
  Two other notations were introduced: `a[i]!` and `a[i]?`, For `a[i]!`, a panic error message is produced at
  runtime if `i` is not a valid index. `a[i]?` has type `Option α`, and `a[i]?` evaluates to `none` if the
  index `i` is not valid.
  The three new notations are defined as follows:
  ```lean
  @[inline] def getElem' [GetElem cont idx elem dom] (xs : cont) (i : idx) (h : dom xs i) : elem :=
  getElem xs i h

  @[inline] def getElem! [GetElem cont idx elem dom] [Inhabited elem] (xs : cont) (i : idx) [Decidable (dom xs i)] : elem :=
    if h : _ then getElem xs i h else panic! "index out of bounds"

  @[inline] def getElem? [GetElem cont idx elem dom] (xs : cont) (i : idx) [Decidable (dom xs i)] : Option elem :=
    if h : _ then some (getElem xs i h) else none

  macro:max x:term noWs "[" i:term "]" noWs "?" : term => `(getElem? $x $i)
  macro:max x:term noWs "[" i:term "]" noWs "!" : term => `(getElem! $x $i)
  macro x:term noWs "[" i:term "]'" h:term:max : term => `(getElem' $x $i $h)
  ```
  See discussion on [Zulip](https://leanprover.zulipchat.com/#narrow/stream/270676-lean4/topic/String.2EgetOp/near/287855425).
  Examples:
  ```lean
  example (a : Array Int) (i : Nat) : Int :=
    a[i] -- Error: failed to prove index is valid ...

  example (a : Array Int) (i : Nat) (h : i < a.size) : Int :=
    a[i] -- Ok

  example (a : Array Int) (i : Nat) : Int :=
    a[i]! -- Ok

  example (a : Array Int) (i : Nat) : Option Int :=
    a[i]? -- Ok

  example (a : Array Int) (h : a.size = 2) : Int :=
    a[0]'(by rw [h]; decide) -- Ok

  example (a : Array Int) (h : a.size = 2) : Int :=
    have : 0 < a.size := by rw [h]; decide
    have : 1 < a.size := by rw [h]; decide
    a[0] + a[1] -- Ok

  example (a : Array Int) (i : USize) (h : i.toNat < a.size) : Int :=
    a[i] -- Ok
  ```
  The `get_elem_tactic` is defined as
  ```lean
  macro "get_elem_tactic" : tactic =>
    `(first
      | get_elem_tactic_trivial
      | fail "failed to prove index is valid, ..."
     )
  ```
  The `get_elem_tactic_trivial` auxiliary tactic can be extended using `macro_rules`. By default, it tries `trivial`, `simp_arith`, and a special case for `Fin`. In the future, it will also try `linarith`.
  You can extend `get_elem_tactic_trivial` using `my_tactic` as follows
  ```lean
  macro_rules
  | `(tactic| get_elem_tactic_trivial) => `(tactic| my_tactic)
  ```
  Note that `Idx`'s type in `GetElem` does not depend on `Cont`. So, you cannot write the instance `instance : GetElem (Array α) (Fin ??) α fun xs i => ...`, but the Lean library comes equipped with the following auxiliary instance:
  ```lean
  instance [GetElem cont Nat elem dom] : GetElem cont (Fin n) elem fun xs i => dom xs i where
    getElem xs i h := getElem xs i.1 h
  ```
  and helper tactic
  ```lean
  macro_rules
  | `(tactic| get_elem_tactic_trivial) => `(tactic| apply Fin.val_lt_of_le; get_elem_tactic_trivial; done)
  ```
  Example:
  ```lean
  example (a : Array Nat) (i : Fin a.size) :=
    a[i] -- Ok

  example (a : Array Nat) (h : n ≤ a.size) (i : Fin n) :=
    a[i] -- Ok
  ```

* Better support for qualified names in recursive declarations. The following is now supported:
  ```lean
  namespace Nat
    def fact : Nat → Nat
    | 0 => 1
    | n+1 => (n+1) * Nat.fact n
  end Nat
  ```

* Add support for `CommandElabM` monad at `#eval`. Example:
  ```lean
  import Lean

  open Lean Elab Command

  #eval do
    let id := mkIdent `foo
    elabCommand (← `(def $id := 10))

  #eval foo -- 10
  ```

* Try to elaborate `do` notation even if the expected type is not available. We still delay elaboration when the expected type
  is not available. This change is particularly useful when writing examples such as
  ```lean
  #eval do
    IO.println "hello"
    IO.println "world"
  ```
  That is, we don't have to use the idiom `#eval show IO _ from do ...` anymore.
  Note that auto monadic lifting is less effective when the expected type is not available.
  Monadic polymorphic functions (e.g., `ST.Ref.get`) also require the expected type.

* On Linux, panics now print a backtrace by default, which can be disabled by setting the environment variable `LEAN_BACKTRACE` to `0`.
  Other platforms are TBD.

* The `group(·)` `syntax` combinator is now introduced automatically where necessary, such as when using multiple parsers inside `(...)+`.

* Add ["Typed Macros"](https://github.com/leanprover/lean4/pull/1251): syntax trees produced and accepted by syntax antiquotations now remember their syntax kinds, preventing accidental production of ill-formed syntax trees and reducing the need for explicit `:kind` antiquotation annotations. See PR for details.

* Aliases of protected definitions are protected too. Example:
  ```lean
  protected def Nat.double (x : Nat) := 2*x

  namespace Ex
  export Nat (double) -- Add alias Ex.double for Nat.double
  end Ex

  open Ex
  #check Ex.double -- Ok
  #check double -- Error, `Ex.double` is alias for `Nat.double` which is protected
  ```

* Use `IO.getRandomBytes` to initialize random seed for `IO.rand`. See discussion at [this PR](https://github.com/leanprover/lean4-samples/pull/2).

* Improve dot notation and aliases interaction. See discussion on [Zulip](https://leanprover.zulipchat.com/#narrow/stream/270676-lean4/topic/Namespace-based.20overloading.20does.20not.20find.20exports/near/282946185) for additional details.
  Example:
  ```lean
  def Set (α : Type) := α → Prop
  def Set.union (s₁ s₂ : Set α) : Set α := fun a => s₁ a ∨ s₂ a
  def FinSet (n : Nat) := Fin n → Prop

  namespace FinSet
    export Set (union) -- FinSet.union is now an alias for `Set.union`
  end FinSet

  example (x y : FinSet 10) : FinSet 10 :=
    x.union y -- Works
  ```

* `ext` and `enter` conv tactics can now go inside let-declarations. Example:
  ```lean
  example (g : Nat → Nat) (y : Nat) (h : let x := y + 1; g (0+x) = x) : g (y + 1) = y + 1 := by
    conv at h => enter [x, 1, 1]; rw [Nat.zero_add]
    /-
      g : Nat → Nat
      y : Nat
      h : let x := y + 1;
          g x = x
      ⊢ g (y + 1) = y + 1
    -/
    exact h
  ```

* Add `zeta` conv tactic to expand let-declarations. Example:
  ```lean
  example (h : let x := y + 1; 0 + x = y) : False := by
    conv at h => zeta; rw [Nat.zero_add]
    /-
      y : Nat
      h : y + 1 = y
      ⊢ False
    -/
    simp_arith at h
  ```

* Improve namespace resolution. See issue [#1224](https://github.com/leanprover/lean4/issues/1224). Example:
  ```lean
  import Lean
  open Lean Parser Elab
  open Tactic -- now opens both `Lean.Parser.Tactic` and `Lean.Elab.Tactic`
  ```

* Rename `constant` command to `opaque`. See discussion at [Zulip](https://leanprover.zulipchat.com/#narrow/stream/270676-lean4/topic/What.20is.20.60opaque.60.3F/near/284926171).

* Extend `induction` and `cases` syntax: multiple left-hand-sides in a single alternative. This extension is very similar to the one implemented for `match` expressions. Examples:
  ```lean
  inductive Foo where
    | mk1 (x : Nat) | mk2 (x : Nat) | mk3

  def f (v : Foo) :=
    match v with
    | .mk1 x => x + 1
    | .mk2 x => 2*x + 1
    | .mk3   => 1

  theorem f_gt_zero : f v > 0 := by
    cases v with
    | mk1 x | mk2 x => simp_arith!  -- New feature used here!
    | mk3 => decide
  ```

* [`let/if` indentation in `do` blocks in now supported.](https://github.com/leanprover/lean4/issues/1120)

* Add unnamed antiquotation `$_` for use in syntax quotation patterns.

* [Add unused variables linter](https://github.com/leanprover/lean4/pull/1159). Feedback welcome!

* Lean now generates an error if the body of a declaration body contains a universe parameter that does not occur in the declaration type, nor is an explicit parameter.
  Examples:
  ```lean
  /-
  The following declaration now produces an error because `PUnit` is universe polymorphic,
  but the universe parameter does not occur in the function type `Nat → Nat`
  -/
  def f (n : Nat) : Nat :=
    let aux (_ : PUnit) : Nat := n + 1
    aux ⟨⟩

  /-
  The following declaration is accepted because the universe parameter was explicitly provided in the
  function signature.
  -/
  def g.{u} (n : Nat) : Nat :=
    let aux (_ : PUnit.{u}) : Nat := n + 1
    aux ⟨⟩
  ```

* Add `subst_vars` tactic.

* [Fix `autoParam` in structure fields lost in multiple inheritance.](https://github.com/leanprover/lean4/issues/1158).

* Add `[eliminator]` attribute. It allows users to specify default recursor/eliminators for the `induction` and `cases` tactics.
  It is an alternative for the `using` notation. Example:
  ```lean
  @[eliminator] protected def recDiag {motive : Nat → Nat → Sort u}
      (zero_zero : motive 0 0)
      (succ_zero : (x : Nat) → motive x 0 → motive (x + 1) 0)
      (zero_succ : (y : Nat) → motive 0 y → motive 0 (y + 1))
      (succ_succ : (x y : Nat) → motive x y → motive (x + 1) (y + 1))
      (x y : Nat) :  motive x y :=
    let rec go : (x y : Nat) → motive x y
      | 0,     0 => zero_zero
      | x+1, 0   => succ_zero x (go x 0)
      | 0,   y+1 => zero_succ y (go 0 y)
      | x+1, y+1 => succ_succ x y (go x y)
    go x y
  termination_by go x y => (x, y)

  def f (x y : Nat) :=
    match x, y with
    | 0,   0   => 1
    | x+1, 0   => f x 0
    | 0,   y+1 => f 0 y
    | x+1, y+1 => f x y
  termination_by f x y => (x, y)

  example (x y : Nat) : f x y > 0 := by
    induction x, y <;> simp [f, *]
  ```

* Add support for `casesOn` applications to structural and well-founded recursion modules.
  This feature is useful when writing definitions using tactics. Example:
  ```lean
  inductive Foo where
    | a | b | c
    | pair: Foo × Foo → Foo

  def Foo.deq (a b : Foo) : Decidable (a = b) := by
    cases a <;> cases b
    any_goals apply isFalse Foo.noConfusion
    any_goals apply isTrue rfl
    case pair a b =>
      let (a₁, a₂) := a
      let (b₁, b₂) := b
      exact match deq a₁ b₁, deq a₂ b₂ with
      | isTrue h₁, isTrue h₂ => isTrue (by rw [h₁,h₂])
      | isFalse h₁, _ => isFalse (fun h => by cases h; cases (h₁ rfl))
      | _, isFalse h₂ => isFalse (fun h => by cases h; cases (h₂ rfl))
  ```

* `Option` is again a monad. The auxiliary type `OptionM` has been removed. See [Zulip thread](https://leanprover.zulipchat.com/#narrow/stream/270676-lean4/topic/Do.20we.20still.20need.20OptionM.3F/near/279761084).

* Improve `split` tactic. It used to fail on `match` expressions of the form `match h : e with ...` where `e` is not a free variable.
  The failure used to occur during generalization.


* New encoding for `match`-expressions that use the `h :` notation for discriminants. The information is not lost during delaboration,
  and it is the foundation for a better `split` tactic. at delaboration time. Example:
  ```lean
  #print Nat.decEq
  /-
  protected def Nat.decEq : (n m : Nat) → Decidable (n = m) :=
  fun n m =>
    match h : Nat.beq n m with
    | true => isTrue (_ : n = m)
    | false => isFalse (_ : ¬n = m)
  -/
  ```

* `exists` tactic is now takes a comma separated list of terms.

* Add `dsimp` and `dsimp!` tactics. They guarantee the result term is definitionally equal, and only apply
  `rfl`-theorems.

* Fix binder information for `match` patterns that use definitions tagged with `[matchPattern]` (e.g., `Nat.add`).
  We now have proper binder information for the variable `y` in the following example.
  ```lean
  def f (x : Nat) : Nat :=
    match x with
    | 0 => 1
    | y + 1 => y
  ```

* (Fix) the default value for structure fields may now depend on the structure parameters. Example:
  ```lean
  structure Something (i: Nat) where
  n1: Nat := 1
  n2: Nat := 1 + i

  def s : Something 10 := {}
  example : s.n2 = 11 := rfl
  ```

* Apply `rfl` theorems at the `dsimp` auxiliary method used by `simp`. `dsimp` can be used anywhere in an expression
  because it preserves definitional equality.

* Refine auto bound implicit feature. It does not consider anymore unbound variables that have the same
  name of a declaration being defined. Example:
  ```lean
  def f : f → Bool := -- Error at second `f`
    fun _ => true

  inductive Foo : List Foo → Type -- Error at second `Foo`
    | x : Foo []
  ```
  Before this refinement, the declarations above would be accepted and the
  second `f` and `Foo` would be treated as auto implicit variables. That is,
  `f : {f : Sort u} → f → Bool`, and
  `Foo : {Foo : Type u} → List Foo → Type`.


* Fix syntax highlighting for recursive declarations. Example
  ```lean
  inductive List (α : Type u) where
    | nil : List α  -- `List` is not highlighted as a variable anymore
    | cons (head : α) (tail : List α) : List α

  def List.map (f : α → β) : List α → List β
    | []    => []
    | a::as => f a :: map f as -- `map` is not highlighted as a variable anymore
  ```
* Add `autoUnfold` option to `Lean.Meta.Simp.Config`, and the following macros
  - `simp!` for `simp (config := { autoUnfold := true })`
  - `simp_arith!` for `simp (config := { autoUnfold := true, arith := true })`
  - `simp_all!` for `simp_all (config := { autoUnfold := true })`
  - `simp_all_arith!` for `simp_all (config := { autoUnfold := true, arith := true })`

  When the `autoUnfold` is set to true, `simp` tries to unfold the following kinds of definition
  - Recursive definitions defined by structural recursion.
  - Non-recursive definitions where the body is a `match`-expression. This
    kind of definition is only unfolded if the `match` can be reduced.
  Example:
  ```lean
  def append (as bs : List α) : List α :=
    match as with
    | [] => bs
    | a :: as => a :: append as bs

  theorem append_nil (as : List α) : append as [] = as := by
    induction as <;> simp_all!

  theorem append_assoc (as bs cs : List α) : append (append as bs) cs = append as (append bs cs) := by
    induction as <;> simp_all!
  ```

* Add `save` tactic for creating checkpoints more conveniently. Example:
  ```lean
  example : <some-proposition> := by
    tac_1
    tac_2
    save
    tac_3
    ...
  ```
  is equivalent to
  ```lean
  example : <some-proposition> := by
    checkpoint
      tac_1
      tac_2
    tac_3
    ...
  ```

* Remove support for `{}` annotation from inductive datatype constructors. This annotation was barely used, and we can control the binder information for parameter bindings using the new inductive family indices to parameter promotion. Example: the following declaration using `{}`
  ```lean
  inductive LE' (n : Nat) : Nat → Prop where
    | refl {} : LE' n n -- Want `n` to be explicit
    | succ  : LE' n m → LE' n (m+1)
  ```
  can now be written as
  ```lean
  inductive LE' : Nat → Nat → Prop where
    | refl (n : Nat) : LE' n n
    | succ : LE' n m → LE' n (m+1)
  ```
  In both cases, the inductive family has one parameter and one index.
  Recall that the actual number of parameters can be retrieved using the command `#print`.

* Remove support for `{}` annotation in the `structure` command.

* Several improvements to LSP server. Examples: "jump to definition" in mutually recursive sections, fixed incorrect hover information in "match"-expression patterns, "jump to definition" for pattern variables, fixed auto-completion in function headers, etc.

* In `macro ... xs:p* ...` and similar macro bindings of combinators, `xs` now has the correct type `Array Syntax`

* Identifiers in syntax patterns now ignore macro scopes during matching.

* Improve binder names for constructor auto implicit parameters. Example, given the inductive datatype
  ```lean
  inductive Member : α → List α → Type u
    | head : Member a (a::as)
    | tail : Member a bs → Member a (b::bs)
  ```
  before:
  ```lean
  #check @Member.head
  -- @Member.head : {x : Type u_1} → {a : x} → {as : List x} → Member a (a :: as)
  ```
  now:
  ```lean
  #check @Member.head
  -- @Member.head : {α : Type u_1} → {a : α} → {as : List α} → Member a (a :: as)
  ```

* Improve error message when constructor parameter universe level is too big.

* Add support for `for h : i in [start:stop] do .. ` where `h : i ∈ [start:stop]`. This feature is useful for proving
  termination of functions such as:
  ```lean
  inductive Expr where
    | app (f : String) (args : Array Expr)

  def Expr.size (e : Expr) : Nat := Id.run do
    match e with
    | app f args =>
      let mut sz := 1
      for h : i in [: args.size] do
        -- h.upper : i < args.size
        sz := sz + size (args.get ⟨i, h.upper⟩)
      return sz
  ```

* Add tactic `case'`. It is similar to `case`, but does not admit the goal on failure.
  For example, the new tactic is useful when writing tactic scripts where we need to use `case'`
  at `first | ... | ...`, and we want to take the next alternative when `case'` fails.

* Add tactic macro
  ```lean
  macro "stop" s:tacticSeq : tactic => `(repeat sorry)
  ```
  See discussion on [Zulip](https://leanprover.zulipchat.com/#narrow/stream/270676-lean4/topic/Partial.20evaluation.20of.20a.20file).

* When displaying goals, we do not display inaccessible proposition names
if they do not have forward dependencies. We still display their types.
For example, the goal
  ```lean
  case node.inl.node
  β : Type u_1
  b : BinTree β
  k : Nat
  v : β
  left : Tree β
  key : Nat
  value : β
  right : Tree β
  ihl : BST left → Tree.find? (Tree.insert left k v) k = some v
  ihr : BST right → Tree.find? (Tree.insert right k v) k = some v
  h✝ : k < key
  a✝³ : BST left
  a✝² : ForallTree (fun k v => k < key) left
  a✝¹ : BST right
  a✝ : ForallTree (fun k v => key < k) right
  ⊢ BST left
  ```
  is now displayed as
  ```lean
  case node.inl.node
  β : Type u_1
  b : BinTree β
  k : Nat
  v : β
  left : Tree β
  key : Nat
  value : β
  right : Tree β
  ihl : BST left → Tree.find? (Tree.insert left k v) k = some v
  ihr : BST right → Tree.find? (Tree.insert right k v) k = some v
   : k < key
   : BST left
   : ForallTree (fun k v => k < key) left
   : BST right
   : ForallTree (fun k v => key < k) right
  ⊢ BST left
  ```

* The hypothesis name is now optional in the `by_cases` tactic.

* [Fix inconsistency between `syntax` and kind names](https://github.com/leanprover/lean4/issues/1090).
  The node kinds `numLit`, `charLit`, `nameLit`, `strLit`, and `scientificLit` are now called
  `num`, `char`, `name`, `str`, and `scientific` respectively. Example: we now write
  ```lean
  macro_rules | `($n:num) => `("hello")
  ```
  instead of
  ```lean
  macro_rules | `($n:numLit) => `("hello")
  ```

* (Experimental) New `checkpoint <tactic-seq>` tactic for big interactive proofs.

* Rename tactic `nativeDecide` => `native_decide`.

* Antiquotations are now accepted in any syntax. The `incQuotDepth` `syntax` parser is therefore obsolete and has been removed.

* Renamed tactic `nativeDecide` => `native_decide`.

* "Cleanup" local context before elaborating a `match` alternative right-hand-side. Examples:
  ```lean
  example (x : Nat) : Nat :=
    match g x with
    | (a, b) => _ -- Local context does not contain the auxiliary `_discr := g x` anymore

  example (x : Nat × Nat) (h : x.1 > 0) : f x > 0 := by
    match x with
    | (a, b) => _ -- Local context does not contain the `h✝ : x.fst > 0` anymore
  ```

* Improve `let`-pattern (and `have`-pattern) macro expansion. In the following example,
  ```lean
  example (x : Nat × Nat) : f x > 0 := by
    let (a, b) := x
    done
  ```
  The resulting goal is now `... |- f (a, b) > 0` instead of `... |- f x > 0`.

* Add cross-compiled [aarch64 Linux](https://github.com/leanprover/lean4/pull/1066) and [aarch64 macOS](https://github.com/leanprover/lean4/pull/1076) releases.

* [Add tutorial-like examples to our documentation](https://github.com/leanprover/lean4/tree/master/doc/examples), rendered using LeanInk+Alectryon.

v4.0.0-m4 (23 March 2022)
---------

* `simp` now takes user-defined simp-attributes. You can define a new `simp` attribute by creating a file (e.g., `MySimp.lean`) containing
  ```lean
  import Lean
  open Lean.Meta

  initialize my_ext : SimpExtension ← registerSimpAttr `my_simp "my own simp attribute"
  ```
  If you don't need to access `my_ext`, you can also use the macro
  ```lean
  import Lean

  register_simp_attr my_simp "my own simp attribute"
  ```
  Recall that the new `simp` attribute is not active in the Lean file where it was defined.
  Here is a small example using the new feature.
  ```lean
  import MySimp

  def f (x : Nat) := x + 2
  def g (x : Nat) := x + 1

  @[my_simp] theorem f_eq : f x = x + 2 := rfl
  @[my_simp] theorem g_eq : g x = x + 1 := rfl

  example : f x + g x = 2*x + 3 := by
    simp_arith [my_simp]
  ```

* Extend `match` syntax: multiple left-hand-sides in a single alternative. Example:
  ```lean
  def fib : Nat → Nat
  | 0 | 1 => 1
  | n+2 => fib n + fib (n+1)
  ```
  This feature was discussed at [issue 371](https://github.com/leanprover/lean4/issues/371). It was implemented as a macro expansion. Thus, the following is accepted.
  ```lean
  inductive StrOrNum where
    | S (s : String)
    | I (i : Int)

  def StrOrNum.asString (x : StrOrNum) :=
    match x with
    | I a | S a => toString a
  ```


* Improve `#eval` command. Now, when it fails to synthesize a `Lean.MetaEval` instance for the result type, it reduces the type and tries again. The following example now works without additional annotations
  ```lean
  def Foo := List Nat

  def test (x : Nat) : Foo :=
    [x, x+1, x+2]

  #eval test 4
  ```

* `rw` tactic can now apply auto-generated equation theorems for a given definition. Example:
  ```lean
  example (a : Nat) (h : n = 1) : [a].length = n := by
    rw [List.length]
    trace_state -- .. |- [].length + 1 = n
    rw [List.length]
    trace_state -- .. |- 0 + 1 = n
    rw [h]
  ```

* [Fuzzy matching for auto completion](https://github.com/leanprover/lean4/pull/1023)

* Extend dot-notation `x.field` for arrow types. If type of `x` is an arrow, we look up for `Function.field`.
For example, given `f : Nat → Nat` and `g : Nat → Nat`, `f.comp g` is now notation for `Function.comp f g`.

* The new `.<identifier>` notation is now also accepted where a function type is expected.
  ```lean
  example (xs : List Nat) : List Nat := .map .succ xs
  example (xs : List α) : Std.RBTree α ord := xs.foldl .insert ∅
  ```

* [Add code folding support to the language server](https://github.com/leanprover/lean4/pull/1014).

* Support notation `let <pattern> := <expr> | <else-case>` in `do` blocks.

* Remove support for "auto" `pure`. In the [Zulip thread](https://leanprover.zulipchat.com/#narrow/stream/270676-lean4/topic/for.2C.20unexpected.20need.20for.20type.20ascription/near/269083574), the consensus seemed to be that "auto" `pure` is more confusing than it's worth.

* Remove restriction in `congr` theorems that all function arguments on the left-hand-side must be free variables. For example, the following theorem is now a valid `congr` theorem.
  ```lean
  @[congr]
  theorem dep_congr [DecidableEq ι] {p : ι → Set α} [∀ i, Inhabited (p i)] :
                    ∀ {i j} (h : i = j) (x : p i) (y : α) (hx : x = y), Pi.single (f := (p ·)) i x = Pi.single (f := (p ·)) j ⟨y, hx ▸ h ▸ x.2⟩ :=
  ```

* [Partially applied congruence theorems.](https://github.com/leanprover/lean4/issues/988)

* Improve elaboration postponement heuristic when expected type is a metavariable. Lean now reduces the expected type before performing the test.

* [Remove deprecated leanpkg](https://github.com/leanprover/lean4/pull/985) in favor of [Lake](https://github.com/leanprover/lake) now bundled with Lean.

* Various improvements to go-to-definition & find-all-references accuracy.

* Auto generated congruence lemmas with support for casts on proofs and `Decidable` instances (see [wishlist](https://github.com/leanprover/lean4/issues/988)).

* Rename option `autoBoundImplicitLocal` => `autoImplicit`.

* [Relax auto-implicit restrictions](https://github.com/leanprover/lean4/pull/1011). The command `set_option relaxedAutoImplicit false` disables the relaxations.

* `contradiction` tactic now closes the goal if there is a `False.elim` application in the target.

* Renamed tatic `byCases` => `by_cases` (motivation: enforcing naming convention).

* Local instances occurring in patterns are now considered by the type class resolution procedure. Example:
  ```lean
  def concat : List ((α : Type) × ToString α × α) → String
    | [] => ""
    | ⟨_, _, a⟩ :: as => toString a ++ concat as
  ```

* Notation for providing the motive for `match` expressions has changed.
  before:
  ```lean
  match x, rfl : (y : Nat) → x = y → Nat with
  | 0,   h => ...
  | x+1, h => ...
  ```
  now:
  ```lean
  match (motive := (y : Nat) → x = y → Nat) x, rfl with
  | 0,   h => ...
  | x+1, h => ...
  ```
  With this change, the notation for giving names to equality proofs in `match`-expressions is not whitespace sensitive anymore. That is,
  we can now write
  ```lean
  match h : sort.swap a b with
  | (r₁, r₂) => ... -- `h : sort.swap a b = (r₁, r₂)`
  ```

* `(generalizing := true)` is the default behavior for `match` expressions even if the expected type is not a proposition. In the following example, we used to have to include `(generalizing := true)` manually.
  ```lean
  inductive Fam : Type → Type 1 where
    | any : Fam α
    | nat : Nat → Fam Nat

  example (a : α) (x : Fam α) : α :=
    match x with
    | Fam.any   => a
    | Fam.nat n => n
  ```

* We now use `PSum` (instead of `Sum`) when compiling mutually recursive definitions using well-founded recursion.

* Better support for parametric well-founded relations. See [issue #1017](https://github.com/leanprover/lean4/issues/1017). This change affects the low-level `termination_by'` hint because the fixed prefix of the function parameters in not "packed" anymore when constructing the well-founded relation type. For example, in the following definition, `as` is part of the fixed prefix, and is not packed anymore. In previous versions, the `termination_by'` term would be written as `measure fun ⟨as, i, _⟩ => as.size - i`
  ```lean
  def sum (as : Array Nat) (i : Nat) (s : Nat) : Nat :=
    if h : i < as.size then
      sum as (i+1) (s + as.get ⟨i, h⟩)
    else
      s
  termination_by' measure fun ⟨i, _⟩ => as.size - i
  ```

* Add `while <cond> do <do-block>`, `repeat <do-block>`, and `repeat <do-block> until <cond>` macros for `do`-block. These macros are based on `partial` definitions, and consequently are useful only for writing programs we don't want to prove anything about.

* Add `arith` option to `Simp.Config`, the macro `simp_arith` expands to `simp (config := { arith := true })`. Only `Nat` and linear arithmetic is currently supported. Example:
  ```lean
  example : 0 < 1 + x ∧ x + y + 2 ≥ y + 1 := by
    simp_arith
  ```

* Add `fail <string>?` tactic that always fail.

* Add support for acyclicity at dependent elimination. See [issue #1022](https://github.com/leanprover/lean4/issues/1022).

* Add `trace <string>` tactic for debugging purposes.

* Add nontrivial `SizeOf` instance for types `Unit → α`, and add support for them in the auto-generated `SizeOf` instances for user-defined inductive types. For example, given the inductive datatype
  ```lean
  inductive LazyList (α : Type u) where
    | nil                               : LazyList α
    | cons (hd : α) (tl : LazyList α)   : LazyList α
    | delayed (t : Thunk (LazyList α))  : LazyList α
  ```
  we now have `sizeOf (LazyList.delayed t) = 1 + sizeOf t` instead of `sizeOf (LazyList.delayed t) = 2`.

* Add support for guessing (very) simple well-founded relations when proving termination. For example, the following function does not require a `termination_by` annotation anymore.
  ```lean
  def Array.insertAtAux (i : Nat) (as : Array α) (j : Nat) : Array α :=
    if h : i < j then
      let as := as.swap! (j-1) j;
      insertAtAux i as (j-1)
    else
      as
  ```

* Add support for `for h : x in xs do ...` notation where `h : x ∈ xs`. This is mainly useful for showing termination.

* Auto implicit behavior changed for inductive families. An auto implicit argument occurring in inductive family index is also treated as an index (IF it is not fixed, see next item). For example
  ```lean
  inductive HasType : Index n → Vector Ty n → Ty → Type where
  ```
  is now interpreted as
  ```lean
  inductive HasType : {n : Nat} → Index n → Vector Ty n → Ty → Type where
  ```

* To make the previous feature more convenient to use, we promote a fixed prefix of inductive family indices to parameters. For example, the following declaration is now accepted by Lean
  ```lean
  inductive Lst : Type u → Type u
    | nil  : Lst α
    | cons : α → Lst α → Lst α
  ```
  and `α` in `Lst α` is a parameter. The actual number of parameters can be inspected using the command `#print Lst`. This feature also makes sure we still accept the declaration
  ```lean
  inductive Sublist : List α → List α → Prop
    | slnil : Sublist [] []
    | cons l₁ l₂ a : Sublist l₁ l₂ → Sublist l₁ (a :: l₂)
    | cons2 l₁ l₂ a : Sublist l₁ l₂ → Sublist (a :: l₁) (a :: l₂)
  ```

* Added auto implicit "chaining". Unassigned metavariables occurring in the auto implicit types now become new auto implicit locals. Consider the following example:
  ```lean
  inductive HasType : Fin n → Vector Ty n → Ty → Type where
    | stop : HasType 0 (ty :: ctx) ty
    | pop  : HasType k ctx ty → HasType k.succ (u :: ctx) ty
  ```
  `ctx` is an auto implicit local in the two constructors, and it has type `ctx : Vector Ty ?m`. Without auto implicit "chaining", the metavariable `?m` will remain unassigned. The new feature creates yet another implicit local `n : Nat` and assigns `n` to `?m`. So, the declaration above is shorthand for
  ```lean
  inductive HasType : {n : Nat} → Fin n → Vector Ty n → Ty → Type where
    | stop : {ty : Ty} → {n : Nat} → {ctx : Vector Ty n} → HasType 0 (ty :: ctx) ty
    | pop  : {n : Nat} → {k : Fin n} → {ctx : Vector Ty n} → {ty : Ty} → HasType k ctx ty → HasType k.succ (u :: ctx) ty
  ```

* Eliminate auxiliary type annotations (e.g, `autoParam` and `optParam`) from recursor minor premises and projection declarations. Consider the following example
  ```lean
  structure A :=
    x : Nat
    h : x = 1 := by trivial

  example (a : A) : a.x = 1 := by
    have aux := a.h
    -- `aux` has now type `a.x = 1` instead of `autoParam (a.x = 1) auto✝`
    exact aux

  example (a : A) : a.x = 1 := by
    cases a with
    | mk x h =>
      -- `h` has now type `x = 1` instead of `autoParam (x = 1) auto✝`
      assumption
  ```

* We now accept overloaded notation in patterns, but we require the set of pattern variables in each alternative to be the same. Example:
  ```lean
  inductive Vector (α : Type u) : Nat → Type u
    | nil : Vector α 0
    | cons : α → Vector α n → Vector α (n+1)

  infix:67 " :: " => Vector.cons -- Overloading the `::` notation

  def head1 (x : List α) (h : x ≠ []) : α :=
    match x with
    | a :: as => a -- `::` is `List.cons` here

  def head2 (x : Vector α (n+1)) : α :=
    match x with
    | a :: as => a -- `::` is `Vector.cons` here
  ```

* New notation `.<identifier>` based on Swift. The namespace is inferred from the expected type. See [issue #944](https://github.com/leanprover/lean4/issues/944). Examples:
  ```lean
  def f (x : Nat) : Except String Nat :=
    if x > 0 then
      .ok x
    else
      .error "x is zero"

  namespace Lean.Elab
  open Lsp

  def identOf : Info → Option (RefIdent × Bool)
    | .ofTermInfo ti => match ti.expr with
      | .const n .. => some (.const n, ti.isBinder)
      | .fvar id .. => some (.fvar id, ti.isBinder)
      | _ => none
    | .ofFieldInfo fi => some (.const fi.projName, false)
    | _ => none

  def isImplicit (bi : BinderInfo) : Bool :=
    bi matches .implicit

  end Lean.Elab
  ```<|MERGE_RESOLUTION|>--- conflicted
+++ resolved
@@ -8,8 +8,7 @@
 Please check the [releases](https://github.com/leanprover/lean4/releases) page for the current status
 of each version.
 
-<<<<<<< HEAD
-=======
+v4.8.0
 v4.9.0 (development in progress)
 ---------
 
@@ -36,7 +35,6 @@
   If you need to inspect `MessageData`,
   you can pattern-match on `MessageData.ofFormatWithInfos`.
 
->>>>>>> ff37e5d5
 v4.8.0
 ---------
 
