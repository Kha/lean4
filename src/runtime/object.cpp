--- conflicted
+++ resolved
@@ -714,12 +714,9 @@
             resolve_core(t, v);
         } else {
             // `bind` task has not finished yet, re-add as dependency of nested task
-<<<<<<< HEAD
-=======
             // NOTE: closure MUST be extracted before unlocking the mutex as otherwise
             // another thread could deactivate the task and empty `m_clousure` in
             // between.
->>>>>>> d279a487
             object * c = t->m_imp->m_closure;
             lock.unlock();
             add_dep(lean_to_task(closure_arg_cptr(c)[0]), t);
