cmake_minimum_required(VERSION 3.10)
cmake_policy(SET CMP0054 NEW)
cmake_policy(SET CMP0110 NEW)
if(NOT (${CMAKE_GENERATOR} MATCHES "Unix Makefiles"))
  message(FATAL_ERROR "The only supported CMake generator at the moment is 'Unix Makefiles'")
endif()
if(NOT (DEFINED STAGE))
  message(FATAL_ERROR "STAGE must be set; use the CMakeLists.txt in the root folder")
endif()
include(ExternalProject)
project(LEAN CXX C)
set(LEAN_VERSION_MAJOR 4)
set(LEAN_VERSION_MINOR 12)
set(LEAN_VERSION_PATCH 0)
set(LEAN_VERSION_IS_RELEASE 0)  # This number is 1 in the release revision, and 0 otherwise.
set(LEAN_SPECIAL_VERSION_DESC "" CACHE STRING "Additional version description like 'nightly-2018-03-11'")
set(LEAN_VERSION_STRING "${LEAN_VERSION_MAJOR}.${LEAN_VERSION_MINOR}.${LEAN_VERSION_PATCH}")
if (LEAN_SPECIAL_VERSION_DESC)
  string(APPEND LEAN_VERSION_STRING "-${LEAN_SPECIAL_VERSION_DESC}")
endif()

set(LEAN_PLATFORM_TARGET "" CACHE STRING "LLVM triple of the target platform")
if (NOT LEAN_PLATFORM_TARGET)
  # this may fail when the compiler is not clang, but this should only happen in local builds where
  # the value of the variable is not of immediate relevance
  execute_process(COMMAND ${CMAKE_C_COMPILER} --print-target-triple
    OUTPUT_VARIABLE LEAN_PLATFORM_TARGET OUTPUT_STRIP_TRAILING_WHITESPACE)
endif()

set(LEAN_EXTRA_LINKER_FLAGS "" CACHE STRING "Additional flags used by the linker")
set(LEAN_EXTRA_CXX_FLAGS "" CACHE STRING "Additional flags used by the C++ compiler")
set(LEAN_TEST_VARS "LEAN_CC=${CMAKE_C_COMPILER}" CACHE STRING "Additional environment variables used when running tests")

if (NOT CMAKE_BUILD_TYPE)
  message(STATUS "No build type selected, default to Release")
  set(CMAKE_BUILD_TYPE "Release")
endif()

set(CMAKE_COLOR_MAKEFILE ON)
enable_testing()

option(MULTI_THREAD       "MULTI_THREAD"       ON)
option(CCACHE             "use ccache"         ON)
option(SPLIT_STACK        "SPLIT_STACK"        OFF)
# When OFF we disable LLVM support
option(LLVM               "LLVM"               OFF)

# When ON we include githash in the version string
option(USE_GITHASH        "GIT_HASH"           ON)
# When ON we install LICENSE files to CMAKE_INSTALL_PREFIX
option(INSTALL_LICENSE "INSTALL_LICENSE" ON)
# When ON thread storage is automatically finalized, it assumes platform support pthreads.
# This option is important when using Lean as library that is invoked from a different programming language (e.g., Haskell).
option(AUTO_THREAD_FINALIZATION "AUTO_THREAD_FINALIZATION" ON)

# FLAGS for disabling optimizations and debugging
option(FREE_VAR_RANGE_OPT  "FREE_VAR_RANGE_OPT"   ON)
option(HAS_LOCAL_OPT       "HAS_LOCAL_OPT"        ON)
option(ABSTRACTION_CACHE   "ABSTRACTION_CACHE"    ON)
option(TYPE_CLASS_CACHE    "TYPE_CLASS_CACHE"     ON)
option(TYPE_INFER_CACHE    "TYPE_INFER_CACHE"     ON)
option(ALPHA               "ALPHA FEATURES"       OFF)
option(TRACK_CUSTOM_ALLOCATORS "TRACK_CUSTOM_ALLOCATORS" OFF)
option(TRACK_LIVE_EXPRS    "TRACK_LIVE_EXPRS" OFF)
option(CUSTOM_ALLOCATORS   "CUSTOM_ALLOCATORS" ON)
option(SAVE_SNAPSHOT       "SAVE_SNAPSHOT" ON)
option(SAVE_INFO           "SAVE_INFO" ON)
option(SMALL_ALLOCATOR     "SMALL_ALLOCATOR" ON)
option(MMAP                "MMAP" ON)
option(LAZY_RC             "LAZY_RC" OFF)
option(RUNTIME_STATS       "RUNTIME_STATS" OFF)
option(BSYMBOLIC "Link with -Bsymbolic to reduce call overhead in shared libraries (Linux)" ON)
option(USE_GMP "USE_GMP" ON)

# development-specific options
option(CHECK_OLEAN_VERSION "Only load .olean files compiled with the current version of Lean" OFF)
option(USE_LAKE "Use Lake instead of lean.mk for building core libs from language server" OFF)

set(LEAN_EXTRA_MAKE_OPTS  ""                           CACHE STRING "extra options to lean --make")
set(LEANC_CC              ${CMAKE_C_COMPILER}          CACHE STRING "C compiler to use in `leanc`")

if ("${LAZY_RC}" MATCHES "ON")
  set(LEAN_LAZY_RC "#define LEAN_LAZY_RC")
endif()

if ("${SMALL_ALLOCATOR}" MATCHES "ON")
  set(LEAN_SMALL_ALLOCATOR "#define LEAN_SMALL_ALLOCATOR")
endif()

if(CMAKE_SIZEOF_VOID_P EQUAL 8)
  message(STATUS "64-bit machine detected")
  set(NumBits 64)
else()
  message(STATUS "32-bit machine detected")
  set(NumBits 32)
endif()

if ("${MMAP}" MATCHES "ON")
  string(APPEND LEAN_EXTRA_CXX_FLAGS " -D LEAN_MMAP")
endif()

if ("${RUNTIME_STATS}" MATCHES "ON")
  string(APPEND LEAN_EXTRA_CXX_FLAGS " -D LEAN_RUNTIME_STATS")
endif()

if ("${CHECK_OLEAN_VERSION}" MATCHES "ON")
  set(USE_GITHASH ON)
  string(APPEND LEAN_EXTRA_CXX_FLAGS " -D LEAN_CHECK_OLEAN_VERSION")
endif()

if(${CMAKE_SYSTEM_NAME} MATCHES "Emscripten")
    # TODO(WN): code size/performance tradeoffs
    # - we're using -O3; it's /okay/
    # - -Oz produces quite slow code
    # - system libraries such as OpenGL are included in the JS but shouldn't be
    # - we need EMSCRIPTEN_KEEPALIVE annotations on exports to run meta-dce (-s MAIN_MODULE=2)

    # From https://emscripten.org/docs/compiling/WebAssembly.html#backends:
    # > The simple and safe thing is to pass all -s flags at both compile and link time.
    set(EMSCRIPTEN_SETTINGS "-s ALLOW_MEMORY_GROWTH=1 -fwasm-exceptions -pthread -flto")
    string(APPEND LEANC_EXTRA_FLAGS " -pthread")
    string(APPEND LEAN_EXTRA_CXX_FLAGS " -D LEAN_EMSCRIPTEN ${EMSCRIPTEN_SETTINGS}")
    string(APPEND LEAN_EXTRA_LINKER_FLAGS " ${EMSCRIPTEN_SETTINGS}")
endif()

# Added for CTest
include(CTest)

# Windows does not support ulimit -s unlimited. So, we reserve a lot of stack space: 100Mb
if(${CMAKE_SYSTEM_NAME} MATCHES "Windows")
  message(STATUS "Windows detected")
  set(LEAN_WIN_STACK_SIZE "104857600")
  if (MSVC)
    string(APPEND LEAN_EXTRA_LINKER_FLAGS " /STACK:${LEAN_WIN_STACK_SIZE}")
  else()
    string(APPEND LEAN_EXTRA_LINKER_FLAGS " -Wl,--stack,${LEAN_WIN_STACK_SIZE}")
    set(EXTRA_UTIL_LIBS ${EXTRA_UTIL_LIBS} -lpsapi)
  endif()
  string(APPEND LEAN_EXTRA_CXX_FLAGS " -D LEAN_WINDOWS -D LEAN_WIN_STACK_SIZE=${LEAN_WIN_STACK_SIZE}")
  # do not import the world from windows.h using appropriately named flag
  string(APPEND LEAN_EXTRA_CXX_FLAGS " -D WIN32_LEAN_AND_MEAN")
  # DLLs must go next to executables on Windows
  set(CMAKE_LIBRARY_OUTPUT_DIRECTORY "${CMAKE_BINARY_DIR}/bin")
else()
  set(CMAKE_LIBRARY_OUTPUT_DIRECTORY "${CMAKE_BINARY_DIR}/lib/lean")
endif()

set(CMAKE_ARCHIVE_OUTPUT_DIRECTORY "${CMAKE_BINARY_DIR}/lib/lean")

# OSX default thread stack size is very small. Moreover, in Debug mode, each new stack frame consumes a lot of extra memory.
if ((${MULTI_THREAD} MATCHES "ON") AND (${CMAKE_SYSTEM_NAME} MATCHES "Darwin"))
  string(APPEND LEAN_EXTRA_MAKE_OPTS " -s40000")
endif ()

# We want explicit stack probes in huge Lean stack frames for robust stack overflow detection
string(APPEND LEANC_EXTRA_FLAGS " -fstack-clash-protection")

if(NOT MULTI_THREAD)
  message(STATUS "Disabled multi-thread support, it will not be safe to run multiple threads in parallel")
  set(AUTO_THREAD_FINALIZATION OFF)
else()
  string(APPEND LEAN_EXTRA_CXX_FLAGS " -D LEAN_MULTI_THREAD")
endif()

if(AUTO_THREAD_FINALIZATION AND NOT MSVC)
  string(APPEND LEAN_EXTRA_CXX_FLAGS " -D LEAN_AUTO_THREAD_FINALIZATION")
endif()

# Set Module Path
set(CMAKE_MODULE_PATH ${CMAKE_MODULE_PATH} "${CMAKE_SOURCE_DIR}/cmake/Modules")

# Initialize CXXFLAGS.
set(CMAKE_CXX_FLAGS                "${LEAN_EXTRA_CXX_FLAGS} -DLEAN_BUILD_TYPE=\"${CMAKE_BUILD_TYPE}\" -DLEAN_EXPORTING")
set(CMAKE_CXX_FLAGS_DEBUG          "-DLEAN_DEBUG -DLEAN_TRACE")
set(CMAKE_CXX_FLAGS_MINSIZEREL     "-DNDEBUG")
set(CMAKE_CXX_FLAGS_RELEASE        "-DNDEBUG")
set(CMAKE_CXX_FLAGS_RELWITHDEBINFO "-DNDEBUG")

# SPLIT_STACK
if (SPLIT_STACK)
  if ((${CMAKE_SYSTEM_NAME} MATCHES "Linux") AND ("${CMAKE_CXX_COMPILER_ID}" MATCHES "GNU"))
     string(APPEND CMAKE_CXX_FLAGS " -fsplit-stack -D LEAN_USE_SPLIT_STACK")
     message(STATUS "Using split-stacks")
  else()
     message(FATAL_ERROR "Split-stacks are only supported on Linux with g++")
  endif()
endif()

# Compiler-specific C++14 activation.
if ("${CMAKE_CXX_COMPILER_ID}" MATCHES "GNU")
    execute_process(
        COMMAND "${CMAKE_CXX_COMPILER}" -dumpversion OUTPUT_VARIABLE GCC_VERSION)
    if (NOT (GCC_VERSION VERSION_GREATER 4.9 OR GCC_VERSION VERSION_EQUAL 4.9))
        message(FATAL_ERROR "${PROJECT_NAME} requires g++ 4.9 or greater.")
    endif ()
elseif ("${CMAKE_CXX_COMPILER_ID}" MATCHES "Clang")
  string(APPEND CMAKE_CXX_FLAGS " -D__CLANG__")
elseif (MSVC)
    # All good. Maybe enforce a recent version?
    set(CMAKE_CXX_FLAGS                "/GL /EHsc /W2 /Zc:implicitNoexcept- -D_SCL_SECURE_NO_WARNINGS ${CMAKE_CXX_FLAGS}")
    set(CMAKE_CXX_FLAGS_DEBUG          "/Od /Zi ${CMAKE_CXX_FLAGS_DEBUG}")
    set(CMAKE_CXX_FLAGS_MINSIZEREL     "/Os /Zc:inline ${CMAKE_CXX_FLAGS_MINSIZEREL}")
    set(CMAKE_CXX_FLAGS_RELEASE        "/O2 /Oi /Oy /Zc:inline ${CMAKE_CXX_FLAGS_RELEASE}")
    set(CMAKE_CXX_FLAGS_RELWITHDEBINFO "/O2 /Oi /Zi ${CMAKE_CXX_FLAGS_RELWITHDEBINFO}")
    set(LEAN_EXTRA_LINKER_FLAGS        "/LTCG:INCREMENTAL ${LEAN_EXTRA_LINKER_FLAGS}")
    set(CMAKE_STATIC_LINKER_FLAGS      "${CMAKE_STATIC_LINKER_FLAGS} ${LEAN_EXTRA_LINKER_FLAGS}")
elseif (${CMAKE_SYSTEM_NAME} MATCHES "Emscripten")
    message(STATUS "Emscripten is detected: Make sure the wrapped compiler supports C++14")
else()
    message(FATAL_ERROR "Unsupported compiler: ${CMAKE_CXX_COMPILER_ID}")
endif ()

if (NOT MSVC)
    set(CMAKE_CXX_FLAGS                "-Wall -Wextra -std=c++14 ${CMAKE_CXX_FLAGS}")
    set(CMAKE_CXX_FLAGS_DEBUG          "-g3 ${CMAKE_CXX_FLAGS_DEBUG}")
    if (${CMAKE_SYSTEM_NAME} MATCHES "Emscripten")
      # smallest+slower | -Oz .. -Os .. -O3 | largest+faster
      set(CMAKE_CXX_FLAGS_MINSIZEREL     "-Oz ${CMAKE_CXX_FLAGS_MINSIZEREL}")
    else ()
      set(CMAKE_CXX_FLAGS_MINSIZEREL     "-Os ${CMAKE_CXX_FLAGS_MINSIZEREL}")
    endif ()
    set(CMAKE_CXX_FLAGS_RELEASE        "-O3 ${CMAKE_CXX_FLAGS_RELEASE}")
    set(CMAKE_CXX_FLAGS_RELWITHDEBINFO "-O2 -g3 -fno-omit-frame-pointer ${CMAKE_CXX_FLAGS_RELWITHDEBINFO}")
elseif (MULTI_THREAD)
    set(CMAKE_CXX_FLAGS_DEBUG          "/MTd ${CMAKE_CXX_FLAGS_DEBUG}")
    set(CMAKE_CXX_FLAGS_MINSIZEREL     "/MT ${CMAKE_CXX_FLAGS_MINSIZEREL}")
    set(CMAKE_CXX_FLAGS_RELEASE        "/MT ${CMAKE_CXX_FLAGS_RELEASE}")
    set(CMAKE_CXX_FLAGS_RELWITHDEBINFO "/MT ${CMAKE_CXX_FLAGS_RELWITHDEBINFO}")
endif ()

if("${USE_GMP}" MATCHES "ON")
  set(CMAKE_CXX_FLAGS                "-D LEAN_USE_GMP ${CMAKE_CXX_FLAGS}")
  if("${CMAKE_SYSTEM_NAME}" MATCHES "Emscripten")
    include_directories(${GMP_INSTALL_PREFIX}/include)
    set(GMP_LIBRARIES "${GMP_INSTALL_PREFIX}/lib/libgmp.a")
  else()
    # GMP
    find_package(GMP 5.0.5 REQUIRED)
    include_directories(${GMP_INCLUDE_DIR})
  endif()
  if(NOT LEAN_STANDALONE)
    string(APPEND LEAN_EXTRA_LINKER_FLAGS " ${GMP_LIBRARIES}")
  endif()
endif()

if(NOT "${CMAKE_SYSTEM_NAME}" MATCHES "Emscripten")
  # LibUV
  find_package(LibUV 1.0.0 REQUIRED)
  include_directories(${LIBUV_INCLUDE_DIR})
endif()
if(NOT LEAN_STANDALONE)
  string(APPEND LEAN_EXTRA_LINKER_FLAGS " ${LIBUV_LIBRARIES}")
endif()

# ccache
if(CCACHE AND NOT CMAKE_CXX_COMPILER_LAUNCHER AND NOT CMAKE_C_COMPILER_LAUNCHER)
  find_program(CCACHE_PATH ccache)
  if(CCACHE_PATH)
    set(CMAKE_CXX_COMPILER_LAUNCHER "${CCACHE_PATH}")
    set(CMAKE_C_COMPILER_LAUNCHER "${CCACHE_PATH}")
  else()
    message(WARNING "Failed to find ccache, prepare for longer and redundant builds...")
  endif()
endif()

# Python
find_package(PythonInterp)

include_directories(${CMAKE_BINARY_DIR}/include)

# Pick up `llvm-config` to setup LLVM flags.
if(LLVM)
  if(NOT LLVM_CONFIG) # look for `llvm-config` if not supplied
    message(STATUS "'-DLLVM_CONFIG=<path/to/llvm-config>' not passed as CMake flag, finding `llvm-config` via CMake...")
    find_program(LLVM_CONFIG "llvm-config")
    if(NOT LLVM_CONFIG) # check that it was found
        message(FATAL_ERROR "Unable to find 'llvm-config'")
    endif()
  endif()
  # check that we have 'llvm-config' version.
  message(STATUS "Executing 'llvm-config --version' at '${LLVM_CONFIG}' to check configuration.")
  execute_process(COMMAND ${LLVM_CONFIG} --version COMMAND_ERROR_IS_FATAL ANY OUTPUT_VARIABLE LLVM_CONFIG_VERSION ECHO_OUTPUT_VARIABLE OUTPUT_STRIP_TRAILING_WHITESPACE)
  string(REGEX MATCH "^[0-9]*" LLVM_CONFIG_MAJOR_VERSION ${LLVM_CONFIG_VERSION})
  message(STATUS "Found 'llvm-config' at '${LLVM_CONFIG}' with version '${LLVM_CONFIG_VERSION}', major version '${LLVM_CONFIG_MAJOR_VERSION}'")
  if (NOT LLVM_CONFIG_MAJOR_VERSION STREQUAL "15")
    message(FATAL_ERROR "Unable to find llvm-config version 15. Found invalid version '${LLVM_CONFIG_MAJOR_VERSION}'")
  endif()
  # -DLEAN_LLVM is used to conditionally compile Lean features that depend on LLVM
  string(APPEND CMAKE_CXX_FLAGS " -D LEAN_LLVM")

  execute_process(COMMAND ${LLVM_CONFIG}  --ldflags OUTPUT_VARIABLE LLVM_CONFIG_LDFLAGS OUTPUT_STRIP_TRAILING_WHITESPACE)
  execute_process(COMMAND ${LLVM_CONFIG}  --libs OUTPUT_VARIABLE LLVM_CONFIG_LIBS OUTPUT_STRIP_TRAILING_WHITESPACE)
  execute_process(COMMAND ${LLVM_CONFIG}  --libdir OUTPUT_VARIABLE LLVM_CONFIG_LIBDIR OUTPUT_STRIP_TRAILING_WHITESPACE)
  execute_process(COMMAND ${LLVM_CONFIG}  --includedir OUTPUT_VARIABLE LLVM_CONFIG_INCLUDEDIR OUTPUT_STRIP_TRAILING_WHITESPACE)
  execute_process(COMMAND ${LLVM_CONFIG}  --cxxflags OUTPUT_VARIABLE LLVM_CONFIG_CXXFLAGS OUTPUT_STRIP_TRAILING_WHITESPACE)
  execute_process(COMMAND ${LLVM_CONFIG}  --system-libs OUTPUT_VARIABLE LLVM_CONFIG_SYSTEM_LIBS OUTPUT_STRIP_TRAILING_WHITESPACE)
  message(STATUS "llvm-config: libdir '${LLVM_CONFIG_LIBDIR}' | ldflags '${LLVM_CONFIG_LDFLAGS}' | libs '${LLVM_CONFIG_LIBS}' | system libs '${LLVM_CONFIG_SYSTEM_LIBS}' | cxxflags: ${LLVM_CONFIG_CXXFLAGS} | includedir: ${LLVM_CONFIG_INCLUDEDIR}")
else()
  message(WARNING "Disabling LLVM support")
endif()

# libleancpp/Lean as well as libleanrt/Init are cyclically dependent. This works by default on macOS, which also doesn't like
# the linker flags necessary on other platforms.
# Furthermore, add LLVM flags into the list of flags we need when linking.
# when using shared libraries, set the `rpath` to help the dynamic loader
if(${CMAKE_SYSTEM_NAME} MATCHES "Darwin")
  if(LLVM) # link to Zlib because LLVM depends on it.
    find_package(ZLIB REQUIRED)
    message(STATUS "ZLIB_LIBRARY: ${ZLIB_LIBRARY}")
    cmake_path(GET ZLIB_LIBRARY PARENT_PATH ZLIB_LIBRARY_PARENT_PATH)
    string(APPEND LEANSHARED_LINKER_FLAGS " -L ${ZLIB_LIBRARY_PARENT_PATH}")
  endif()
  string(APPEND TOOLCHAIN_STATIC_LINKER_FLAGS " -lleancpp -lInit -lStd -lLean -lleanrt")
elseif(${CMAKE_SYSTEM_NAME} MATCHES "Emscripten")
  string(APPEND TOOLCHAIN_STATIC_LINKER_FLAGS " -lleancpp -lInit -lStd -lLean -lnodefs.js -lleanrt")
else()
  string(APPEND TOOLCHAIN_STATIC_LINKER_FLAGS " -Wl,--start-group -lleancpp -lLean -Wl,--end-group -lStd -Wl,--start-group -lInit -lleanrt -Wl,--end-group")
endif()

set(LEAN_CXX_STDLIB "-lstdc++" CACHE STRING "C++ stdlib linker flags")

if(${CMAKE_SYSTEM_NAME} MATCHES "Darwin")
  set(LEAN_CXX_STDLIB "-lc++")
endif()

string(APPEND TOOLCHAIN_STATIC_LINKER_FLAGS " ${LEAN_CXX_STDLIB}")
string(APPEND TOOLCHAIN_SHARED_LINKER_FLAGS " ${LEAN_CXX_STDLIB}")

# in local builds, link executables and not just dynlibs against C++ stdlib as well,
# which is required for e.g. asan
if(NOT LEAN_STANDALONE)
  string(APPEND CMAKE_EXE_LINKER_FLAGS " ${LEAN_CXX_STDLIB}")
endif()

# flags for user binaries = flags for toolchain binaries + Lake
string(APPEND LEANC_STATIC_LINKER_FLAGS " ${TOOLCHAIN_STATIC_LINKER_FLAGS} -lLake")

if (LLVM)
  string(APPEND LEANSHARED_LINKER_FLAGS " -L${LLVM_CONFIG_LIBDIR} ${LLVM_CONFIG_LDFLAGS} ${LLVM_CONFIG_LIBS} ${LLVM_CONFIG_SYSTEM_LIBS}")
  string(APPEND CMAKE_CXX_FLAGS " -I${LLVM_CONFIG_INCLUDEDIR}")
endif()

if(LLVM AND ${STAGE} GREATER 0)
    # Here, we perform a replacement of `llvm-host` with `llvm`. This is necessary for our cross-compile
    #   builds in `script/prepare-llvm-*.sh`.
    # - Recall that the host's copy of LLVM binaries and libraries is at
    #   `llvm-host`, and the target's copy of LLVM binaries and libraries is at
    #   `llvm`.
    # - In an ideal world, we would run the target's `llvm/bin/llvm-config` and get the correct link options for the target
    #   (e.g. `-Lllvm/lib/libLLVM`.)
    # - However, the target's `llvm/bin/llvm-config` has a different target
    #   triple from the host, and thus cannot be run on the host.
    # - So, we run the host `llvm-host/bin/llvm-config` from which we pick up
    #   compiler options, and change the output of the host to point to the target.
    # - In particular, `host/bin/llvm-config` produces flags like `-Lllvm-host/lib/libLLVM`, while
    #   we need the path to be `-Lllvm/lib/libLLVM`. Thus, we perform this replacement here.
    string(REPLACE "llvm-host" "llvm" LEANSHARED_LINKER_FLAGS ${LEANSHARED_LINKER_FLAGS})
    string(REPLACE "llvm-host" "llvm" LEAN_EXTRA_CXX_FLAGS ${LEAN_EXTRA_CXX_FLAGS})
    message(VERBOSE "leanshared linker flags: '${LEANSHARED_LINKER_FLAGS}' | lean extra cxx flags '${LEAN_EXTR_CXX_FLAGS}'")
endif()

# get rid of unused parts of C++ stdlib
if(${CMAKE_SYSTEM_NAME} MATCHES "Darwin")
  string(APPEND TOOLCHAIN_SHARED_LINKER_FLAGS " -Wl,-dead_strip")
elseif(NOT ${CMAKE_SYSTEM_NAME} MATCHES "Emscripten")
  string(APPEND TOOLCHAIN_SHARED_LINKER_FLAGS " -Wl,--gc-sections")
endif()

if(NOT ${CMAKE_SYSTEM_NAME} MATCHES "Darwin")
  string(APPEND LEAN_EXTRA_LINKER_FLAGS " -lm")
endif()

if(${CMAKE_SYSTEM_NAME} MATCHES "Linux")
  if(BSYMBOLIC)
    string(APPEND LEANC_SHARED_LINKER_FLAGS " -Wl,-Bsymbolic")
    string(APPEND TOOLCHAIN_SHARED_LINKER_FLAGS " -Wl,-Bsymbolic")
  endif()
  string(APPEND CMAKE_CXX_FLAGS " -fPIC -ftls-model=initial-exec")
  string(APPEND LEANC_EXTRA_FLAGS " -fPIC")
  string(APPEND TOOLCHAIN_SHARED_LINKER_FLAGS " -Wl,-rpath=\\$$ORIGIN/..:\\$$ORIGIN")
  string(APPEND CMAKE_EXE_LINKER_FLAGS " -Wl,-rpath=\\\$ORIGIN/../lib:\\\$ORIGIN/../lib/lean")
elseif(${CMAKE_SYSTEM_NAME} MATCHES "Darwin")
  string(APPEND CMAKE_CXX_FLAGS " -ftls-model=initial-exec")
  string(APPEND INIT_SHARED_LINKER_FLAGS " -install_name @rpath/libInit_shared.dylib")
  string(APPEND LEANSHARED_1_LINKER_FLAGS " -install_name @rpath/libleanshared_1.dylib")
  string(APPEND LEANSHARED_LINKER_FLAGS " -install_name @rpath/libleanshared.dylib")
  string(APPEND CMAKE_EXE_LINKER_FLAGS " -Wl,-rpath,@executable_path/../lib -Wl,-rpath,@executable_path/../lib/lean")
elseif(${CMAKE_SYSTEM_NAME} MATCHES "Emscripten")
  string(APPEND CMAKE_CXX_FLAGS " -fPIC")
  string(APPEND LEANC_EXTRA_FLAGS " -fPIC")
endif()

if(${CMAKE_SYSTEM_NAME} MATCHES "Linux")
  string(APPEND LEAN_EXTRA_LINKER_FLAGS " -ldl")
endif()

if(NOT(${CMAKE_SYSTEM_NAME} MATCHES "Windows") AND NOT(${CMAKE_SYSTEM_NAME} MATCHES "Emscripten"))
  # export symbols for the interpreter (done via `LEAN_EXPORT` for Windows)
  string(APPEND LEAN_DYN_EXE_LINKER_FLAGS " -rdynamic")
  string(APPEND CMAKE_EXE_LINKER_FLAGS " -rdynamic")
  # hide all other symbols
  string(APPEND CMAKE_CXX_FLAGS " -fvisibility=hidden -fvisibility-inlines-hidden")
  string(APPEND LEANC_EXTRA_FLAGS " -fvisibility=hidden")
endif()

# On Windows, add bcrypt for random number generation
if(${CMAKE_SYSTEM_NAME} MATCHES "Windows")
  string(APPEND LEAN_EXTRA_LINKER_FLAGS " -lbcrypt")
endif()

# Allow `lean` symbols in plugins without linking directly against it. If we linked against the
# executable or `leanshared`, plugins would try to look them up at load time (even though they
# are already loaded) and probably fail unless we set up LD_LIBRARY_PATH.
if(${CMAKE_SYSTEM_NAME} MATCHES "Windows")
  # import libraries created by the stdlib.make targets
  string(APPEND LEANC_SHARED_LINKER_FLAGS " -lInit_shared -lleanshared_1 -lleanshared")
elseif("${CMAKE_SYSTEM_NAME}" MATCHES "Darwin")
  string(APPEND LEANC_SHARED_LINKER_FLAGS " -Wl,-undefined,dynamic_lookup")
endif()
# Linux ignores undefined symbols in shared libraries by default

if(MULTI_THREAD AND NOT MSVC AND (NOT ("${CMAKE_SYSTEM_NAME}" MATCHES "Darwin")))
    string(APPEND LEAN_EXTRA_LINKER_FLAGS " -pthread")
endif()

# Git HASH
if(USE_GITHASH)
  include(GetGitRevisionDescription)
  get_git_head_revision(GIT_REFSPEC GIT_SHA1)
  if(${GIT_SHA1} MATCHES "GITDIR-NOTFOUND")
    message(STATUS "Failed to read git_sha1")
    set(GIT_SHA1 "")
  else()
    message(STATUS "git commit sha1: ${GIT_SHA1}")
  endif()
else()
  set(GIT_SHA1 "")
endif()
configure_file("${LEAN_SOURCE_DIR}/githash.h.in" "${LEAN_BINARY_DIR}/githash.h")

# Windows uses ";" as a path separator. We use `LEAN_PATH_SEPARATOR` on scripts such as lean.mk.in
if(${CMAKE_SYSTEM_NAME} MATCHES "Windows")
  set(LEAN_PATH_SEPARATOR ";")
else()
  set(LEAN_PATH_SEPARATOR ":")
endif()

# Version
configure_file("${LEAN_SOURCE_DIR}/version.h.in" "${LEAN_BINARY_DIR}/include/lean/version.h")
if (${STAGE} EQUAL 0)
  set(LEAN_IS_STAGE0 "#define LEAN_IS_STAGE0 1")
else()
  set(LEAN_IS_STAGE0 "#define LEAN_IS_STAGE0 0")
endif()
configure_file("${LEAN_SOURCE_DIR}/config.h.in" "${LEAN_BINARY_DIR}/include/lean/config.h")
install(DIRECTORY ${LEAN_BINARY_DIR}/include/ DESTINATION include)
configure_file(${LEAN_SOURCE_DIR}/lean.mk.in ${LEAN_BINARY_DIR}/share/lean/lean.mk)
install(DIRECTORY ${LEAN_BINARY_DIR}/share/ DESTINATION share)

include_directories(${LEAN_SOURCE_DIR})
include_directories(${CMAKE_BINARY_DIR})  # version.h etc., "private" headers
include_directories(${CMAKE_BINARY_DIR}/include)  # config.h etc., "public" headers

# Use CMake profile C++ flags for building Lean libraries, but do not embed in `leanc`
string(TOUPPER "${CMAKE_BUILD_TYPE}" uppercase_CMAKE_BUILD_TYPE)
string(APPEND LEANC_OPTS " ${CMAKE_CXX_FLAGS_${uppercase_CMAKE_BUILD_TYPE}}")

# Do embed flag for finding system libraries in dev builds
if(CMAKE_OSX_SYSROOT AND NOT LEAN_STANDALONE)
  string(APPEND LEANC_EXTRA_FLAGS " ${CMAKE_CXX_SYSROOT_FLAG}${CMAKE_OSX_SYSROOT}")
endif()

add_subdirectory(initialize)
add_subdirectory(shell)
# to be included in `leanshared` but not the smaller `leanshared_1` (as it would pull
# in the world)
add_library(leaninitialize STATIC $<TARGET_OBJECTS:initialize>)
set_target_properties(leaninitialize PROPERTIES
  ARCHIVE_OUTPUT_DIRECTORY ${CMAKE_BINARY_DIR}/lib/temp
  OUTPUT_NAME leaninitialize)
add_library(leanshell STATIC util/shell.cpp)
set_target_properties(leanshell PROPERTIES
  ARCHIVE_OUTPUT_DIRECTORY ${CMAKE_BINARY_DIR}/lib/temp
  OUTPUT_NAME leanshell)
if (${CMAKE_SYSTEM_NAME} MATCHES "Windows")
  string(APPEND CMAKE_EXE_LINKER_FLAGS " -Wl,--whole-archive -lleanmanifest -Wl,--no-whole-archive")
endif()

if(${STAGE} GREATER 1)
  # reuse C++ parts, which don't change
  add_library(leanrt_initial-exec STATIC IMPORTED)
  set_target_properties(leanrt_initial-exec PROPERTIES
    IMPORTED_LOCATION "${CMAKE_BINARY_DIR}/runtime/libleanrt_initial-exec.a")
  add_library(leanrt STATIC IMPORTED)
  set_target_properties(leanrt PROPERTIES
    IMPORTED_LOCATION "${CMAKE_BINARY_DIR}/lib/lean/libleanrt.a")
  add_library(leancpp_1 STATIC IMPORTED)
  set_target_properties(leancpp_1 PROPERTIES
    IMPORTED_LOCATION "${CMAKE_BINARY_DIR}/lib/temp/libleancpp_1.a")
  add_library(leancpp STATIC IMPORTED)
  set_target_properties(leancpp PROPERTIES
    IMPORTED_LOCATION "${CMAKE_BINARY_DIR}/lib/lean/libleancpp.a")
  add_custom_target(copy-leancpp
    COMMAND cmake -E copy_if_different "${PREV_STAGE}/runtime/libleanrt_initial-exec.a" "${CMAKE_BINARY_DIR}/runtime/libleanrt_initial-exec.a"
    COMMAND cmake -E copy_if_different "${PREV_STAGE}/lib/lean/libleanrt.a" "${CMAKE_BINARY_DIR}/lib/lean/libleanrt.a"
    COMMAND cmake -E copy_if_different "${PREV_STAGE}/lib/lean/libleancpp.a" "${CMAKE_BINARY_DIR}/lib/lean/libleancpp.a"
    COMMAND cmake -E copy_if_different "${PREV_STAGE}/lib/temp/libleancpp_1.a" "${CMAKE_BINARY_DIR}/lib/temp/libleancpp_1.a")
  add_dependencies(leancpp copy-leancpp)
  if(LLVM)
      add_custom_target(copy-lean-h-bc
        COMMAND cmake -E copy_if_different "${PREV_STAGE}/lib/lean/lean.h.bc" "${CMAKE_BINARY_DIR}/lib/lean/lean.h.bc")
      add_dependencies(leancpp copy-lean-h-bc)
  endif()
else()
  add_subdirectory(runtime)

  add_subdirectory(util)
  set(LEAN_OBJS ${LEAN_OBJS} $<TARGET_OBJECTS:util>)
  add_subdirectory(kernel)
  set(LEAN_OBJS ${LEAN_OBJS} $<TARGET_OBJECTS:kernel>)
  add_subdirectory(library)
  set(LEAN_OBJS ${LEAN_OBJS} $<TARGET_OBJECTS:library>)
  add_subdirectory(library/constructions)
  set(LEAN_OBJS ${LEAN_OBJS} $<TARGET_OBJECTS:constructions>)
  add_subdirectory(library/compiler)
  set(LEAN_OBJS ${LEAN_OBJS} $<TARGET_OBJECTS:compiler>)

  # leancpp without `initialize` (see `leaninitialize` above)
  add_library(leancpp_1 STATIC ${LEAN_OBJS})
  set_target_properties(leancpp_1 PROPERTIES
    ARCHIVE_OUTPUT_DIRECTORY ${CMAKE_BINARY_DIR}/lib/temp
    OUTPUT_NAME leancpp_1)
  add_library(leancpp STATIC ${LEAN_OBJS} $<TARGET_OBJECTS:initialize>)
  set_target_properties(leancpp PROPERTIES
    OUTPUT_NAME leancpp)
endif()

# MSYS2 bash usually handles Windows paths relatively well, but not when putting them in the PATH
string(REGEX REPLACE "^([a-zA-Z]):" "/\\1" LEAN_BIN "${CMAKE_BINARY_DIR}/bin")

# ...and Make doesn't like absolute Windows paths either
# (also looks nicer in the build log)
file(RELATIVE_PATH LIB ${LEAN_SOURCE_DIR} ${CMAKE_BINARY_DIR}/lib)

if (${CMAKE_SYSTEM_NAME} MATCHES "Emscripten")
  # We do not use dynamic linking via leanshared for Emscripten to keep things
  # simple. (And we are not interested in `Lake` anyway.) To use dynamic
  # linking, we would probably have to set MAIN_MODULE=2 on `leanshared`,
  # SIDE_MODULE=2 on `lean`, and set CMAKE_SHARED_LIBRARY_SUFFIX to ".js".
  string(APPEND LEAN_EXE_LINKER_FLAGS " ${LIB}/temp/libleanshell.a ${TOOLCHAIN_STATIC_LINKER_FLAGS} ${EMSCRIPTEN_SETTINGS} -lnodefs.js -s EXIT_RUNTIME=1 -s MAIN_MODULE=1 -s LINKABLE=1 -s EXPORT_ALL=1")
endif()

# Build the compiler using the bootstrapped C sources for stage0, and use
# the LLVM build for stage1 and further.
if (LLVM AND ${STAGE} GREATER 0)
  set(EXTRA_LEANMAKE_OPTS "LLVM=1")
endif()

add_custom_target(make_stdlib ALL
  WORKING_DIRECTORY ${LEAN_SOURCE_DIR}
  # The actual rule is in a separate makefile because we want to prefix it with '+' to use the Make job server
  # for a parallelized nested build, but CMake doesn't let us do that.
  # We use `lean` from the previous stage, but `leanc`, headers, etc. from the current stage
  COMMAND $(MAKE) -f ${CMAKE_BINARY_DIR}/stdlib.make Init Std Lean
  VERBATIM)

# if we have LLVM enabled, then build `lean.h.bc` which has the LLVM bitcode
# of Lean runtime to be built.
if (LLVM AND ${STAGE} EQUAL 1)
   add_dependencies(make_stdlib runtime_bc)
endif()

# We declare these as separate custom targets so they use separate `make` invocations, which makes `make` recompute which dependencies
# (e.g. `libLean.a`) are now newer than the target file

if(${CMAKE_SYSTEM_NAME} MATCHES "Emscripten")
  # dummy targets, see `MAIN_MODULE` discussion above
  add_custom_target(Init_shared ALL
    DEPENDS make_stdlib leanrt_initial-exec
    COMMAND touch ${CMAKE_LIBRARY_OUTPUT_DIRECTORY}/libInit_shared${CMAKE_SHARED_LIBRARY_SUFFIX}
  )
  add_custom_target(leanshared ALL
    DEPENDS Init_shared leancpp
    COMMAND touch ${CMAKE_LIBRARY_OUTPUT_DIRECTORY}/libleanshared${CMAKE_SHARED_LIBRARY_SUFFIX}
  )
else()
  add_custom_target(Init_shared ALL
    WORKING_DIRECTORY ${LEAN_SOURCE_DIR}
    DEPENDS make_stdlib leanrt_initial-exec
    COMMAND $(MAKE) -f ${CMAKE_BINARY_DIR}/stdlib.make Init_shared
    VERBATIM)

  add_custom_target(leanshared ALL
    WORKING_DIRECTORY ${LEAN_SOURCE_DIR}
    DEPENDS Init_shared leancpp_1 leancpp leanshell leaninitialize
    COMMAND $(MAKE) -f ${CMAKE_BINARY_DIR}/stdlib.make leanshared
    VERBATIM)

  string(APPEND CMAKE_EXE_LINKER_FLAGS " -lInit_shared -lleanshared_1 -lleanshared")
endif()

if(NOT ${CMAKE_SYSTEM_NAME} MATCHES "Emscripten")
<<<<<<< HEAD
  add_custom_target(lake
=======
  add_custom_target(lake  # ALL TODO: re-enable after stage 0 update
>>>>>>> fbc7e3e2
    WORKING_DIRECTORY ${LEAN_SOURCE_DIR}
    DEPENDS leanshared
    COMMAND $(MAKE) -f ${CMAKE_BINARY_DIR}/stdlib.make Lake
    VERBATIM)
endif()

if(PREV_STAGE)
  add_custom_target(update-stage0
    COMMAND bash -c 'CSRCS=${CMAKE_BINARY_DIR}/lib/temp script/lib/update-stage0'
    DEPENDS make_stdlib
    WORKING_DIRECTORY "${LEAN_SOURCE_DIR}/..")

  add_custom_target(update-stage0-commit
    COMMAND git commit -m "chore: update stage0"
    DEPENDS update-stage0)
endif()

# use Bash version for building, use Lean version in bin/ for tests & distribution
configure_file("${LEAN_SOURCE_DIR}/bin/leanc.in" "${CMAKE_BINARY_DIR}/leanc.sh" @ONLY)
if(${STAGE} GREATER 0 AND EXISTS ${LEAN_SOURCE_DIR}/Leanc.lean AND NOT ${CMAKE_SYSTEM_NAME} MATCHES "Emscripten")
  configure_file("${LEAN_SOURCE_DIR}/Leanc.lean" "${CMAKE_BINARY_DIR}/leanc/Leanc.lean" @ONLY)
  add_custom_target(leanc ALL
    WORKING_DIRECTORY ${CMAKE_BINARY_DIR}/leanc
    DEPENDS leanshared
    COMMAND $(MAKE) -f ${CMAKE_BINARY_DIR}/stdlib.make Leanc
    VERBATIM)
endif()

file(COPY ${LEAN_SOURCE_DIR}/bin/leanmake DESTINATION ${CMAKE_BINARY_DIR}/bin)

install(DIRECTORY "${CMAKE_BINARY_DIR}/bin/" USE_SOURCE_PERMISSIONS DESTINATION bin)

add_custom_target(clean-stdlib
  COMMAND rm -rf "${CMAKE_BINARY_DIR}/lib" || true)

add_custom_target(clean-olean
  DEPENDS clean-stdlib)

install(DIRECTORY "${CMAKE_BINARY_DIR}/lib/" DESTINATION lib
  PATTERN temp EXCLUDE)

# symlink source into expected installation location for go-to-definition, if file system allows it
file(MAKE_DIRECTORY ${CMAKE_BINARY_DIR}/src)
if(${STAGE} EQUAL 0)
  file(CREATE_LINK ${CMAKE_SOURCE_DIR}/../../src ${CMAKE_BINARY_DIR}/src/lean RESULT _IGNORE_RES SYMBOLIC)
else()
  file(CREATE_LINK ${CMAKE_SOURCE_DIR} ${CMAKE_BINARY_DIR}/src/lean RESULT _IGNORE_RES SYMBOLIC)
endif()

install(DIRECTORY "${CMAKE_SOURCE_DIR}/" DESTINATION src/lean
        FILES_MATCHING
        PATTERN "*.lean"
        PATTERN "*.md"
        PATTERN examples EXCLUDE)

if(${STAGE} GREATER 0 AND INSTALL_LICENSE)
  install(FILES "${CMAKE_SOURCE_DIR}/../LICENSE" "${CMAKE_SOURCE_DIR}/../LICENSES" DESTINATION ".")
endif()

file(COPY ${CMAKE_SOURCE_DIR}/include/lean DESTINATION ${CMAKE_BINARY_DIR}/include
  FILES_MATCHING PATTERN "*.h")

set(LEAN_INSTALL_PREFIX "" CACHE STRING "If set, set CMAKE_INSTALL_PREFIX to this value + version name")
if(LEAN_INSTALL_PREFIX)
  string(TOLOWER ${CMAKE_SYSTEM_NAME} LOWER_SYSTEM_NAME)
  set(LEAN_INSTALL_SUFFIX "-${LOWER_SYSTEM_NAME}" CACHE STRING "If LEAN_INSTALL_PREFIX is set, append this value to CMAKE_INSTALL_PREFIX")
  set(CMAKE_INSTALL_PREFIX "${LEAN_INSTALL_PREFIX}/lean-${LEAN_VERSION_STRING}${LEAN_INSTALL_SUFFIX}")
endif()

# Escape for `make`. Yes, twice.
string(REPLACE "$" "$$" CMAKE_EXE_LINKER_FLAGS_MAKE "${CMAKE_EXE_LINKER_FLAGS}")
string(REPLACE "$" "$$" CMAKE_EXE_LINKER_FLAGS_MAKE_MAKE "${CMAKE_EXE_LINKER_FLAGS_MAKE}")
configure_file(${LEAN_SOURCE_DIR}/stdlib.make.in ${CMAKE_BINARY_DIR}/stdlib.make)

if(USE_LAKE AND STAGE EQUAL 1)
  configure_file(${LEAN_SOURCE_DIR}/lakefile.toml.in ${LEAN_SOURCE_DIR}/lakefile.toml)
  configure_file(${LEAN_SOURCE_DIR}/lakefile.toml.in ${LEAN_SOURCE_DIR}/../tests/lakefile.toml)
  configure_file(${LEAN_SOURCE_DIR}/lakefile.toml.in ${LEAN_SOURCE_DIR}/../lakefile.toml)
endif()<|MERGE_RESOLUTION|>--- conflicted
+++ resolved
@@ -600,11 +600,7 @@
 endif()
 
 if(NOT ${CMAKE_SYSTEM_NAME} MATCHES "Emscripten")
-<<<<<<< HEAD
-  add_custom_target(lake
-=======
   add_custom_target(lake  # ALL TODO: re-enable after stage 0 update
->>>>>>> fbc7e3e2
     WORKING_DIRECTORY ${LEAN_SOURCE_DIR}
     DEPENDS leanshared
     COMMAND $(MAKE) -f ${CMAKE_BINARY_DIR}/stdlib.make Lake
