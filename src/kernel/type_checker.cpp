--- conflicted
+++ resolved
@@ -548,23 +548,11 @@
 static expr * g_lean_reduce_bool = nullptr;
 static expr * g_lean_reduce_nat  = nullptr;
 
-<<<<<<< HEAD
-namespace ir {
-//object * run_boxed(environment const & env, options const & opts, name const & fn, unsigned n, object **args);
-}
-
 expr mk_bool_true();
 expr mk_bool_false();
 
-optional<expr> reduce_native(environment const & env, expr const & e) {
-    /*
-=======
-expr mk_bool_true();
-expr mk_bool_false();
-
 optional<expr> type_checker::reduce_native(expr const & e) {
     if (!m_native_reduce_fn) return none_expr();
->>>>>>> fbc7e3e2
     if (!is_app(e)) return none_expr();
     expr const & arg = app_arg(e);
     if (!is_constant(arg)) return none_expr();
@@ -584,7 +572,6 @@
             throw kernel_exception(env(), "type checker failure, unexpected result value for 'Lean.reduceNat'");
         }
     }
-    */
     return none_expr();
 }
 
