/-
Copyright (c) 2018 Microsoft Corporation. All rights reserved.
Released under Apache 2.0 license as described in the file LICENSE.
Author: Sebastian Ullrich, Leonardo de Moura

Message type used by the Lean frontend
-/
prelude
import Lean.Data.Position
import Lean.Data.OpenDecl
import Lean.MetavarContext
import Lean.Environment
import Lean.Util.PPExt
import Lean.Util.Sorry

namespace Lean

def mkErrorStringWithPos (fileName : String) (pos : Position) (msg : String) (endPos : Option Position := none) : String :=
  let endPos := match endPos with
    | some endPos => s!"-{endPos.line}:{endPos.column}"
    | none        => ""
  s!"{fileName}:{pos.line}:{pos.column}{endPos}: {msg}"

inductive MessageSeverity where
  | information | warning | error
  deriving Inhabited, BEq, ToJson, FromJson

structure MessageDataContext where
  env  : Environment
  mctx : MetavarContext
  lctx : LocalContext
  opts : Options

/-- A naming context is the information needed to shorten names in pretty printing.

It gives the current namespace and the list of open declarations.
-/
structure NamingContext where
  currNamespace : Name
  openDecls : List OpenDecl

structure TraceData where
  /-- Trace class, e.g. `Elab.step`. -/
  cls       : Name
  /-- Start time in seconds; 0 if unknown to avoid `Option` allocation. -/
  startTime : Float := 0
  /-- Stop time in seconds; 0 if unknown to avoid `Option` allocation. -/
  stopTime  : Float := startTime
  /-- Whether trace node defaults to collapsed in the infoview. -/
  collapsed : Bool := true
  /-- Optional tag shown in `trace.profiler.output` output after the trace class name. -/
  tag       : String := ""

/-- Structured message data. We use it for reporting errors, trace messages, etc. -/
inductive MessageData where
  /-- Eagerly formatted text with info annotations.
  This constructor is inspected in various hacks. -/
  | ofFormatWithInfos : FormatWithInfos → MessageData
  | ofGoal            : MVarId → MessageData
  /-- A widget instance.

  In `ofWidget wi alt`,
  the nested message `alt` should approximate the contents of the widget
  without itself using `ofWidget wi _`.
  This is used as fallback in environments that cannot display user widgets.
  `alt` may nest any structured message,
  for example `ofGoal` to approximate a tactic state widget,
  and, if necessary, even other widget instances
  (for which approximations are computed recursively). -/
  | ofWidget          : Widget.WidgetInstance → MessageData → MessageData
  /-- `withContext ctx d` specifies the pretty printing context `(env, mctx, lctx, opts)` for the nested expressions in `d`. -/
  | withContext       : MessageDataContext → MessageData → MessageData
  | withNamingContext : NamingContext → MessageData → MessageData
  /-- Lifted `Format.nest` -/
  | nest              : Nat → MessageData → MessageData
  /-- Lifted `Format.group` -/
  | group             : MessageData → MessageData
  /-- Lifted `Format.compose` -/
  | compose           : MessageData → MessageData → MessageData
  /-- Tagged sections. `Name` should be viewed as a "kind", and is used by `MessageData` inspector functions.
    Example: an inspector that tries to find "definitional equality failures" may look for the tag "DefEqFailure". -/
  | tagged            : Name → MessageData → MessageData
  | trace (data : TraceData) (msg : MessageData) (children : Array MessageData)
  /-- A lazy message.
  The provided thunk will not be run until it is about to be displayed.
  This can save computation in cases where the message may never be seen.

  The `Dynamic` value is expected to be a `MessageData`,
  which is a workaround for the positivity restriction.

  If the thunked message is produced for a term that contains a synthetic sorry,
  `hasSyntheticSorry` should return `true`.
  This is used to filter out certain messages. -/
  | ofLazy (f : Option PPContext → IO Dynamic) (hasSyntheticSorry : MetavarContext → Bool)
  deriving Inhabited, TypeName

namespace MessageData

/-- Eagerly formatted text. -/
def ofFormat (fmt : Format) : MessageData := .ofFormatWithInfos ⟨fmt, .empty⟩

/--
Lazy message data production, with access to the context as given by
a surrounding `MessageData.withContext` (which is expected to exist).
-/
def lazy (f : PPContext → IO MessageData)
    (hasSyntheticSorry : MetavarContext → Bool := fun _ => false) : MessageData :=
  .ofLazy (hasSyntheticSorry := hasSyntheticSorry) fun ctx? => do
    let msg ← match ctx? with
      | .none =>
        pure (.ofFormat "(invalid MessageData.lazy, missing context)") -- see `addMessageContext`
      | .some ctx => f ctx
    return Dynamic.mk msg

variable (p : Name → Bool) in
/-- Returns true when the message contains a `MessageData.tagged tag ..` constructor where `p tag`
is true.

This does not descend into lazily generated subtress (`.ofLazy`); message tags
of interest (like those added by `logLinter`) are expected to be near the root
of the `MessageData`, and not hidden inside `.ofLazy`.
-/
partial def hasTag : MessageData → Bool
  | withContext _ msg       => hasTag msg
  | withNamingContext _ msg => hasTag msg
  | nest _ msg              => hasTag msg
  | group msg               => hasTag msg
  | compose msg₁ msg₂       => hasTag msg₁ || hasTag msg₂
  | tagged n msg            => p n || hasTag msg
  | trace data msg msgs     => p data.cls || hasTag msg || msgs.any hasTag
  | _                       => false

/-- An empty message. -/
def nil : MessageData :=
  ofFormat Format.nil

def mkPPContext (nCtx : NamingContext) (ctx : MessageDataContext) : PPContext := {
  env := ctx.env, mctx := ctx.mctx, lctx := ctx.lctx, opts := ctx.opts,
  currNamespace := nCtx.currNamespace, openDecls := nCtx.openDecls
}

def ofSyntax (stx : Syntax) : MessageData :=
  -- discard leading/trailing whitespace
  let stx := stx.copyHeadTailInfoFrom .missing
  .ofLazy
    (fun ctx? => do
      let msg ← ofFormat <$> match ctx? with
        | .none => pure stx.formatStx
        | .some ctx => ppTerm ctx ⟨stx⟩ -- HACK: might not be a term
      return Dynamic.mk msg)
    (fun _ => false)

def ofExpr (e : Expr) : MessageData :=
  .ofLazy
    (fun ctx? => do
      let msg ← ofFormatWithInfos <$> match ctx? with
        | .none => pure (format (toString e))
        | .some ctx => ppExprWithInfos ctx e
      return Dynamic.mk msg)
    (fun mctx => instantiateMVarsCore mctx e |>.1.hasSyntheticSorry)

def ofLevel (l : Level) : MessageData :=
  .ofLazy
    (fun ctx? => do
      let msg ← ofFormat <$> match ctx? with
        | .none => pure (format l)
        | .some ctx => ppLevel ctx l
      return Dynamic.mk msg)
    (fun _ => false)

def ofName (n : Name) : MessageData := ofFormat (format n)

partial def hasSyntheticSorry (msg : MessageData) : Bool :=
  visit none msg
where
  visit (mctx? : Option MetavarContext) : MessageData → Bool
  | ofLazy _ f              => f (mctx?.getD {})
  | withContext ctx msg     => visit ctx.mctx msg
  | withNamingContext _ msg => visit mctx? msg
  | nest _ msg              => visit mctx? msg
  | group msg               => visit mctx? msg
  | compose msg₁ msg₂       => visit mctx? msg₁ || visit mctx? msg₂
  | tagged _ msg            => visit mctx? msg
  | trace _ msg msgs        => visit mctx? msg || msgs.any (visit mctx?)
  | _                       => false

partial def formatAux : NamingContext → Option MessageDataContext → MessageData → IO Format
  | _, _,            ofFormatWithInfos fmt    => return fmt.1
  | _,    none,      ofGoal mvarId            => return "goal " ++ format (mkMVar mvarId)
  | nCtx, some ctx,  ofGoal mvarId            => ppGoal (mkPPContext nCtx ctx) mvarId
  | nCtx, ctx,       ofWidget _ d             => formatAux nCtx ctx d
  | nCtx, _,         withContext ctx d        => formatAux nCtx ctx d
  | _,    ctx,       withNamingContext nCtx d => formatAux nCtx ctx d
  | nCtx, ctx,       tagged _ d               => formatAux nCtx ctx d
  | nCtx, ctx,       nest n d                 => Format.nest n <$> formatAux nCtx ctx d
  | nCtx, ctx,       compose d₁ d₂            => return (← formatAux nCtx ctx d₁) ++ (← formatAux nCtx ctx d₂)
  | nCtx, ctx,       group d                  => Format.group <$> formatAux nCtx ctx d
  | nCtx, ctx,       trace data header children => do
    let mut msg := f!"[{data.cls}]"
    if data.startTime != 0 then
      msg := f!"{msg} [{data.stopTime - data.startTime}]"
    msg := f!"{msg} {(← formatAux nCtx ctx header).nest 2}"
    let children ← children.mapM (formatAux nCtx ctx)
    return .nest 2 (.joinSep (msg::children.toList) "\n")
  | nCtx, ctx?,      ofLazy pp _             => do
    let dyn ← pp (ctx?.map (mkPPContext nCtx))
    let some msg := dyn.get? MessageData
      | panic! s!"MessageData.ofLazy: expected MessageData in Dynamic, got {dyn.typeName}"
    formatAux nCtx ctx? msg

protected def format (msgData : MessageData) : IO Format :=
  formatAux { currNamespace := Name.anonymous, openDecls := [] } none msgData

protected def toString (msgData : MessageData) : IO String := do
  return toString (← msgData.format)

instance : Append MessageData := ⟨compose⟩

instance : Coe String MessageData := ⟨ofFormat ∘ format⟩
instance : Coe Format MessageData := ⟨ofFormat⟩
instance : Coe Level MessageData  := ⟨ofLevel⟩
instance : Coe Expr MessageData   := ⟨ofExpr⟩
instance : Coe Name MessageData   := ⟨ofName⟩
instance : Coe Syntax MessageData := ⟨ofSyntax⟩
instance : Coe MVarId MessageData := ⟨ofGoal⟩
instance : Coe (Option Expr) MessageData := ⟨fun o => match o with | none => "none" | some e => ofExpr e⟩

partial def arrayExpr.toMessageData (es : Array Expr) (i : Nat) (acc : MessageData) : MessageData :=
  if h : i < es.size then
    let e   := es.get ⟨i, h⟩;
    let acc := if i == 0 then acc ++ ofExpr e else acc ++ ", " ++ ofExpr e;
    toMessageData es (i+1) acc
  else
    acc ++ "]"

instance : Coe (Array Expr) MessageData := ⟨fun es => arrayExpr.toMessageData es 0 "#["⟩

/-- Wrap the given message in `l` and `r`. See also `Format.bracket`.  -/
def bracket (l : String) (f : MessageData) (r : String) : MessageData := group (nest l.length <| l ++ f ++ r)
/-- Wrap the given message in parentheses `()`. -/
def paren (f : MessageData) : MessageData := bracket "(" f ")"
/-- Wrap the given message in square brackets `[]`. -/
def sbracket (f : MessageData) : MessageData := bracket "[" f "]"
/-- Append the given list of messages with the given separator. -/
def joinSep : List MessageData → MessageData → MessageData
  | [],    _   => Format.nil
  | [a],   _   => a
  | a::as, sep => a ++ sep ++ joinSep as sep

/-- Write the given list of messages as a list, separating each item with `,\n` and surrounding with square brackets. -/
def ofList : List MessageData → MessageData
  | [] => "[]"
  | xs => sbracket <| joinSep xs (ofFormat "," ++ Format.line)

/-- See `MessageData.ofList`. -/
def ofArray (msgs : Array MessageData) : MessageData :=
  ofList msgs.toList

/-- Puts `MessageData` into a comma-separated list with `"and"` at the back (no Oxford comma).
Best used on non-empty lists; returns `"– none –"` for an empty list.  -/
def andList (xs : List MessageData) : MessageData :=
  match xs with
  | [] => "– none –"
  | [x] => x
  | _ => joinSep xs.dropLast ", " ++ " and " ++ xs.getLast!


instance : Coe (List MessageData) MessageData := ⟨ofList⟩
instance : Coe (List Expr) MessageData := ⟨fun es => ofList <| es.map ofExpr⟩

end MessageData

/--
A `BaseMessage` is a richly formatted piece of information emitted by Lean.
They are rendered by client editors in the infoview and in diagnostic windows.
There are two varieties in the Lean core:
* `Message`: Uses structured, effectful `MessageData` for formatting content.
* `SerialMessage`: Stores pure `String` data. Obtained by running the effectful
`Message.serialize`.
-/
structure BaseMessage (α : Type u) where
  fileName      : String
  pos           : Position
  endPos        : Option Position := none
  /-- If `true`, report range as given; see `msgToInteractiveDiagnostic`. -/
  keepFullRange : Bool := false
  severity      : MessageSeverity := MessageSeverity.error
  caption       : String          := ""
  /-- The content of the message. -/
  data          : α
  deriving Inhabited, ToJson, FromJson

/-- A `Message` is a richly formatted piece of information emitted by Lean.
They are rendered by client editors in the infoview and in diagnostic windows. -/
abbrev Message := BaseMessage MessageData

/-- A `SerialMessage` is a `Message` whose `MessageData` has been eagerly
serialized and is thus appropriate for use in pure contexts where the effectful
`MessageData.toString` cannot be used. -/
abbrev SerialMessage := BaseMessage String

namespace SerialMessage

@[inline] def toMessage (msg : SerialMessage) : Message :=
  {msg with data := msg.data}

protected def toString (msg : SerialMessage) (includeEndPos := false) : String := Id.run do
  let mut str := msg.data
  let endPos := if includeEndPos then msg.endPos else none
  unless msg.caption == "" do
    str := msg.caption ++ ":\n" ++ str
  match msg.severity with
  | .information => pure ()
  | .warning     => str := mkErrorStringWithPos msg.fileName msg.pos (endPos := endPos) "warning: " ++ str
  | .error       => str := mkErrorStringWithPos msg.fileName msg.pos (endPos := endPos) "error: " ++ str
  if str.isEmpty || str.back != '\n' then
    str := str ++ "\n"
  return str

instance : ToString SerialMessage := ⟨SerialMessage.toString⟩

end SerialMessage

namespace Message

@[inline] def serialize (msg : Message) : IO SerialMessage := do
  return {msg with data := ← msg.data.toString}

protected def toString (msg : Message) (includeEndPos := false) : IO String := do
  -- Remark: The inline here avoids a new message allocation when `msg` is shared
  return inline <| (← msg.serialize).toString includeEndPos

protected def toJson (msg : Message) : IO Json := do
  -- Remark: The inline here avoids a new message allocation when `msg` is shared
  return inline <| toJson (← msg.serialize)

end Message

/--
A persistent array of messages.

In the Lean elaborator, we use a fresh message log per command but may also report diagnostics at
various points inside a command, which will empty `unreported` and updated `hadErrors` accordingly
(see `CoreM.getAndEmptyMessageLog`).
-/
structure MessageLog where
  /--
  If true, there was an error in the log previously that has already been reported to the user and
  removed from the log. Thus we say that in the current context (usually the current command), we
  "have errors" if either this flag is set or there is an error in `msgs`; see
  `MessageLog.hasErrors`. If we have errors, we suppress some error messages that are often the
  result of a previous error.
  -/
  /-
  Design note: We considered introducing a `hasErrors` field instead that already includes the
  presence of errors in `msgs` but this would not be compatible with e.g.
  `MessageLog.errorsToWarnings`.
  -/
  hadErrors : Bool := false
  /-- The list of messages not already reported, in insertion order. -/
  unreported : PersistentArray Message := {}
  /--
  Set of message kinds that have been added to the log.
  For example, we have the kind `unsafe.exponentiation.warning` for warning messages associated with
  the configuration option `exponentiation.threshold`.
  We don't produce a warning if the kind is already in the following set.
  -/
  reportedKinds : NameSet := {}
  deriving Inhabited

namespace MessageLog
def empty : MessageLog := {}

@[deprecated "renamed to `unreported`; direct access should in general be avoided in favor of \
using `MessageLog.toList/toArray`" (since := "2024-05-22")]
def msgs : MessageLog → PersistentArray Message := unreported

def hasUnreported (log : MessageLog) : Bool :=
  !log.unreported.isEmpty

def add (msg : Message) (log : MessageLog) : MessageLog :=
  { log with unreported := log.unreported.push msg }

protected def append (l₁ l₂ : MessageLog) : MessageLog :=
  { hadErrors := l₁.hadErrors || l₂.hadErrors, unreported := l₁.unreported ++ l₂.unreported }

instance : Append MessageLog :=
  ⟨MessageLog.append⟩

def hasErrors (log : MessageLog) : Bool :=
  log.hadErrors || log.unreported.any (·.severity matches .error)

def errorsToWarnings (log : MessageLog) : MessageLog :=
  { unreported := log.unreported.map (fun m => match m.severity with | MessageSeverity.error => { m with severity := MessageSeverity.warning } | _ => m) }

def getInfoMessages (log : MessageLog) : MessageLog :=
  { unreported := log.unreported.filter fun m => match m.severity with | MessageSeverity.information => true | _ => false }

def forM {m : Type → Type} [Monad m] (log : MessageLog) (f : Message → m Unit) : m Unit :=
  log.unreported.forM f

/-- Converts the unreported messages to a list, oldest message first. -/
def toList (log : MessageLog) : List Message :=
  log.unreported.toList

/-- Converts the unreported messages to an array, oldest message first. -/
def toArray (log : MessageLog) : Array Message :=
  log.unreported.toArray

end MessageLog

def MessageData.nestD (msg : MessageData) : MessageData :=
  MessageData.nest 2 msg

def indentD (msg : MessageData) : MessageData :=
  MessageData.nestD (Format.line ++ msg)

def indentExpr (e : Expr) : MessageData :=
  indentD e

class AddMessageContext (m : Type → Type) where
  /--
  Without context, a `MessageData` object may be be missing information
  (e.g. hover info) for pretty printing, or may print an error. Hence,
  `addMessageContext` should be called on all constructed `MessageData`
  (e.g. via `m!`) before taking it out of context (e.g. leaving `MetaM` or
  `CoreM`).
  -/
  addMessageContext : MessageData → m MessageData

export AddMessageContext (addMessageContext)

instance (m n) [MonadLift m n] [AddMessageContext m] : AddMessageContext n where
  addMessageContext := fun msg => liftM (addMessageContext msg : m _)

def addMessageContextPartial {m} [Monad m] [MonadEnv m] [MonadOptions m] (msgData : MessageData) : m MessageData := do
  let env ← getEnv
  let opts ← getOptions
  return MessageData.withContext { env := env, mctx := {}, lctx := {}, opts := opts } msgData

def addMessageContextFull {m} [Monad m] [MonadEnv m] [MonadMCtx m] [MonadLCtx m] [MonadOptions m] (msgData : MessageData) : m MessageData := do
  let env ← getEnv
  let mctx ← getMCtx
  let lctx ← getLCtx
  let opts ← getOptions
  return MessageData.withContext { env := env, mctx := mctx, lctx := lctx, opts := opts } msgData

class ToMessageData (α : Type) where
  toMessageData : α → MessageData

export ToMessageData (toMessageData)

def stringToMessageData (str : String) : MessageData :=
  let lines := str.split (· == '\n')
  let lines := lines.map (MessageData.ofFormat ∘ format)
  MessageData.joinSep lines (MessageData.ofFormat Format.line)

instance [ToFormat α] : ToMessageData α := ⟨MessageData.ofFormat ∘ format⟩
instance : ToMessageData Expr          := ⟨MessageData.ofExpr⟩
instance : ToMessageData Level         := ⟨MessageData.ofLevel⟩
instance : ToMessageData Name          := ⟨MessageData.ofName⟩
instance : ToMessageData String        := ⟨stringToMessageData⟩
instance : ToMessageData Syntax        := ⟨MessageData.ofSyntax⟩
instance : ToMessageData (TSyntax k)   := ⟨(MessageData.ofSyntax ·)⟩
instance : ToMessageData Format        := ⟨MessageData.ofFormat⟩
instance : ToMessageData MVarId        := ⟨MessageData.ofGoal⟩
instance : ToMessageData MessageData   := ⟨id⟩
instance [ToMessageData α] : ToMessageData (List α)  := ⟨fun as => MessageData.ofList <| as.map toMessageData⟩
instance [ToMessageData α] : ToMessageData (Array α) := ⟨fun as => toMessageData as.toList⟩
instance [ToMessageData α] : ToMessageData (Subarray α) := ⟨fun as => toMessageData as.toArray.toList⟩
instance [ToMessageData α] : ToMessageData (Option α) := ⟨fun | none => "none" | some e => "some (" ++ toMessageData e ++ ")"⟩
instance [ToMessageData α] [ToMessageData β] : ToMessageData (α × β) :=
  ⟨fun (a, b) => .paren <| toMessageData a ++ "," ++ Format.line ++ toMessageData b⟩
instance : ToMessageData (Option Expr) := ⟨fun | none => "<not-available>" | some e => toMessageData e⟩

syntax:max "m!" interpolatedStr(term) : term

macro_rules
  | `(m! $interpStr) => do interpStr.expandInterpolatedStr (← `(MessageData)) (← `(toMessageData))

def toMessageList (msgs : Array MessageData) : MessageData :=
  indentD (MessageData.joinSep msgs.toList m!"\n\n")

namespace Kernel.Exception

<<<<<<< HEAD
private def mkCtx (_env : Kernel.Environment) (_lctx : LocalContext) (_opts : Options) (msg : MessageData) : MessageData :=
  msg
  --MessageData.withContext { env := env, mctx := {}, lctx := lctx, opts := opts } msg

def toMessageData (e : KernelException) (opts : Options) : MessageData :=
=======
def toMessageData (elabEnv : Lean.Environment) (e : Kernel.Exception) (opts : Options) : MessageData :=
>>>>>>> fbc7e3e2
  match e with
  | unknownConstant env constName       => mkCtx env {} opts m!"(kernel) unknown constant '{constName}'"
  | alreadyDeclared env constName       => mkCtx env {} opts m!"(kernel) constant has already been declared '{constName}'"
  | declTypeMismatch env decl givenType =>
    mkCtx env {} opts <|
    let process (n : Name) (expectedType : Expr) : MessageData :=
      m!"(kernel) declaration type mismatch, '{n}' has type{indentExpr givenType}\nbut it is expected to have type{indentExpr expectedType}";
    match decl with
    | Declaration.defnDecl { name := n, type := type, .. } => process n type
    | Declaration.thmDecl { name := n, type := type, .. }  => process n type
    | _ => "(kernel) declaration type mismatch" -- TODO fix type checker, type mismatch for mutual decls does not have enough information
  | declHasMVars env constName _        => mkCtx env {} opts m!"(kernel) declaration has metavariables '{constName}'"
  | declHasFVars env constName _        => mkCtx env {} opts m!"(kernel) declaration has free variables '{constName}'"
  | funExpected env lctx e              => mkCtx env lctx opts m!"(kernel) function expected{indentExpr e}"
  | typeExpected env lctx e             => mkCtx env lctx opts m!"(kernel) type expected{indentExpr e}"
  | letTypeMismatch  env lctx n _ _     => mkCtx env lctx opts m!"(kernel) let-declaration type mismatch '{n}'"
  | exprTypeMismatch env lctx e _       => mkCtx env lctx opts m!"(kernel) type mismatch at{indentExpr e}"
  | appTypeMismatch  env lctx e fnType argType =>
    mkCtx env lctx opts m!"application type mismatch{indentExpr e}\nargument has type{indentExpr argType}\nbut function has type{indentExpr fnType}"
  | invalidProj env lctx e              => mkCtx env lctx opts m!"(kernel) invalid projection{indentExpr e}"
  | thmTypeIsNotProp env constName type => mkCtx env {} opts m!"(kernel) type of theorem '{constName}' is not a proposition{indentExpr type}"
  | other msg                           => m!"(kernel) {msg}"
  | deterministicTimeout                => "(kernel) deterministic timeout"
  | excessiveMemory                     => "(kernel) excessive memory consumption detected"
  | deepRecursion                       => "(kernel) deep recursion detected"
  | interrupted                         => "(kernel) interrupted"
where mkCtx (_env : Kernel.Environment) (lctx : LocalContext) (opts : Options) (msg : MessageData) : MessageData :=
  -- In the split of `Lean.Kernel.Environment` from `Lean.Environment`, the environment returned in
  -- kernel exceptions is not of the correct type anymore, and we do not want to pass the full
  -- environment to the kernel. Thus the environment set here may be missing declarations added
  -- during the kernel execution up to the exception. We could update `elabEnv.base` with this
  -- environment but the environment type is opaque at this point. We claim that the added
  -- declarations should rarely be relevant to the presentation of this less frequent exception.
  MessageData.withContext { env := elabEnv, mctx := {}, lctx := lctx, opts := opts } msg


end Kernel.Exception
end Lean<|MERGE_RESOLUTION|>--- conflicted
+++ resolved
@@ -483,15 +483,7 @@
 
 namespace Kernel.Exception
 
-<<<<<<< HEAD
-private def mkCtx (_env : Kernel.Environment) (_lctx : LocalContext) (_opts : Options) (msg : MessageData) : MessageData :=
-  msg
-  --MessageData.withContext { env := env, mctx := {}, lctx := lctx, opts := opts } msg
-
-def toMessageData (e : KernelException) (opts : Options) : MessageData :=
-=======
 def toMessageData (elabEnv : Lean.Environment) (e : Kernel.Exception) (opts : Options) : MessageData :=
->>>>>>> fbc7e3e2
   match e with
   | unknownConstant env constName       => mkCtx env {} opts m!"(kernel) unknown constant '{constName}'"
   | alreadyDeclared env constName       => mkCtx env {} opts m!"(kernel) constant has already been declared '{constName}'"
