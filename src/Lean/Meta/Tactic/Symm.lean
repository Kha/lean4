--- conflicted
+++ resolved
@@ -51,11 +51,7 @@
 def getSymmLems (tgt : Expr) : MetaM (Array Name) := do
   let .app (.app rel _) _ := tgt
     | throwError "symmetry lemmas only apply to binary relations, not{indentExpr tgt}"
-<<<<<<< HEAD
-  (symmExt.getStateNoAsync (← getEnv)).getMatch rel symmExt.config
-=======
-  (symmExt.getState (← getEnv)).getMatch rel
->>>>>>> 3c7dc4bb
+  (symmExt.getStateNoAsync (← getEnv)).getMatch rel
 
 /-- Given a term `e : a ~ b`, construct a term in `b ~ a` using `@[symm]` lemmas. -/
 def applySymm (e : Expr) : MetaM Expr := do
