/-
Copyright (c) 2019 Microsoft Corporation. All rights reserved.
Released under Apache 2.0 license as described in the file LICENSE.
Authors: Leonardo de Moura
-/
prelude
import Lean.Structure
import Lean.Util.Recognizers
import Lean.Util.SafeExponentiation
import Lean.Meta.GetUnfoldableConst
import Lean.Meta.FunInfo
import Lean.Meta.Offset
import Lean.Meta.CtorRecognizer
import Lean.Meta.Match.MatcherInfo
import Lean.Meta.Match.MatchPatternAttr
import Lean.Meta.Transform

namespace Lean.Meta

-- ===========================
/-! # Smart unfolding support -/
-- ===========================

/--
Forward declaration. It is defined in the module `src/Lean/Elab/PreDefinition/Structural/Eqns.lean`.
It is possible to avoid this hack if we move `Structural.EqnInfo` and `Structural.eqnInfoExt`
to this module.
-/
@[extern "lean_get_structural_rec_arg_pos"]
opaque getStructuralRecArgPos? (declName : Name) : CoreM (Option Nat)

def smartUnfoldingSuffix := "_sunfold"

@[inline] def mkSmartUnfoldingNameFor (declName : Name) : Name :=
  Name.mkStr declName smartUnfoldingSuffix

def hasSmartUnfoldingDecl (env : Environment) (declName : Name) : Bool :=
  env.contains (mkSmartUnfoldingNameFor declName)

register_builtin_option smartUnfolding : Bool := {
  defValue := true
  descr := "when computing weak head normal form, use auxiliary definition created for functions defined by structural recursion"
}

/-- Add auxiliary annotation to indicate the `match`-expression `e` must be reduced when performing smart unfolding. -/
def markSmartUnfoldingMatch (e : Expr) : Expr :=
  mkAnnotation `sunfoldMatch e

def smartUnfoldingMatch? (e : Expr) : Option Expr :=
  annotation? `sunfoldMatch e

/-- Add auxiliary annotation to indicate expression `e` (a `match` alternative rhs) was successfully reduced by smart unfolding. -/
def markSmartUnfoldingMatchAlt (e : Expr) : Expr :=
  mkAnnotation `sunfoldMatchAlt e

def smartUnfoldingMatchAlt? (e : Expr) : Option Expr :=
  annotation? `sunfoldMatchAlt e

-- ===========================
/-! # Helper methods -/
-- ===========================

def isAuxDef (constName : Name) : MetaM Bool := do
  let env ← getEnv
  return isAuxRecursor env constName || isNoConfusion env constName

-- ===========================
/-! # Helper functions for reducing recursors -/
-- ===========================

private def getFirstCtor (d : Name) : MetaM (Option Name) := do
  let some (ConstantInfo.inductInfo { ctors := ctor::_, ..}) := (← getEnv).find? d |
    return none
  return some ctor

private def mkNullaryCtor (type : Expr) (nparams : Nat) : MetaM (Option Expr) := do
  let .const d lvls := type.getAppFn
    | return none
  let (some ctor) ← getFirstCtor d | pure none
  return mkAppN (mkConst ctor lvls) (type.getAppArgs.take nparams)

private def getRecRuleFor (recVal : RecursorVal) (major : Expr) : Option RecursorRule :=
  match major.getAppFn with
  | .const fn _ => recVal.rules.find? fun r => r.ctor == fn
  | _           => none

private def toCtorWhenK (recVal : RecursorVal) (major : Expr) : MetaM Expr := do
  let majorType ← inferType major
  let majorType ← instantiateMVars (← whnf majorType)
  let majorTypeI := majorType.getAppFn
  if !majorTypeI.isConstOf recVal.getMajorInduct then
    return major
  else if majorType.hasExprMVar && majorType.getAppArgs[recVal.numParams:].any Expr.hasExprMVar then
    return major
  else do
    let (some newCtorApp) ← mkNullaryCtor majorType recVal.numParams | pure major
    let newType ← inferType newCtorApp
    /- TODO: check whether changing reducibility to default hurts performance here.
       We do that to make sure auxiliary `Eq.rec` introduced by the `match`-compiler
       are reduced even when `TransparencyMode.reducible` (like in `simp`).

       We use `withNewMCtxDepth` to make sure metavariables at `majorType` are not assigned.
       For example, given `major : Eq ?x y`, we don't want to apply K by assigning `?x := y`.
    -/
    if (← withAtLeastTransparency TransparencyMode.default <| withNewMCtxDepth <| isDefEq majorType newType) then
      return newCtorApp
    else
      return major

/--
  Create the `i`th projection `major`. It tries to use the auto-generated projection functions if available. Otherwise falls back
  to `Expr.proj`.
-/
def mkProjFn (ctorVal : ConstructorVal) (us : List Level) (params : Array Expr) (i : Nat) (major : Expr) : CoreM Expr := do
  match getStructureInfo? (← getEnv) ctorVal.induct with
  | none => return mkProj ctorVal.induct i major
  | some info => match info.getProjFn? i with
    | none => return mkProj ctorVal.induct i major
    | some projFn => return mkApp (mkAppN (mkConst projFn us) params) major

/--
  If `major` is not a constructor application, and its type is a structure `C ...`, then return `C.mk major.1 ... major.n`

  \pre `inductName` is `C`.

  If `Meta.Config.etaStruct` is `false` or the condition above does not hold, this method just returns `major`. -/
private def toCtorWhenStructure (inductName : Name) (major : Expr) : MetaM Expr := do
  unless (← useEtaStruct inductName) do
    return major
  let env ← getEnv
  if !isStructureLike env inductName then
    return major
  else if let some _ ← isConstructorApp? major then
    return major
  else
    let majorType ← inferType major
    let majorType ← instantiateMVars (← whnf majorType)
    let majorTypeI := majorType.getAppFn
    if !majorTypeI.isConstOf inductName then
      return major
    match majorType.getAppFn with
    | Expr.const d us =>
      if (← whnfD (← inferType majorType)) == mkSort levelZero then
        return major -- We do not perform eta for propositions, see implementation in the kernel
      else
        let some ctorName ← getFirstCtor d | pure major
        let ctorInfo ← getConstInfoCtor ctorName
        let params := majorType.getAppArgs.take ctorInfo.numParams
        let mut result := mkAppN (mkConst ctorName us) params
        for i in [:ctorInfo.numFields] do
          result := mkApp result (← mkProjFn ctorInfo us params i major)
        return result
    | _ => return major


-- Helper predicate that returns `true` for inductive predicates used to define functions by well-founded recursion.
private def isWFRec (declName : Name) : Bool :=
  declName == ``Acc.rec || declName == ``WellFounded.rec

/--
Helper method for `reduceRec`.
We use it to ensure we don't expose `Nat.add` when reducing `Nat.rec`.
We we use the following trick, if `e` can be expressed as an offset `(a, k)` with `k > 0`,
we create a new expression `Nat.succ e'` where `e'` is `a` for `k = 1`, or `a + (k-1)` for `k > 1`.
See issue #3022
-/
private def cleanupNatOffsetMajor (e : Expr) : MetaM Expr := do
  let some (e, k) ← isOffset? e | return e
  if k = 0 then
    return e
  else if k = 1 then
    return mkNatSucc e
  else
    return mkNatSucc (mkNatAdd e (toExpr (k - 1)))

/-- Auxiliary function for reducing recursor applications. -/
private def reduceRec (recVal : RecursorVal) (recLvls : List Level) (recArgs : Array Expr) (failK : Unit → MetaM α) (successK : Expr → MetaM α) : MetaM α :=
  let majorIdx := recVal.getMajorIdx
  if h : majorIdx < recArgs.size then do
    let major := recArgs[majorIdx]
    let mut major ← if isWFRec recVal.name && (← getTransparency) == .default then
      -- If recursor is `Acc.rec` or `WellFounded.rec` and transparency is default,
      -- then we bump transparency to .all to make sure we can unfold defs defined by WellFounded recursion.
      -- We use this trick because we abstract nested proofs occurring in definitions.
      -- Alternative design: do not abstract nested proofs used to justify well-founded recursion.
      withTransparency .all <| whnf major
    else
      whnf major
    if recVal.k then
      major ← toCtorWhenK recVal major
    major := major.toCtorIfLit
    major ← cleanupNatOffsetMajor major
    major ← toCtorWhenStructure recVal.getMajorInduct major
    match getRecRuleFor recVal major with
    | some rule =>
      let majorArgs := major.getAppArgs
      if recLvls.length != recVal.levelParams.length then
        failK ()
      else
        let rhs := rule.rhs.instantiateLevelParams recVal.levelParams recLvls
        -- Apply parameters, motives and minor premises from recursor application.
        let rhs := mkAppRange rhs 0 (recVal.numParams+recVal.numMotives+recVal.numMinors) recArgs
        /- The number of parameters in the constructor is not necessarily
           equal to the number of parameters in the recursor when we have
           nested inductive types. -/
        let nparams := majorArgs.size - rule.nfields
        let rhs := mkAppRange rhs nparams majorArgs.size majorArgs
        let rhs := mkAppRange rhs (majorIdx + 1) recArgs.size recArgs
        successK rhs
    | none => failK ()
  else
    failK ()

-- ===========================
/-! # Helper functions for reducing Quot.lift and Quot.ind -/
-- ===========================

/-- Auxiliary function for reducing `Quot.lift` and `Quot.ind` applications. -/
private def reduceQuotRec (recVal  : QuotVal) (recArgs : Array Expr) (failK : Unit → MetaM α) (successK : Expr → MetaM α) : MetaM α :=
  let process (majorPos argPos : Nat) : MetaM α :=
    if h : majorPos < recArgs.size then do
      let major := recArgs[majorPos]
      let major ← whnf major
      match major with
      | Expr.app (Expr.app (Expr.app (Expr.const majorFn _) _) _) majorArg => do
        let some (ConstantInfo.quotInfo { kind := QuotKind.ctor, .. }) := (← getEnv).find? majorFn | failK ()
        let f := recArgs[argPos]!
        let r := mkApp f majorArg
        let recArity := majorPos + 1
        successK <| mkAppRange r recArity recArgs.size recArgs
      | _ => failK ()
    else
      failK ()
  match recVal.kind with
  | QuotKind.lift => process 5 3
  | QuotKind.ind  => process 4 3
  | _             => failK ()

-- ===========================
/-! # Helper function for extracting "stuck term" -/
-- ===========================

mutual
  private partial def isRecStuck? (recVal : RecursorVal) (recArgs : Array Expr) : MetaM (Option MVarId) :=
    if recVal.k then
      -- TODO: improve this case
      return none
    else do
      let majorIdx := recVal.getMajorIdx
      if h : majorIdx < recArgs.size then do
        let major := recArgs[majorIdx]
        let major ← whnf major
        getStuckMVar? major
      else
        return none

  private partial def isQuotRecStuck? (recVal : QuotVal) (recArgs : Array Expr) : MetaM (Option MVarId) :=
    let process? (majorPos : Nat) : MetaM (Option MVarId) :=
      if h : majorPos < recArgs.size then do
        let major := recArgs[majorPos]
        let major ← whnf major
        getStuckMVar? major
      else
        return none
    match recVal.kind with
    | QuotKind.lift => process? 5
    | QuotKind.ind  => process? 4
    | _             => return none

  /-- Return `some (Expr.mvar mvarId)` if metavariable `mvarId` is blocking reduction. -/
  partial def getStuckMVar? (e : Expr) : MetaM (Option MVarId) := do
    match e with
    | .mdata _ e  => getStuckMVar? e
    | .proj _ _ e => getStuckMVar? (← whnf e)
    | .mvar .. =>
      let e ← instantiateMVars e
      match e with
      | .mvar mvarId => return some mvarId
      | _ => getStuckMVar? e
    | .app f .. =>
      let f := f.getAppFn
      match f with
      | .mvar .. =>
        let e ← instantiateMVars e
        match e.getAppFn with
        | .mvar mvarId => return some mvarId
        | _ => getStuckMVar? e
      | .const fName _ =>
        match (← getEnv).find? fName with
        | some <| .recInfo recVal  => isRecStuck? recVal e.getAppArgs
        | some <| .quotInfo recVal => isQuotRecStuck? recVal e.getAppArgs
        | _  =>
          unless e.hasExprMVar do return none
          -- Projection function support
          let some projInfo ← getProjectionFnInfo? fName | return none
          -- This branch is relevant if `e` is a type class projection that is stuck because the instance has not been synthesized yet.
          unless projInfo.fromClass do return none
          let args := e.getAppArgs
          -- First check whether `e`s instance is stuck.
          if let some major := args.get? projInfo.numParams then
            if let some mvarId ← getStuckMVar? major then
              return mvarId
          /-
          Then, recurse on the explicit arguments
          We want to detect the stuck instance in terms such as
          `HAdd.hAdd Nat Nat Nat (instHAdd Nat instAddNat) n (OfNat.ofNat Nat 2 ?m)`
          See issue https://github.com/leanprover/lean4/issues/1408 for an example where this is needed.
          -/
          let info ← getFunInfo f
          for pinfo in info.paramInfo, arg in args do
            if pinfo.isExplicit then
              if let some mvarId ← getStuckMVar? arg then
                return some mvarId
          return none
      | .proj _ _ e => getStuckMVar? (← whnf e)
      | _ => return none
    | _ => return none
end

-- ===========================
/-! # Weak Head Normal Form auxiliary combinators -/
-- ===========================

/--
Configuration for projection reduction. See `whnfCore`.
-/
inductive ProjReductionKind where
  /-- Projections `s.i` are not reduced at `whnfCore`. -/
  | no
  /--
  Projections `s.i` are reduced at `whnfCore`, and `whnfCore` is used at `s` during the process.
  Recall that `whnfCore` does not perform `delta` reduction (i.e., it will not unfold constant declarations).
  -/
  | yes
  /--
  Projections `s.i` are reduced at `whnfCore`, and `whnf` is used at `s` during the process.
  Recall that `whnfCore` does not perform `delta` reduction (i.e., it will not unfold constant declarations), but `whnf` does.
  -/
  | yesWithDelta
  /--
  Projections `s.i` are reduced at `whnfCore`, and `whnfAtMostI` is used at `s` during the process.
  Recall that `whnfAtMostI` is like `whnf` but uses transparency at most `instances`.
  This option is stronger than `yes`, but weaker than `yesWithDelta`.
  We use this option to ensure we reduce projections to prevent expensive defeq checks when unifying TC operations.
  When unifying e.g. `(@Field.toNeg α inst1).1 =?= (@Field.toNeg α inst2).1`,
  we only want to unify negation (and not all other field operations as well).
  Unifying the field instances slowed down unification: https://github.com/leanprover/lean4/issues/1986
  -/
  | yesWithDeltaI
  deriving DecidableEq, Inhabited, Repr

/--
Configuration options for `whnfEasyCases` and `whnfCore`.
-/
structure WhnfCoreConfig where
  /-- If `true`, reduce recursor/matcher applications, e.g., `Nat.rec true (fun _ _ => false) Nat.zero` reduces to `true` -/
  iota : Bool := true
  /-- If `true`, reduce terms such as `(fun x => t[x]) a` into `t[a]` -/
  beta : Bool := true
  /-- Control projection reduction at `whnfCore`. -/
  proj : ProjReductionKind := .yesWithDelta
  /--
  Zeta reduction: `let x := v; e[x]` reduces to `e[v]`.
  We say a let-declaration `let x := v; e` is non dependent if it is equivalent to `(fun x => e) v`.
  Recall that
  ```
  fun x : BitVec 5 => let n := 5; fun y : BitVec n => x = y
  ```
  is type correct, but
  ```
  fun x : BitVec 5 => (fun n => fun y : BitVec n => x = y) 5
  ```
  is not.
  -/
  zeta : Bool := true
  /--
  Zeta-delta reduction: given a local context containing entry `x : t := e`, free variable `x` reduces to `e`.
  -/
  zetaDelta : Bool := true

/-- Auxiliary combinator for handling easy WHNF cases. It takes a function for handling the "hard" cases as an argument -/
@[specialize] partial def whnfEasyCases (e : Expr) (k : Expr → MetaM Expr) (config : WhnfCoreConfig := {}) : MetaM Expr := do
  match e with
  | .forallE ..    => return e
  | .lam ..        => return e
  | .sort ..       => return e
  | .lit ..        => return e
  | .bvar ..       => panic! "loose bvar in expression"
  | .letE ..       => k e
  | .const ..      => k e
  | .app ..        => k e
  | .proj ..       => k e
  | .mdata _ e     => whnfEasyCases e k config
  | .fvar fvarId   =>
    let decl ← fvarId.getDecl
    match decl with
    | .cdecl .. => return e
    | .ldecl (value := v) .. =>
      -- Let-declarations marked as implementation detail should always be unfolded
      -- We initially added this feature for `simp`, and added it here for consistency.
      unless config.zetaDelta || decl.isImplementationDetail do return e
      if (← getConfig).trackZetaDelta then
        modify fun s => { s with zetaDeltaFVarIds := s.zetaDeltaFVarIds.insert fvarId }
      whnfEasyCases v k config
  | .mvar mvarId   =>
    match (← getExprMVarAssignment? mvarId) with
    | some v => whnfEasyCases v k config
    | none   => return e

@[specialize] private def deltaDefinition (c : ConstantInfo) (lvls : List Level)
    (failK : Unit → MetaM α) (successK : Expr → MetaM α) : MetaM α := do
  if c.levelParams.length != lvls.length then
    failK ()
  else
    successK (← instantiateValueLevelParams c lvls)

@[specialize] private def deltaBetaDefinition (c : ConstantInfo) (lvls : List Level) (revArgs : Array Expr)
    (failK : Unit → MetaM α) (successK : Expr → MetaM α) (preserveMData := false) : MetaM α := do
  if c.levelParams.length != lvls.length then
    failK ()
  else
    let val ← instantiateValueLevelParams c lvls
    let val := val.betaRev revArgs (preserveMData := preserveMData)
    successK val

inductive ReduceMatcherResult where
  | reduced (val : Expr)
  | stuck   (val : Expr)
  | notMatcher
  | partialApp

/-!
The "match" compiler uses dependent if-then-else `dite` and other auxiliary declarations to compile match-expressions such as
```
match v with
| 'a' => 1
| 'b' => 2
| _   => 3
```
because it is more efficient than using `casesOn` recursors.
The method `reduceMatcher?` fails if these auxiliary definitions cannot be unfolded in the current
transparency setting. This is problematic because tactics such as `simp` use `TransparencyMode.reducible`, and
most users assume that expressions such as
```
match 0 with
| 0 => 1
| 100 => 2
| _ => 3
```
should reduce in any transparency mode.

Thus, if the transparency mode is `.reducible` or `.instances`, we first
eagerly unfold `dite` constants used in the auxiliary match-declaration, and then
use a custom `canUnfoldAtMatcher` predicate for `whnfMatcher`.

Remark: we used to include `dite` (and `ite`) as auxiliary declarations to unfold at
`canUnfoldAtMatcher`, but this is problematic because the `dite`/`ite` may occur in the
discriminant. See issue #5388.

This solution is not very modular because modifications at the `match` compiler require changes here.
We claim this is defensible because it is reducing the auxiliary declaration defined by the `match` compiler.

Remark: if the eager unfolding is problematic, we may cache the result.
We may also consider not using `dite` in the `match`-compiler and use `Decidable.casesOn`, but it will require changes
in how we generate equation lemmas.

Alternative solution: tactics that use `TransparencyMode.reducible` should rely on the equations we generated for match-expressions.
This solution is also not perfect because the match-expression above will not reduce during type checking when we are not using
`TransparencyMode.default` or `TransparencyMode.all`.
-/

/--
Eagerly unfold `dite` constants in `e`. This is an auxiliary function used to reduce match expressions.
See comment above.
-/
private def unfoldNestedDIte (e : Expr) : CoreM Expr := do
  if e.find? (fun e => e.isAppOf ``dite) matches some _ then
    Core.transform e fun e => do
      if let .const ``dite us := e then
        let constInfo ← getConstInfo ``dite
        let e ← instantiateValueLevelParams constInfo us
        return .done e
      else
        return .continue
  else
    return e

/--
Auxiliary predicate for `whnfMatcher`.
See comment above.
-/
def canUnfoldAtMatcher (cfg : Config) (info : ConstantInfo) : CoreM Bool := do
  match cfg.transparency with
  | .all     => return true
  | .default => return !(← isIrreducible info.name)
  | _ =>
    if (← isReducible info.name) || isGlobalInstance (← getEnv) info.name then
      return true
    else if hasMatchPatternAttribute (← getEnv) info.name then
      return true
    else
      return info.name == ``decEq
       || info.name == ``Nat.decEq
       || info.name == ``Char.ofNat   || info.name == ``Char.ofNatAux
       || info.name == ``String.decEq || info.name == ``List.hasDecEq
       || info.name == ``Fin.ofNat
       || info.name == ``Fin.ofNat' -- It is used to define `BitVec` literals
       || info.name == ``UInt8.ofNat  || info.name == ``UInt8.decEq
       || info.name == ``UInt16.ofNat || info.name == ``UInt16.decEq
       || info.name == ``UInt32.ofNat || info.name == ``UInt32.decEq
       || info.name == ``UInt64.ofNat || info.name == ``UInt64.decEq
       /- Remark: we need to unfold the following two definitions because they are used for `Fin`, and
          lazy unfolding at `isDefEq` does not unfold projections.  -/
       || info.name == ``HMod.hMod || info.name == ``Mod.mod

private def whnfMatcher (e : Expr) : MetaM Expr := do
  /- When reducing `match` expressions, if the reducibility setting is at `TransparencyMode.reducible`,
     we increase it to `TransparencyMode.instances`. We use the `TransparencyMode.reducible` in many places (e.g., `simp`),
     and this setting prevents us from reducing `match` expressions where the discriminants are terms such as `OfNat.ofNat α n inst`.
     For example, `simp [Int.div]` will not unfold the application `Int.div 2 1` occurring in the target.

     TODO: consider other solutions; investigate whether the solution above produces counterintuitive behavior.  -/
  if (← getTransparency) matches .instances | .reducible then
    -- Also unfold some default-reducible constants; see `canUnfoldAtMatcher`
    withTransparency .instances <| withReader (fun ctx => { ctx with canUnfold? := canUnfoldAtMatcher }) do
      whnf e
  else
    -- Do NOT use `canUnfoldAtMatcher` here as it does not affect all/default reducibility and inhibits caching (#2564).
    -- In the future, we want to work on better reduction strategies that do not require caching.
    whnf e

def reduceMatcher? (e : Expr) : MetaM ReduceMatcherResult := do
  let .const declName declLevels := e.getAppFn
    | return .notMatcher
  let some info ← getMatcherInfo? declName
    | return .notMatcher
  let args := e.getAppArgs
  let prefixSz := info.numParams + 1 + info.numDiscrs
  if args.size < prefixSz + info.numAlts then
    return ReduceMatcherResult.partialApp
  let constInfo ← getConstInfo declName
  let mut f ← instantiateValueLevelParams constInfo declLevels
  if (← getTransparency) matches .instances | .reducible then
    f ← unfoldNestedDIte f
  let auxApp := mkAppN f args[0:prefixSz]
  let auxAppType ← inferType auxApp
  forallBoundedTelescope auxAppType info.numAlts fun hs _ => do
    let auxApp ← whnfMatcher (mkAppN auxApp hs)
    let auxAppFn := auxApp.getAppFn
    let mut i := prefixSz
    for h in hs do
      if auxAppFn == h then
        let result := mkAppN args[i]! auxApp.getAppArgs
        let result := mkAppN result args[prefixSz + info.numAlts:args.size]
        return ReduceMatcherResult.reduced result.headBeta
      i := i + 1
    return ReduceMatcherResult.stuck auxApp

def projectCore? (e : Expr) (i : Nat) : MetaM (Option Expr) := do
  let e := e.toCtorIfLit
  matchConstCtor e.getAppFn (fun _ => pure none) fun ctorVal _ =>
    let numArgs := e.getAppNumArgs
    let idx := ctorVal.numParams + i
    if idx < numArgs then
      return some (e.getArg! idx)
    else
      return none

def project? (e : Expr) (i : Nat) : MetaM (Option Expr) := do
  projectCore? (← whnf e) i

/-- Reduce kernel projection `Expr.proj ..` expression. -/
def reduceProj? (e : Expr) : MetaM (Option Expr) := do
  match e with
  | .proj _ i c => project? c i
  | _           => return none

/--
  Auxiliary method for reducing terms of the form `?m t_1 ... t_n` where `?m` is delayed assigned.
  Recall that we can only expand a delayed assignment when all holes/metavariables in the assigned value have been "filled".
-/
private def whnfDelayedAssigned? (f' : Expr) (e : Expr) : MetaM (Option Expr) := do
  if f'.isMVar then
    match (← getDelayedMVarAssignment? f'.mvarId!) with
    | none => return none
    | some { fvars, mvarIdPending } =>
      let args := e.getAppArgs
      if fvars.size > args.size then
        -- Insufficient number of argument to expand delayed assignment
        return none
      else
        let newVal ← instantiateMVars (mkMVar mvarIdPending)
        if newVal.hasExprMVar then
           -- Delayed assignment still contains metavariables
           return none
        else
           let newVal := newVal.abstract fvars
           let result := newVal.instantiateRevRange 0 fvars.size args
           return mkAppRange result fvars.size args.size args
  else
    return none

/--
Apply beta-reduction, zeta-reduction (i.e., unfold let local-decls), iota-reduction,
expand let-expressions, expand assigned meta-variables.
-/
partial def whnfCore (e : Expr) (config : WhnfCoreConfig := {}): MetaM Expr :=
  go e
where
  go (e : Expr) : MetaM Expr :=
    whnfEasyCases e (config := config) fun e => do
      trace[Meta.whnf] e
      match e with
      | .const ..  => pure e
      | .letE _ _ v b _ => if config.zeta then go <| b.instantiate1 v else return e
      | .app f ..       =>
        if config.zeta then
          if let some (args, _, _, v, b) := e.letFunAppArgs? then
            -- When zeta reducing enabled, always reduce `letFun` no matter the current reducibility level
            return (← go <| mkAppN (b.instantiate1 v) args)
        let f := f.getAppFn
        let f' ← go f
        if config.beta && f'.isLambda then
          let revArgs := e.getAppRevArgs
          go <| f'.betaRev revArgs
        else if let some eNew ← whnfDelayedAssigned? f' e then
          go eNew
        else
          let e := if f == f' then e else e.updateFn f'
          unless config.iota do return e
          match (← reduceMatcher? e) with
          | .reduced eNew => go eNew
          | .partialApp   => pure e
          | .stuck _      => pure e
          | .notMatcher   =>
            let .const cname lvls := f' | return e
            let some cinfo := (← getEnv).find? cname | return e
            match cinfo with
            | .recInfo rec    => reduceRec rec lvls e.getAppArgs (fun _ => return e) (fun e => do recordUnfold cinfo.name; go e)
            | .quotInfo rec   => reduceQuotRec rec e.getAppArgs (fun _ => return e) (fun e => do recordUnfold cinfo.name; go e)
            | c@(.defnInfo _) => do
              if (← isAuxDef c.name) then
                recordUnfold c.name
                deltaBetaDefinition c lvls e.getAppRevArgs (fun _ => return e) go
              else
                return e
            | _ => return e
      | .proj _ i c =>
        let k (c : Expr) := do
          match (← projectCore? c i) with
          | some e => go e
          | none => return e
        match config.proj with
        | .no => return e
        | .yes => k (← go c)
        | .yesWithDelta => k (← whnf c)
        -- Remark: If the current transparency setting is `reducible`, we should not increase it to `instances`
        | .yesWithDeltaI => k (← whnfAtMostI c)
      | _ => unreachable!

/--
  Recall that `_sunfold` auxiliary definitions contains the markers: `markSmartUnfoldingMatch` (*) and `markSmartUnfoldingMatchAlt` (**).
  For example, consider the following definition
  ```
  def r (i j : Nat) : Nat :=
    i +
      match j with
      | Nat.zero => 1
      | Nat.succ j =>
        i + match j with
            | Nat.zero => 2
            | Nat.succ j => r i j
  ```
  produces the following `_sunfold` auxiliary definition with the markers
  ```
  def r._sunfold (i j : Nat) : Nat :=
    i +
      (*) match j with
      | Nat.zero => (**) 1
      | Nat.succ j =>
        i + (*) match j with
            | Nat.zero => (**) 2
            | Nat.succ j => (**) r i j
  ```

  `match` expressions marked with `markSmartUnfoldingMatch` (*) must be reduced, otherwise the resulting term is not definitionally
   equal to the given expression. The recursion may be interrupted as soon as the annotation `markSmartUnfoldingAlt` (**) is reached.

  For example, the term `r i j.succ.succ` reduces to the definitionally equal term `i + i * r i j`
-/
partial def smartUnfoldingReduce? (e : Expr) : MetaM (Option Expr) :=
  go e |>.run
where
  go (e : Expr) : OptionT MetaM Expr := do
    match e with
    | .letE n t v b _ => withLetDecl n t (← go v) fun x => do mkLetFVars #[x] (← go (b.instantiate1 x))
    | .lam .. => lambdaTelescope e fun xs b => do mkLambdaFVars xs (← go b)
    | .app f a .. => return mkApp (← go f) (← go a)
    | .proj _ _ s => return e.updateProj! (← go s)
    | .mdata _ b  =>
      if let some m := smartUnfoldingMatch? e then
        goMatch m
      else
        return e.updateMData! (← go b)
    | _ => return e

  goMatch (e : Expr) : OptionT MetaM Expr := do
    match (← reduceMatcher? e) with
    | ReduceMatcherResult.reduced e =>
      if let some alt := smartUnfoldingMatchAlt? e then
        return alt
      else
        go e
    | ReduceMatcherResult.stuck e' =>
      let mvarId ← getStuckMVar? e'
      /- Try to "unstuck" by resolving pending TC problems -/
      if (← Meta.synthPending mvarId) then
        goMatch e
      else
        failure
    | _ => failure

mutual

  /--
    Auxiliary method for unfolding a class projection.
  -/
  partial def unfoldProjInst? (e : Expr) : MetaM (Option Expr) := do
    match e.getAppFn with
    | .const declName .. =>
      match (← getProjectionFnInfo? declName) with
      | some { fromClass := true, .. } =>
        match (← withDefault <| unfoldDefinition? e) with
        | none   => return none
        | some e =>
          match (← withReducibleAndInstances <| reduceProj? e.getAppFn) with
          | none   => return none
          | some r => recordUnfold declName; return mkAppN r e.getAppArgs |>.headBeta
      | _ => return none
    | _ => return none

  /--
    Auxiliary method for unfolding a class projection when transparency is set to `TransparencyMode.instances`.
    Recall that class instance projections are not marked with `[reducible]` because we want them to be
    in "reducible canonical form".
  -/
  partial def unfoldProjInstWhenInstances? (e : Expr) : MetaM (Option Expr) := do
    if (← getTransparency) != TransparencyMode.instances then
      return none
    else
      unfoldProjInst? e

  /-- Unfold definition using "smart unfolding" if possible. -/
  partial def unfoldDefinition? (e : Expr) : MetaM (Option Expr) :=
    match e with
    | .app f _ => do
      let .const fName fLvls := f.getAppFn | unfoldProjInstWhenInstances? e
      match (← getUnfoldableConst? fName) with
      | none => unfoldProjInstWhenInstances? e
      | some fInfo => do
        if fInfo.levelParams.length != fLvls.length then
          return none
        else
          let unfoldDefault (_ : Unit) : MetaM (Option Expr) := do
            recordUnfold fInfo.name
            deltaBetaDefinition fInfo fLvls e.getAppRevArgs (fun _ => pure none) (fun e => pure (some e))
          if smartUnfolding.get (← getOptions) then
            match ((← getEnv).find? (mkSmartUnfoldingNameFor fInfo.name)) with
            | some fAuxInfo@(.defnInfo _) =>
              -- We use `preserveMData := true` to make sure the smart unfolding annotation are not erased in an over-application.
              deltaBetaDefinition fAuxInfo fLvls e.getAppRevArgs (preserveMData := true) (fun _ => pure none) fun e₁ => do
                let some r ← smartUnfoldingReduce? e₁ | return none
                /-
                  If `smartUnfoldingReduce?` succeeds, we should still check whether the argument the
                  structural recursion is recursing on reduces to a constructor.
                  This extra check is necessary in definitions (see issue #1081) such as
                  ```
                  inductive Vector (α : Type u) : Nat → Type u where
                    | nil  : Vector α 0
                    | cons : α → Vector α n → Vector α (n+1)

                  def Vector.insert (a: α) (i : Fin (n+1)) (xs : Vector α n) : Vector α (n+1) :=
                    match i, xs with
                    | ⟨0,   _⟩,        xs => cons a xs
                    | ⟨i+1, h⟩, cons x xs => cons x (xs.insert a ⟨i, Nat.lt_of_succ_lt_succ h⟩)
                  ```
                  The structural recursion is being performed using the vector `xs`. That is, we used `Vector.brecOn` to define
                  `Vector.insert`. Thus, an application `xs.insert a ⟨0, h⟩` is **not** definitionally equal to
                  `Vector.cons a xs` because `xs` is not a constructor application (the `Vector.brecOn` application is blocked).

                  Remark 1: performing structural recursion on `Fin (n+1)` is not an option here because it is a `Subtype` and
                  and the repacking in recursive applications confuses the structural recursion module.

                  Remark 2: the match expression reduces reduces to `cons a xs` when the discriminants are `⟨0, h⟩` and `xs`.

                  Remark 3: this check is unnecessary in most cases, but we don't need dependent elimination to trigger the issue                        fixed by this extra check. Here is another example that triggers the issue fixed by this check.
                  ```
                  def f : Nat → Nat → Nat
                    | 0,   y   => y
                    | x+1, y+1 => f (x-2) y
                    | x+1, 0   => 0

                  theorem ex : f 0 y = y := rfl
                  ```

                  Remark 4: the `return some r` in the following `let` is not a typo. Binport generated .olean files do not
                  store the position of recursive arguments for definitions using structural recursion.
                  Thus, we should keep `return some r` until Mathlib has been ported to Lean 3.
                  Note that the `Vector` example above does not even work in Lean 3.
                -/
                let some recArgPos ← getStructuralRecArgPos? fInfo.name
                  | recordUnfold fInfo.name; return some r
                let numArgs := e.getAppNumArgs
                if recArgPos >= numArgs then return none
                let recArg := e.getArg! recArgPos numArgs
                if !(← isConstructorApp (← whnfMatcher recArg)) then return none
                recordUnfold fInfo.name
                return some r
            | _ =>
              if (← getMatcherInfo? fInfo.name).isSome then
                -- Recall that `whnfCore` tries to reduce "matcher" applications.
                return none
              else
                unfoldDefault ()
          else
            unfoldDefault ()
    | .const declName lvls => do
      let some cinfo ← getUnfoldableConstNoEx? declName | pure none
      -- check smart unfolding only after `getUnfoldableConstNoEx?` because smart unfoldings have a
      -- significant chance of not existing and `Environment.contains` misses are more costly
      if smartUnfolding.get (← getOptions) && (← getEnv).contains (mkSmartUnfoldingNameFor declName) then
        return none
      else
<<<<<<< HEAD
        let some cinfo ← getUnfoldableConstNoEx? declName | pure none
=======
        unless cinfo.hasValue do return none
>>>>>>> 9f42368e
        deltaDefinition cinfo lvls
          (fun _ => pure none)
          (fun e => do recordUnfold declName; pure (some e))
    | _ => return none
end

def unfoldDefinition (e : Expr) : MetaM Expr := do
  let some e ← unfoldDefinition? e | throwError "failed to unfold definition{indentExpr e}"
  return e

@[specialize] partial def whnfHeadPred (e : Expr) (pred : Expr → MetaM Bool) : MetaM Expr :=
  whnfEasyCases e fun e => do
    let e ← whnfCore e
    if (← pred e) then
        match (← unfoldDefinition? e) with
        | some e => whnfHeadPred e pred
        | none   => return e
    else
      return e

def whnfUntil (e : Expr) (declName : Name) : MetaM (Option Expr) := do
  let e ← whnfHeadPred e (fun e => return !e.isAppOf declName)
  if e.isAppOf declName then
    return e
  else
    return none

/-- Try to reduce matcher/recursor/quot applications. We say they are all "morally" recursor applications. -/
def reduceRecMatcher? (e : Expr) : MetaM (Option Expr) := do
  if !e.isApp then
    return none
  else match (← reduceMatcher? e) with
    | .reduced e => return e
    | _ =>
      let .const cname lvls := e.getAppFn | return none
      let some cinfo := (← getEnv).find? cname | return none
      match cinfo with
      | .recInfo «rec»  => reduceRec «rec» lvls e.getAppArgs (fun _ => pure none) (fun e => do recordUnfold cinfo.name; pure (some e))
      | .quotInfo «rec» => reduceQuotRec «rec» e.getAppArgs (fun _ => pure none) (fun e => do recordUnfold cinfo.name; pure (some e))
      | c@(.defnInfo _) =>
        if (← isAuxDef c.name) then
          deltaBetaDefinition c lvls e.getAppRevArgs (fun _ => pure none) (fun e => do recordUnfold c.name; pure (some e))
        else
          return none
      | _ => return none

unsafe def reduceBoolNativeUnsafe (constName : Name) : MetaM Bool := evalConstCheck Bool `Bool constName
unsafe def reduceNatNativeUnsafe (constName : Name) : MetaM Nat := evalConstCheck Nat `Nat constName
@[implemented_by reduceBoolNativeUnsafe] opaque reduceBoolNative (constName : Name) : MetaM Bool
@[implemented_by reduceNatNativeUnsafe] opaque reduceNatNative (constName : Name) : MetaM Nat

def reduceNative? (e : Expr) : MetaM (Option Expr) :=
  match e with
  | Expr.app (Expr.const fName _) (Expr.const argName _) =>
    if fName == ``Lean.reduceBool then do
      return toExpr (← reduceBoolNative argName)
    else if fName == ``Lean.reduceNat then do
      return toExpr (← reduceNatNative argName)
    else
      return none
  | _ =>
    return none

@[inline] def withNatValue (a : Expr) (k : Nat → MetaM (Option α)) : MetaM (Option α) := do
  if !a.hasExprMVar && a.hasFVar then
    return none
  let a ← instantiateMVars a
  if a.hasExprMVar || a.hasFVar then
    return none
  let a ← whnf a
  match a with
  | .const ``Nat.zero _ => k 0
  | .lit (.natVal v)    => k v
  | _                   => return none

def reduceUnaryNatOp (f : Nat → Nat) (a : Expr) : MetaM (Option Expr) :=
  withNatValue a fun a =>
  return mkRawNatLit <| f a

def reduceBinNatOp (f : Nat → Nat → Nat) (a b : Expr) : MetaM (Option Expr) :=
  withNatValue a fun a =>
  withNatValue b fun b => do
  trace[Meta.isDefEq.whnf.reduceBinOp] "{a} op {b}"
  return mkRawNatLit <| f a b

def reducePow (a b : Expr) : MetaM (Option Expr) :=
  withNatValue a fun a =>
  withNatValue b fun b => OptionT.run do
  guard (← checkExponent b)
  trace[Meta.isDefEq.whnf.reduceBinOp] "{a} ^ {b}"
  return mkRawNatLit <| a ^ b

def reduceBinNatPred (f : Nat → Nat → Bool) (a b : Expr) : MetaM (Option Expr) := do
  withNatValue a fun a =>
  withNatValue b fun b =>
  return toExpr <| f a b

def reduceNat? (e : Expr) : MetaM (Option Expr) :=
  match e with
  | .app (.const fn _) a =>
    if fn == ``Nat.succ then
      reduceUnaryNatOp Nat.succ a
    else
      return none
  | .app (.app (.const fn _) a1) a2 =>
    match fn with
    | ``Nat.add => reduceBinNatOp Nat.add a1 a2
    | ``Nat.sub => reduceBinNatOp Nat.sub a1 a2
    | ``Nat.mul => reduceBinNatOp Nat.mul a1 a2
    | ``Nat.div => reduceBinNatOp Nat.div a1 a2
    | ``Nat.mod => reduceBinNatOp Nat.mod a1 a2
    | ``Nat.pow => reducePow a1 a2
    | ``Nat.gcd => reduceBinNatOp Nat.gcd a1 a2
    | ``Nat.beq => reduceBinNatPred Nat.beq a1 a2
    | ``Nat.ble => reduceBinNatPred Nat.ble a1 a2
    | ``Nat.land => reduceBinNatOp Nat.land a1 a2
    | ``Nat.lor  => reduceBinNatOp Nat.lor a1 a2
    | ``Nat.xor  => reduceBinNatOp Nat.xor a1 a2
    | ``Nat.shiftLeft  => reduceBinNatOp Nat.shiftLeft a1 a2
    | ``Nat.shiftRight => reduceBinNatOp Nat.shiftRight a1 a2
    | _ => return none
  | _ =>
    return none


@[inline] private def useWHNFCache (e : Expr) : MetaM Bool := do
  -- We cache only closed terms without expr metavars.
  -- Potential refinement: cache if `e` is not stuck at a metavariable
  if e.hasFVar || e.hasExprMVar || (← read).canUnfold?.isSome then
    return false
  else
    match (← getConfig).transparency with
    | .default => return true
    | .all     => return true
    | _        => return false

@[inline] private def cached? (useCache : Bool) (e : Expr) : MetaM (Option Expr) := do
  if useCache then
    match (← getConfig).transparency with
    | .default => return (← get).cache.whnfDefault.find? e
    | .all     => return (← get).cache.whnfAll.find? e
    | _        => unreachable!
  else
    return none

private def cache (useCache : Bool) (e r : Expr) : MetaM Expr := do
  if useCache then
    match (← getConfig).transparency with
    | .default => modify fun s => { s with cache.whnfDefault := s.cache.whnfDefault.insert e r }
    | .all     => modify fun s => { s with cache.whnfAll     := s.cache.whnfAll.insert e r }
    | _        => unreachable!
  return r

@[export lean_whnf]
partial def whnfImp (e : Expr) : MetaM Expr :=
  withIncRecDepth <| whnfEasyCases e fun e => do
    let useCache ← useWHNFCache e
    match (← cached? useCache e) with
    | some e' => pure e'
    | none    =>
      withTraceNode `Meta.whnf (fun _ => return m!"Non-easy whnf: {e}") do
        checkSystem "whnf"
        let e' ← whnfCore e
        match (← reduceNat? e') with
        | some v => cache useCache e v
        | none   =>
          match (← reduceNative? e') with
          | some v => cache useCache e v
          | none   =>
            match (← unfoldDefinition? e') with
            | some e'' => cache useCache e (← whnfImp e'')
            | none => cache useCache e e'

/-- If `e` is a projection function that satisfies `p`, then reduce it -/
def reduceProjOf? (e : Expr) (p : Name → Bool) : MetaM (Option Expr) := do
  if !e.isApp then
    pure none
  else match e.getAppFn with
    | .const name .. => do
      let env ← getEnv
      match env.getProjectionStructureName? name with
      | some structName =>
        if p structName then
          Meta.unfoldDefinition? e
        else
          pure none
      | none => pure none
    | _ => pure none

builtin_initialize
  registerTraceClass `Meta.whnf
  registerTraceClass `Meta.isDefEq.whnf.reduceBinOp

end Lean.Meta<|MERGE_RESOLUTION|>--- conflicted
+++ resolved
@@ -831,11 +831,6 @@
       if smartUnfolding.get (← getOptions) && (← getEnv).contains (mkSmartUnfoldingNameFor declName) then
         return none
       else
-<<<<<<< HEAD
-        let some cinfo ← getUnfoldableConstNoEx? declName | pure none
-=======
-        unless cinfo.hasValue do return none
->>>>>>> 9f42368e
         deltaDefinition cinfo lvls
           (fun _ => pure none)
           (fun e => do recordUnfold declName; pure (some e))
