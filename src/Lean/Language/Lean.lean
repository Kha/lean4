--- conflicted
+++ resolved
@@ -244,16 +244,6 @@
   /-- Kernel trust level. -/
   trustLevel : UInt32 := 0
 
-<<<<<<< HEAD
-=======
-/-- Performance option used by cmdline driver. -/
-register_builtin_option internal.cmdlineSnapshots : Bool := {
-  defValue := false
-  descr    := "reduce information stored in snapshots to the minimum necessary \
-    for the cmdline driver: diagnostics per command and final full snapshot"
-}
-
->>>>>>> 86f30377
 /--
 Parses values of options registered during import and left by the C++ frontend as strings, fails if
 any option names remain unknown.
@@ -647,28 +637,16 @@
     -- definitely resolve eventually
     snap.new.resolve default
 
-<<<<<<< HEAD
-    let infoTree := cmdState.infoState.trees[0]!
-    let cmdline := internal.cmdlineSnapshots.get scope.opts && !Parser.isTerminalCommand stx
-=======
     let infoTree : InfoTree := cmdState.infoState.trees[0]!
     let cmdline := internal.cmdlineSnapshots.get scope.opts && !Parser.isTerminalCommand stx
     if cmdline then
       -- discard all metadata apart from the environment; see `internal.cmdlineSnapshots`
       reportedCmdState := { env := reportedCmdState.env, maxRecDepth := 0 }
->>>>>>> 86f30377
     finishedPromise.resolve {
       diagnostics := (← Snapshot.Diagnostics.ofMessageLog cmdState.messages)
       infoTree? := infoTree
       traces := cmdState.traceState
-<<<<<<< HEAD
-      cmdState := if cmdline then {
-        env := cmdState.env
-        maxRecDepth := 0
-      } else cmdState
-=======
       cmdState := reportedCmdState
->>>>>>> 86f30377
     }
     -- The reported `cmdState` in the snapshot may be minimized as seen above, so we return the full
     -- state here for further processing on the same thread
