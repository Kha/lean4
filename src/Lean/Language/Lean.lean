/-
Copyright (c) 2023 Lean FRO. All rights reserved.
Released under Apache 2.0 license as described in the file LICENSE.

Implementation of the Lean language: parsing and processing of header and commands, incremental
recompilation

Authors: Sebastian Ullrich
-/

prelude
import Lean.Language.Basic
import Lean.Language.Lean.Types
import Lean.Parser.Module
import Lean.Elab.Import

/-!
# Note [Incremental Parsing]

In the language server, we want to minimize the work we do after each edit by reusing previous state
where possible. This is true for both parsing, i.e. reusing syntax trees without running the parser,
and elaboration. For both, we currently assume that we have to reprocess at least everything from
the point of change downwards. This note is about how to find the correct starting point for
incremental parsing; for elaboration, we then start with the first changed syntax tree.

One initial thought about incremental parsing could be that it's not necessary as parsing is very
fast compared to elaboration; on mathlib we average 41ms parsing per 1000 LoC. But there are quite a
few files >= 1kloc (up to 4.5kloc) in there, so near the end of such files lag from always reparsing
from the beginning may very well be noticeable.

So if we do want incremental parsing, another thought might be that a user edit can only invalidate
commands at or after the location of the change. Unfortunately, that's not true; take the (partial)
input `def a := b private def c`. If we remove the space after `private`, the two commands
syntactically become one with an application of `privatedef` to `b` even though the edit was
strictly after the end of the first command.

So obviously we must include at least the extent of the token that made the parser stop parsing a
command as well such that invalidating the private token invalidates the preceding command.
Unfortunately this is not sufficient either, given the following input:
```
structure a where /-- b -/ @[c] private axiom d : Nat
```
This is a syntactically valid sequence of a field-less structure and a declaration. If we again
delete the space after private, it becomes a syntactically correct structure with a single field
privateaxiom! So clearly, because of uses of atomic in the grammar, an edit can affect a command
syntax tree even across multiple tokens.

Now, what we do today, and have done since Lean 3, is to always reparse the last command completely
preceding the edit location. If its syntax tree is unchanged, we preserve its data and reprocess all
following commands only, otherwise we reprocess it fully as well. This seems to have worked well so
far but it does seem a bit arbitrary given that even if it works for our current grammar, it can
certainly be extended in ways that break the assumption.

Finally, a more actually principled and generic solution would be to invalidate a syntax tree when
the parser has reached the edit location during parsing. If it did not, surely the edit cannot have
an effect on the syntax tree in question. Sadly such a "high-water mark" parser position does not
exist currently and likely it could at best be approximated by e.g. "furthest `tokenFn` parse". Thus
we remain at "go two commands up" at this point.
-/

/-!
# Note [Incremental Command Elaboration]

Because of Lean's use of persistent data structures, incremental reuse of fully elaborated commands
is easy because we can simply snapshot the entire state after each command and then restart
elaboration using the stored state at the next command above the point of change. However,
incrementality *within* elaboration of a single command such as between tactic steps is much harder
because the existing control flow does not allow us to simply return from those points to the
language processor in a way that we can later resume from there. Instead, we exchange the need for
continuations with some limited mutability: by allocating an `IO.Promise` "cell" in the language
processor, we can both pass it to the elaborator to eventually fill it using `Promise.resolve` as
well as convert it to a `Task` that will wait on that resolution using `Promise.result` and return
it as part of the command snapshot created by the language processor. The elaborator can then in
turn create new promises itself and store their `result` when resolving an outer promise to create
an arbitrary tree of promise-backed snapshot tasks. Thus, we can enable incremental reporting and
reuse inside the elaborator using the same snapshot tree data structures as outside without having
to change the elaborator's control flow.

While ideally we would decide what can be reused during command elaboration using strong hashes over
the full state and inputs, currently we rely on simpler syntactic checks: if all the syntax
inspected up to a certain point is unchanged, we can assume that the old state can be reused. The
central `SnapshotBundle` type passed inwards through the elaborator for this purpose combines the
following data:
* the `IO.Promise` to be resolved to an elaborator snapshot (whose type depends on the specific
  elaborator part we're in, e.g. `TacticParsedSnapshot`, `BodyProcessedSnapshot`)
* if there was a previous run:
  * a `SnapshotTask` holding the corresponding snapshot of the run
  * the relevant `Syntax` of the previous run to be compared before any reuse

Note that as we do not wait for the previous run to finish before starting to elaborate the next
one, the old `SnapshotTask` task may not be finished yet. Indeed, if we do find that we can reuse
the contained state because of a successful syntax comparison, we always want to explicitly wait for
the task instead of redoing the work. On the other hand, the `Syntax` is not surrounded by a task so
that we can immediately access it for comparisons, even if the snapshot task may, eventually, give
access to the same syntax tree.

For the most part, inside an elaborator participating in incrementality, we just have to ensure that
we stop forwarding the old run's data as soon as we notice a relevant difference between old and new
syntax tree. For example, allowing incrementality inside the cdot tactic combinator is as simple as
```
builtin_initialize registerBuiltinIncrementalTactic ``cdot
@[builtin_tactic cdot] def evalTacticCDot : Tactic := fun stx => do
  ...
  closeUsingOrAdmit do
    -- save state before/after entering focus on `·`
    ...
    Term.withNarrowedArgTacticReuse (argIdx := 1) evalTactic stx
```
The `Term.withNarrowedArgTacticReuse` combinator will focus on the given argument of `stx`, which in
this case is the nested tactic sequence, and run `evalTactic` on it. But crucially, it will first
compare all preceding arguments, in this case the cdot token itself, with the old syntax in the
current snapshot bundle, which in the case of tactics is stored in `Term.Context.tacSnap?`. Indeed
it is important here to check if the cdot token is identical because its position has been saved in
the info tree, so it would be bad if we later restored some old state that uses a different position
for it even if everything else is unchanged.  If there is any mismatch, the bundle's old value is
set to `none` in order to prevent reuse from this point on. Note that in any case we still want to
forward the "new" promise in order to provide incremental reporting as well as to construct a
snapshot tree for reuse in future document versions! Note also that we explicitly opted into
incrementality using `registerBuiltinIncrementalTactic` as any tactic combinator not written with
these concerns in mind would likely misbehave under incremental reuse.

While it is generally true that we can provide incremental reporting even without reuse, we
generally want to avoid that when it would be confusing/annoying, e.g. when a tactic block is run
multiple times because otherwise the progress bar would snap back and forth multiple times. For this
purpose, we can disable both incremental modes using `Term.withoutTacticIncrementality`, assuming we
opted into incrementality because of other parts of the combinator. `induction` is an example of
this because there are some induction alternatives that are run multiple times, so we disable all of
incrementality for them.

Using `induction` as a more complex example than `cdot` as it calls into `evalTactic` multiple
times, here is a summary of what it has to do to implement incrementality:
* `Narrow` down to the syntax of alternatives, disabling reuse if anything before them changed
* allocate one new promise for each given alternative, immediately resolve passed promise to a new
  snapshot tree node holding them so that the language server can wait on them
* when executing an alternative,
  * we put the corresponding promise into the context
  * we disable reuse if anything in front of the contained tactic block has changed, including
    previous alternatives
  * we disable reuse *and reporting* if the tactic block is run multiple times, e.g. in the case of
    a wildcard pattern
-/

/-
# Note [Incremental Macros]

If we have a macro, we can cheaply support incrementality: as a macro is a pure function, if all
outputs apart from the expanded syntax tree itself are identical in two document versions, we can
simply delegate reuse detection to the subsequently called elaborator. All we have to do is to
forward the old unfolding, if any, to it in the appropriate context field and store the new
unfolding for that purpose in a new snapshot node whose child will be filled by the called
elaborator. This is currently implemented for command and tactic macros.

Caveat 1: Traces are an additional output of macro expansion but because they are hard to compare
and should not be active in standard use cases, we disable incrementality if either version produced
traces.

Caveat 2: As the default `ref` of a macro spans its entire syntax tree and is applied to any token
created from a quotation, the ref usually has to be changed to a less variable source using
`withRef` to achieve effective incrementality. See `Elab.Command.expandNamespacedDeclaration` for a
simple example and the implementation of tactic `have` for a complex example.
-/

set_option linter.missingDocs true

namespace Lean.Language.Lean
open Lean.Elab Command
open Lean.Parser

/-- Option for capturing output to stderr during elaboration. -/
register_builtin_option stderrAsMessages : Bool := {
  defValue := true
  group    := "server"
  descr    := "(server) capture output to the Lean stderr channel (such as from `dbg_trace`) during elaboration of a command as a diagnostic message"
}

<<<<<<< HEAD
/-! The hierarchy of Lean snapshot types -/

/-- Snapshot after elaboration of the entire command. -/
structure CommandFinishedSnapshot extends Language.Snapshot where
  /-- Resulting elaboration state. -/
  cmdState : Command.State
deriving Nonempty
instance : ToSnapshotTree CommandFinishedSnapshot where
  toSnapshotTree s := ⟨s.toSnapshot, #[]⟩

/-- State after a command has been parsed. -/
structure CommandParsedSnapshotData extends Snapshot where
  /-- Syntax tree of the command. -/
  stx : Syntax
  /-- Resulting parser state. -/
  parserState : Parser.ModuleParserState
  /--
  Snapshot for incremental reporting and reuse during elaboration, type dependent on specific
  elaborator.
   -/
  elabSnap : SnapshotTask CommandProcessingSnapshot
  /-- State after processing is finished. -/
  finishedSnap : SnapshotTask CommandFinishedSnapshot
  /-- Cache for `save`; to be replaced with incrementality. -/
  tacticCache : IO.Ref Tactic.Cache
deriving Nonempty

/-- State after a command has been parsed. -/
-- workaround for lack of recursive structures
inductive CommandParsedSnapshot where
  /-- Creates a command parsed snapshot. -/
  | mk (data : CommandParsedSnapshotData)
    (nextCmdSnap? : Option (SnapshotTask CommandParsedSnapshot))
deriving Nonempty
/-- The snapshot data. -/
abbrev CommandParsedSnapshot.data : CommandParsedSnapshot → CommandParsedSnapshotData
  | mk data _ => data
/-- Next command, unless this is a terminal command. -/
abbrev CommandParsedSnapshot.nextCmdSnap? : CommandParsedSnapshot →
    Option (SnapshotTask CommandParsedSnapshot)
  | mk _ next? => next?
partial instance : ToSnapshotTree CommandParsedSnapshot where
  toSnapshotTree := go where
    go s := ⟨s.data.toSnapshot,
      #[s.data.elabSnap.map (sync := true) toSnapshotTree,
        s.data.finishedSnap.map (sync := true) toSnapshotTree] |>
        pushOpt (s.nextCmdSnap?.map (·.map (sync := true) go))⟩

/-- State after successful importing. -/
structure HeaderProcessedState where
  /-- The resulting initial elaboration state. -/
  cmdState : Command.State
  /-- First command task (there is always at least a terminal command). -/
  firstCmdSnap : SnapshotTask CommandParsedSnapshot

/-- State after the module header has been processed including imports. -/
structure HeaderProcessedSnapshot extends Snapshot where
  /-- State after successful importing. -/
  result? : Option HeaderProcessedState
  isFatal := result?.isNone
instance : ToSnapshotTree HeaderProcessedSnapshot where
  toSnapshotTree s := ⟨s.toSnapshot, #[] |>
    pushOpt (s.result?.map (·.firstCmdSnap.map (sync := true) toSnapshotTree))⟩

/-- State after successfully parsing the module header. -/
structure HeaderParsedState where
  /-- Resulting parser state. -/
  parserState : Parser.ModuleParserState
  /-- Header processing task. -/
  processedSnap : SnapshotTask HeaderProcessedSnapshot

/-- State after the module header has been parsed. -/
structure HeaderParsedSnapshot extends Snapshot where
  /-- Parser input context supplied by the driver, stored here for incremental parsing. -/
  ictx : Parser.InputContext
  /-- Resulting syntax tree. -/
  stx : Syntax
  /-- State after successful parsing. -/
  result? : Option HeaderParsedState
  isFatal := result?.isNone
  /-- Cancellation token for interrupting processing of this run. -/
  cancelTk? : Option IO.CancelToken

instance : ToSnapshotTree HeaderParsedSnapshot where
  toSnapshotTree s := ⟨s.toSnapshot,
    #[] |> pushOpt (s.result?.map (·.processedSnap.map (sync := true) toSnapshotTree))⟩

/-- Shortcut accessor to the final header state, if successful. -/
def HeaderParsedSnapshot.processedResult (snap : HeaderParsedSnapshot) :
    SnapshotTask (Option HeaderProcessedState) :=
  snap.result?.bind (·.processedSnap.map (sync := true) (·.result?)) |>.getD (.pure none)

/-- Initial snapshot of the Lean language processor: a "header parsed" snapshot. -/
abbrev InitialSnapshot := HeaderParsedSnapshot

=======
>>>>>>> b07384ac
/-- Lean-specific processing context. -/
structure LeanProcessingContext extends ProcessingContext where
  /-- Position of the first file difference if there was a previous invocation. -/
  firstDiffPos? : Option String.Pos
  /-- Cancellation token of the previous invocation, if any. -/
  oldCancelTk? : Option IO.CancelToken
  /-- Cancellation token of the current run. -/
  newCancelTk : IO.CancelToken

/-- Monad transformer holding all relevant data for Lean processing. -/
abbrev LeanProcessingT m := ReaderT LeanProcessingContext m
/-- Monad holding all relevant data for Lean processing. -/
abbrev LeanProcessingM := LeanProcessingT BaseIO

instance : MonadLift LeanProcessingM (LeanProcessingT IO) where
  monadLift := fun act ctx => act ctx

instance : MonadLift (ProcessingT m) (LeanProcessingT m) where
  monadLift := fun act ctx => act ctx.toProcessingContext

/--
Embeds a `LeanProcessingM` action into `ProcessingM`, optionally using the old input string to speed
up reuse analysis and supplying a cancellation token that should be triggered as soon as reuse is
ruled out.
-/
def LeanProcessingM.run (act : LeanProcessingM α) (oldInputCtx? : Option InputContext)
    (oldCancelTk? : Option IO.CancelToken := none) : ProcessingM α := do
  -- compute position of syntactic change once
  let firstDiffPos? := oldInputCtx?.map (·.input.firstDiffPos (← read).input)
  let newCancelTk ← IO.CancelToken.new
  ReaderT.adapt ({ · with firstDiffPos?, oldCancelTk?, newCancelTk }) act

/--
Returns true if there was a previous run and the given position is before any textual change
compared to it.
-/
def isBeforeEditPos (pos : String.Pos) : LeanProcessingM Bool := do
  return (← read).firstDiffPos?.any (pos < ·)

/--
  Adds unexpected exceptions from header processing to the message log as a last resort; standard
  errors should already have been caught earlier. -/
private def withHeaderExceptions (ex : Snapshot → α) (act : LeanProcessingT IO α) :
    LeanProcessingM α := do
  match (← (act (← read)).toBaseIO) with
  | .error e => return ex { diagnostics := (← diagnosticsOfHeaderError e.toString) }
  | .ok a => return a

/--
Result of retrieving additional metadata about the current file after parsing imports. In the
language server, these are derived from the `lake setup-file` result. On the cmdline and for similar
simple uses, these can be computed eagerly without looking at the imports.
-/
structure SetupImportsResult where
  /-- Module name of the file being processed. -/
  mainModuleName : Name
  /-- Options provided outside of the file content, e.g. on the cmdline or in the lakefile. -/
  opts : Options
  /-- Kernel trust level. -/
  trustLevel : UInt32 := 0

/--
Entry point of the Lean language processor.

The `setupImports` function is called after the header has been parsed and before the first command
is parsed in order to supply additional file metadata (or abort with a given terminal snapshot); see
`SetupImportsResult`.

`old?` is a previous resulting snapshot, if any, to be reused for incremental processing.
-/
/-
General notes:
* For each processing function we pass in the previous state, if any, in order to reuse still-valid
  state. As there is no cheap way to check whether the `Environment` is unchanged, i.e. *semantic*
  change detection is currently not possible, we must make sure to pass `none` as all follow-up
  "previous states" from the first *syntactic* change onwards.
* We must make sure to trigger `oldCancelTk?` as soon as discarding `old?`.
* Control flow up to finding the last still-valid snapshot (which should be quick) is synchronous so
  as not to report this "fast forwarding" to the user as well as to make sure the next run sees all
  fast-forwarded snapshots without having to wait on tasks.
-/
partial def process
    (setupImports : Syntax → ProcessingT IO (Except HeaderProcessedSnapshot SetupImportsResult))
    (old? : Option InitialSnapshot) : ProcessingM InitialSnapshot := do
  parseHeader old? |>.run (old?.map (·.ictx)) (old?.bind (·.cancelTk?))
where
  parseHeader (old? : Option HeaderParsedSnapshot) : LeanProcessingM HeaderParsedSnapshot := do
    let ctx ← read
    let ictx := ctx.toInputContext
    let unchanged old newStx newParserState :=
      -- when header syntax is unchanged, reuse import processing task as is and continue with
      -- parsing the first command, synchronously if possible
      -- NOTE: even if the syntax tree is functionally unchanged, its concrete structure and the new
      -- parser state may still have changed because of trailing whitespace and comments etc., so
      -- they are passed separately from `old`
      if let some oldSuccess := old.result? then
        return {
          ictx
          stx := newStx
          diagnostics := old.diagnostics
          cancelTk? := ctx.newCancelTk
          result? := some { oldSuccess with
            processedSnap := (← oldSuccess.processedSnap.bindIO (sync := true) fun oldProcessed => do
              if let some oldProcSuccess := oldProcessed.result? then
                -- also wait on old command parse snapshot as parsing is cheap and may allow for
                -- elaboration reuse
                oldProcSuccess.firstCmdSnap.bindIO (sync := true) fun oldCmd => do
                  let prom ← IO.Promise.new
                  let _ ← IO.asTask (parseCmd oldCmd newParserState oldProcSuccess.cmdState oldProcSuccess.cmdState.env prom ctx)
                  return .pure { oldProcessed with result? := some { oldProcSuccess with
                    firstCmdSnap := { range? := none, task := prom.result } } }
              else
                return .pure oldProcessed) } }
      else return old

    -- fast path: if we have parsed the header successfully...
    if let some old := old? then
      if let some oldSuccess := old.result? then
        if let some (some processed) ← old.processedResult.get? then
          -- ...and the edit location is after the next command (see note [Incremental Parsing])...
          if let some nextCom ← processed.firstCmdSnap.get? then
            if (← isBeforeEditPos nextCom.data.parserState.pos) then
              -- ...go immediately to next snapshot
              return (← unchanged old old.stx oldSuccess.parserState)

    withHeaderExceptions ({ · with
        ictx, stx := .missing, result? := none, cancelTk? := none }) do
      -- parsing the header should be cheap enough to do synchronously
      let (stx, parserState, msgLog) ← Parser.parseHeader ictx
      if msgLog.hasErrors then
        return {
          ictx, stx
          diagnostics := (← Snapshot.Diagnostics.ofMessageLog msgLog)
          result? := none
          cancelTk? := none
        }

      let trimmedStx := stx.unsetTrailing
      -- semi-fast path: go to next snapshot if syntax tree is unchanged
      -- NOTE: We compare modulo `unsetTrailing` in order to ensure that changes in trailing
      -- whitespace do not invalidate the header. This is safe because we only pass the trimmed
      -- syntax tree to `processHeader` below, so there cannot be any references to the trailing
      -- whitespace in its result. We still store the untrimmed syntax tree in the snapshot in order
      -- to uphold the invariant that concatenating all top-level snapshots' syntax trees results in
      -- the original file.
      if let some old := old? then
        if trimmedStx.eqWithInfo old.stx.unsetTrailing then
          -- Here we must make sure to pass the *new* syntax and parser state; see NOTE in
          -- `unchanged`
          return (← unchanged old stx parserState)
        -- on first change, make sure to cancel old invocation
        if let some tk := ctx.oldCancelTk? then
          tk.set
      return {
        ictx, stx
        diagnostics := (← Snapshot.Diagnostics.ofMessageLog msgLog)
        result? := some {
          parserState
          processedSnap := (← processHeader trimmedStx parserState)
        }
        cancelTk? := ctx.newCancelTk
      }

  processHeader (stx : Syntax) (parserState : Parser.ModuleParserState) :
      LeanProcessingM (SnapshotTask HeaderProcessedSnapshot) := do
    let ctx ← read
    SnapshotTask.ofIO (some ⟨0, ctx.input.endPos⟩) <|
    ReaderT.run (r := ctx) <|  -- re-enter reader in new task
    withHeaderExceptions (α := HeaderProcessedSnapshot) ({ · with result? := none }) do
      let setup ← match (← setupImports stx) with
        | .ok setup => pure setup
        | .error snap => return snap

      let startTime := (← IO.monoNanosNow).toFloat / 1000000000
      -- allows `headerEnv` to be leaked, which would live until the end of the process anyway
      let (headerEnv, msgLog) ← Elab.processHeader (leakEnv := true) stx setup.opts .empty
        ctx.toInputContext setup.trustLevel
      let stopTime := (← IO.monoNanosNow).toFloat / 1000000000
      let diagnostics := (← Snapshot.Diagnostics.ofMessageLog msgLog)
      if msgLog.hasErrors then
        return { diagnostics, result? := none }

      let headerEnv := headerEnv.setMainModule setup.mainModuleName
      let mut traceState := default
      if trace.profiler.output.get? setup.opts |>.isSome then
        traceState := {
          traces := #[{
            ref := .missing,
            msg := .trace { cls := `Import, startTime, stopTime }
              (.ofFormat "importing") #[]
            : TraceElem
          }].toPArray'
        }
      let cmdState := Elab.Command.mkState headerEnv msgLog setup.opts
      let cmdState := { cmdState with
        infoState := {
          enabled := true
          trees := #[Elab.InfoTree.context (.commandCtx {
            env     := headerEnv
            fileMap := ctx.fileMap
            ngen    := { namePrefix := `_import }
          }) (Elab.InfoTree.node
              (Elab.Info.ofCommandInfo { elaborator := `header, stx })
              (stx[1].getArgs.toList.map (fun importStx =>
                Elab.InfoTree.node (Elab.Info.ofCommandInfo {
                  elaborator := `import
                  stx := importStx
                }) #[].toPArray'
              )).toPArray'
          )].toPArray'
        }
        traceState
      }
      let prom ← IO.Promise.new
      -- The speedup of these `markPersistent`s is negligible but they help in making unexpected
      -- `inc_ref_cold`s more visible
      let parserState := Runtime.markPersistent parserState
      let cmdState := Runtime.markPersistent cmdState
      let ctx := Runtime.markPersistent ctx
      let _ ← IO.asTask (parseCmd none parserState cmdState cmdState.env prom ctx)
      return {
        diagnostics
        infoTree? := cmdState.infoState.trees[0]!
        result? := some {
          cmdState
          firstCmdSnap := { range? := none, task := prom.result }
        }
      }

  parseCmd (old? : Option CommandParsedSnapshot) (parserState : Parser.ModuleParserState)
      (cmdState : Command.State) (initEnv : Environment) (prom : IO.Promise CommandParsedSnapshot) :
      LeanProcessingM Unit := do
    let ctx ← read

    -- check for cancellation, most likely during elaboration of previous command, before starting
    -- processing of next command
    if (← ctx.newCancelTk.isSet) then
      -- this is a bit ugly as we don't want to adjust our API with `Option`s just for cancellation
      -- (as no-one should look at this result in that case) but anything containing `Environment`
      -- is not `Inhabited`
      prom.resolve <| .mk (nextCmdSnap? := none) {
        diagnostics := .empty, stx := .missing, parserState
        elabSnap := default
        finishedSnap := .pure { diagnostics := .empty, cmdState }
        tacticCache := (← IO.mkRef {})
      }
      return

    let unchanged old newParserState : BaseIO Unit :=
      -- when syntax is unchanged, reuse command processing task as is
      -- NOTE: even if the syntax tree is functionally unchanged, the new parser state may still
      -- have changed because of trailing whitespace and comments etc., so it is passed separately
      -- from `old`
      if let some oldNext := old.nextCmdSnap? then do
        let newProm ← IO.Promise.new
        let _ ← old.data.finishedSnap.bindIO fun oldFinished =>
          -- also wait on old command parse snapshot as parsing is cheap and may allow for
          -- elaboration reuse
          oldNext.bindIO (sync := true) fun oldNext => do
            parseCmd oldNext newParserState oldFinished.cmdState initEnv newProm ctx
            return .pure ()
        prom.resolve <| .mk (data := old.data) (nextCmdSnap? := some { range? := none, task := newProm.result })
      else prom.resolve old  -- terminal command, we're done!

    -- fast path, do not even start new task for this snapshot
    if let some old := old? then
      if let some nextCom ← old.nextCmdSnap?.bindM (·.get?) then
        if (← isBeforeEditPos nextCom.data.parserState.pos) then
          return (← unchanged old old.data.parserState)

    let beginPos := parserState.pos
    let scope := cmdState.scopes.head!
    let pmctx := {
      env := cmdState.env, options := scope.opts, currNamespace := scope.currNamespace
      openDecls := scope.openDecls
    }
    let (stx, parserState, msgLog) :=
      profileit "parsing" scope.opts fun _ =>
        Parser.parseCommand ctx.toInputContext pmctx parserState .empty

    -- semi-fast path
    if let some old := old? then
      -- NOTE: as `parserState.pos` includes trailing whitespace, this forces reprocessing even if
      -- only that whitespace changes, which is wasteful but still necessary because it may
      -- influence the range of error messages such as from a trailing `exact`
      if stx.eqWithInfo old.data.stx then
        -- Here we must make sure to pass the *new* parser state; see NOTE in `unchanged`
        return (← unchanged old parserState)
      -- on first change, make sure to cancel old invocation
      -- TODO: pass token into incrementality-aware elaborators to improve reuse of still-valid,
      -- still-running elaboration steps?
      if let some tk := ctx.oldCancelTk? then
        tk.set

    -- definitely resolved in `doElab` task
    let elabPromise ← IO.Promise.new
    let tacticCache ← old?.map (·.data.tacticCache) |>.getDM (IO.mkRef {})
    let finishedSnap ←
      doElab stx cmdState beginPos
        { old? := old?.map fun old => ⟨old.data.stx, old.data.elabSnap⟩, new := elabPromise }
        tacticCache
        ctx

    let minimalSnapshots := internal.minimalSnapshots.get cmdState.scopes.head!.opts
    let next? ← if Parser.isTerminalCommand stx then pure none
      -- for now, wait on "command finished" snapshot before parsing next command
      else some <$> IO.Promise.new
    let diagnostics ← Snapshot.Diagnostics.ofMessageLog msgLog
    let data := if minimalSnapshots && !Parser.isTerminalCommand stx then {
      diagnostics
      stx := .missing
      parserState := {}
      elabSnap := { range? := stx.getRange?, task := elabPromise.result }
      finishedSnap := .pure {
        diagnostics := finishedSnap.diagnostics
        infoTree? := none
        cmdState := {
          env := initEnv
          maxRecDepth := 0
        }
      }
      tacticCache
    } else {
      diagnostics, stx, parserState, tacticCache
      elabSnap := { range? := stx.getRange?, task := elabPromise.result }
      finishedSnap := .pure finishedSnap
    }
    prom.resolve <| .mk (nextCmdSnap? := next?.map ({ range? := some ⟨parserState.pos, ctx.input.endPos⟩, task := ·.result })) data
    if let some next := next? then
      parseCmd none parserState finishedSnap.cmdState initEnv next ctx

  doElab (stx : Syntax) (cmdState : Command.State) (beginPos : String.Pos)
      (snap : SnapshotBundle CommandProcessingSnapshot) (tacticCache : IO.Ref Tactic.Cache) :
      LeanProcessingM CommandFinishedSnapshot := do
    let ctx ← read
    -- (Try to) use last line of command as range for final snapshot task. This ensures we do not
    -- retract the progress bar to a previous position in case the command support incremental
    -- reporting but has significant work after resolving its last incremental promise, such as
    -- final type checking; if it does not support incrementality, `elabSnap` constructed in
    -- `parseCmd` and containing the entire range of the command will determine the reported
    -- progress and be resolved effectively at the same time as this snapshot task, so `tailPos` is
    -- irrelevant in this case.
    let scope := cmdState.scopes.head!
    let cmdStateRef ← IO.mkRef { cmdState with messages := .empty }
    /-
    The same snapshot may be executed by different tasks. So, to make sure `elabCommandTopLevel`
    has exclusive access to the cache, we create a fresh reference here. Before this change, the
    following `tacticCache.modify` would reset the tactic post cache while another snapshot was
    still using it.
    -/
    let tacticCacheNew ← IO.mkRef (← tacticCache.get)
    let cmdCtx : Elab.Command.Context := { ctx with
      cmdPos       := beginPos
      tacticCache? := some tacticCacheNew
      cancelTk?    := some ctx.newCancelTk
    }
    let (output, _) ←
      IO.FS.withIsolatedStreams (isolateStderr := stderrAsMessages.get scope.opts) do
        EIO.toBaseIO do
          withLoggingExceptions
            (getResetInfoTrees *> Elab.Command.elabCommandTopLevel stx snap)
            cmdCtx cmdStateRef
    let postNew := (← tacticCacheNew.get).post
    tacticCache.modify fun _ => { pre := postNew, post := {} }
    let cmdState ← cmdStateRef.get
    let mut messages := cmdState.messages
    if !output.isEmpty then
      messages := messages.add {
        fileName := ctx.fileName
        severity := MessageSeverity.information
        pos      := ctx.fileMap.toPosition beginPos
        data     := output
      }
    let cmdState := { cmdState with messages }
    -- definitely resolve eventually
    snap.new.resolve default
    return {
      diagnostics := (← Snapshot.Diagnostics.ofMessageLog cmdState.messages)
      infoTree? := some cmdState.infoState.trees[0]!
      cmdState
    }

/--
Convenience function for tool uses of the language processor that skips header handling.
-/
def processCommands (inputCtx : Parser.InputContext) (parserState : Parser.ModuleParserState)
    (commandState : Command.State)
    (old? : Option (Parser.InputContext × CommandParsedSnapshot) := none) :
    BaseIO (Task CommandParsedSnapshot) := do
  let prom ← IO.Promise.new
  process.parseCmd (old?.map (·.2)) parserState commandState commandState.env prom
    |>.run (old?.map (·.1))
    |>.run { inputCtx with }
  return prom.result

/-- Waits for and returns final command state, if importing was successful. -/
partial def waitForFinalCmdState? (snap : InitialSnapshot) : Option Command.State := do
  let snap ← snap.result?
  let snap ← snap.processedSnap.get.result?
  goCmd snap.firstCmdSnap.get
where goCmd snap :=
  if let some next := snap.nextCmdSnap? then
    goCmd next.get
  else
    snap.data.finishedSnap.get.cmdState

end Lean<|MERGE_RESOLUTION|>--- conflicted
+++ resolved
@@ -173,104 +173,6 @@
   descr    := "(server) capture output to the Lean stderr channel (such as from `dbg_trace`) during elaboration of a command as a diagnostic message"
 }
 
-<<<<<<< HEAD
-/-! The hierarchy of Lean snapshot types -/
-
-/-- Snapshot after elaboration of the entire command. -/
-structure CommandFinishedSnapshot extends Language.Snapshot where
-  /-- Resulting elaboration state. -/
-  cmdState : Command.State
-deriving Nonempty
-instance : ToSnapshotTree CommandFinishedSnapshot where
-  toSnapshotTree s := ⟨s.toSnapshot, #[]⟩
-
-/-- State after a command has been parsed. -/
-structure CommandParsedSnapshotData extends Snapshot where
-  /-- Syntax tree of the command. -/
-  stx : Syntax
-  /-- Resulting parser state. -/
-  parserState : Parser.ModuleParserState
-  /--
-  Snapshot for incremental reporting and reuse during elaboration, type dependent on specific
-  elaborator.
-   -/
-  elabSnap : SnapshotTask CommandProcessingSnapshot
-  /-- State after processing is finished. -/
-  finishedSnap : SnapshotTask CommandFinishedSnapshot
-  /-- Cache for `save`; to be replaced with incrementality. -/
-  tacticCache : IO.Ref Tactic.Cache
-deriving Nonempty
-
-/-- State after a command has been parsed. -/
--- workaround for lack of recursive structures
-inductive CommandParsedSnapshot where
-  /-- Creates a command parsed snapshot. -/
-  | mk (data : CommandParsedSnapshotData)
-    (nextCmdSnap? : Option (SnapshotTask CommandParsedSnapshot))
-deriving Nonempty
-/-- The snapshot data. -/
-abbrev CommandParsedSnapshot.data : CommandParsedSnapshot → CommandParsedSnapshotData
-  | mk data _ => data
-/-- Next command, unless this is a terminal command. -/
-abbrev CommandParsedSnapshot.nextCmdSnap? : CommandParsedSnapshot →
-    Option (SnapshotTask CommandParsedSnapshot)
-  | mk _ next? => next?
-partial instance : ToSnapshotTree CommandParsedSnapshot where
-  toSnapshotTree := go where
-    go s := ⟨s.data.toSnapshot,
-      #[s.data.elabSnap.map (sync := true) toSnapshotTree,
-        s.data.finishedSnap.map (sync := true) toSnapshotTree] |>
-        pushOpt (s.nextCmdSnap?.map (·.map (sync := true) go))⟩
-
-/-- State after successful importing. -/
-structure HeaderProcessedState where
-  /-- The resulting initial elaboration state. -/
-  cmdState : Command.State
-  /-- First command task (there is always at least a terminal command). -/
-  firstCmdSnap : SnapshotTask CommandParsedSnapshot
-
-/-- State after the module header has been processed including imports. -/
-structure HeaderProcessedSnapshot extends Snapshot where
-  /-- State after successful importing. -/
-  result? : Option HeaderProcessedState
-  isFatal := result?.isNone
-instance : ToSnapshotTree HeaderProcessedSnapshot where
-  toSnapshotTree s := ⟨s.toSnapshot, #[] |>
-    pushOpt (s.result?.map (·.firstCmdSnap.map (sync := true) toSnapshotTree))⟩
-
-/-- State after successfully parsing the module header. -/
-structure HeaderParsedState where
-  /-- Resulting parser state. -/
-  parserState : Parser.ModuleParserState
-  /-- Header processing task. -/
-  processedSnap : SnapshotTask HeaderProcessedSnapshot
-
-/-- State after the module header has been parsed. -/
-structure HeaderParsedSnapshot extends Snapshot where
-  /-- Parser input context supplied by the driver, stored here for incremental parsing. -/
-  ictx : Parser.InputContext
-  /-- Resulting syntax tree. -/
-  stx : Syntax
-  /-- State after successful parsing. -/
-  result? : Option HeaderParsedState
-  isFatal := result?.isNone
-  /-- Cancellation token for interrupting processing of this run. -/
-  cancelTk? : Option IO.CancelToken
-
-instance : ToSnapshotTree HeaderParsedSnapshot where
-  toSnapshotTree s := ⟨s.toSnapshot,
-    #[] |> pushOpt (s.result?.map (·.processedSnap.map (sync := true) toSnapshotTree))⟩
-
-/-- Shortcut accessor to the final header state, if successful. -/
-def HeaderParsedSnapshot.processedResult (snap : HeaderParsedSnapshot) :
-    SnapshotTask (Option HeaderProcessedState) :=
-  snap.result?.bind (·.processedSnap.map (sync := true) (·.result?)) |>.getD (.pure none)
-
-/-- Initial snapshot of the Lean language processor: a "header parsed" snapshot. -/
-abbrev InitialSnapshot := HeaderParsedSnapshot
-
-=======
->>>>>>> b07384ac
 /-- Lean-specific processing context. -/
 structure LeanProcessingContext extends ProcessingContext where
   /-- Position of the first file difference if there was a previous invocation. -/
