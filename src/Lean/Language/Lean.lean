--- conflicted
+++ resolved
@@ -540,14 +540,9 @@
         (default, default)
       else
         (stx, parserState)
-<<<<<<< HEAD
-      let data := {
-        diagnostics, stx := stx', parserState := parserState', tacticCache, finishedSnap
-=======
       prom.resolve {
         diagnostics, finishedSnap, tacticCache, nextCmdSnap?
         stx := stx', parserState := parserState'
->>>>>>> 3c7dc4bb
         elabSnap := { range? := stx.getRange?, task := elabPromise.result }
         reportSnap := { range? := endRange?, task := reportPromise.result }
       }
@@ -580,11 +575,7 @@
           pure <| .pure <| .mk { diagnostics := .empty } #[]
       reportPromise.resolve <|
         .mk { diagnostics := .empty } <|
-<<<<<<< HEAD
-          cmdState.snapshotTasks.push { range? := none, task := traceTask }
-=======
           cmdState.snapshotTasks.push { range? := endRange?, task := traceTask }
->>>>>>> 3c7dc4bb
       if let some next := next? then
         -- We're definitely off the fast-forwarding path now
         parseCmd none parserState cmdState next (sync := false) ctx
