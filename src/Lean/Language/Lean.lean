/-
Copyright (c) 2023 Lean FRO. All rights reserved.
Released under Apache 2.0 license as described in the file LICENSE.

Implementation of the Lean language: parsing and processing of header and commands, incremental
recompilation

Authors: Sebastian Ullrich
-/

prelude
import Lean.Language.Basic
import Lean.Language.Lean.Types
import Lean.Parser.Module
import Lean.Elab.Import

/-!
# Note [Incremental Parsing]

In the language server, we want to minimize the work we do after each edit by reusing previous state
where possible. This is true for both parsing, i.e. reusing syntax trees without running the parser,
and elaboration. For both, we currently assume that we have to reprocess at least everything from
the point of change downwards. This note is about how to find the correct starting point for
incremental parsing; for elaboration, we then start with the first changed syntax tree.

One initial thought about incremental parsing could be that it's not necessary as parsing is very
fast compared to elaboration; on mathlib we average 41ms parsing per 1000 LoC. But there are quite a
few files >= 1kloc (up to 4.5kloc) in there, so near the end of such files lag from always reparsing
from the beginning may very well be noticeable.

So if we do want incremental parsing, another thought might be that a user edit can only invalidate
commands at or after the location of the change. Unfortunately, that's not true; take the (partial)
input `def a := b private def c`. If we remove the space after `private`, the two commands
syntactically become one with an application of `privatedef` to `b` even though the edit was
strictly after the end of the first command.

So obviously we must include at least the extent of the token that made the parser stop parsing a
command as well such that invalidating the private token invalidates the preceding command.
Unfortunately this is not sufficient either, given the following input:
```
structure a where /-- b -/ @[c] private axiom d : Nat
```
This is a syntactically valid sequence of a field-less structure and a declaration. If we again
delete the space after private, it becomes a syntactically correct structure with a single field
privateaxiom! So clearly, because of uses of atomic in the grammar, an edit can affect a command
syntax tree even across multiple tokens.

Now, what we do today, and have done since Lean 3, is to always reparse the last command completely
preceding the edit location. If its syntax tree is unchanged, we preserve its data and reprocess all
following commands only, otherwise we reprocess it fully as well. This seems to have worked well so
far but it does seem a bit arbitrary given that even if it works for our current grammar, it can
certainly be extended in ways that break the assumption.

Finally, a more actually principled and generic solution would be to invalidate a syntax tree when
the parser has reached the edit location during parsing. If it did not, surely the edit cannot have
an effect on the syntax tree in question. Sadly such a "high-water mark" parser position does not
exist currently and likely it could at best be approximated by e.g. "furthest `tokenFn` parse". Thus
we remain at "go two commands up" at this point.
-/

/-!
# Note [Incremental Command Elaboration]

Because of Lean's use of persistent data structures, incremental reuse of fully elaborated commands
is easy because we can simply snapshot the entire state after each command and then restart
elaboration using the stored state at the next command above the point of change. However,
incrementality *within* elaboration of a single command such as between tactic steps is much harder
because the existing control flow does not allow us to simply return from those points to the
language processor in a way that we can later resume from there. Instead, we exchange the need for
continuations with some limited mutability: by allocating an `IO.Promise` "cell" in the language
processor, we can both pass it to the elaborator to eventually fill it using `Promise.resolve` as
well as convert it to a `Task` that will wait on that resolution using `Promise.result` and return
it as part of the command snapshot created by the language processor. The elaborator can then in
turn create new promises itself and store their `result` when resolving an outer promise to create
an arbitrary tree of promise-backed snapshot tasks. Thus, we can enable incremental reporting and
reuse inside the elaborator using the same snapshot tree data structures as outside without having
to change the elaborator's control flow.

While ideally we would decide what can be reused during command elaboration using strong hashes over
the full state and inputs, currently we rely on simpler syntactic checks: if all the syntax
inspected up to a certain point is unchanged, we can assume that the old state can be reused. The
central `SnapshotBundle` type passed inwards through the elaborator for this purpose combines the
following data:
* the `IO.Promise` to be resolved to an elaborator snapshot (whose type depends on the specific
  elaborator part we're in, e.g. `TacticParsedSnapshot`, `BodyProcessedSnapshot`)
* if there was a previous run:
  * a `SnapshotTask` holding the corresponding snapshot of the run
  * the relevant `Syntax` of the previous run to be compared before any reuse

Note that as we do not wait for the previous run to finish before starting to elaborate the next
one, the old `SnapshotTask` task may not be finished yet. Indeed, if we do find that we can reuse
the contained state because of a successful syntax comparison, we always want to explicitly wait for
the task instead of redoing the work. On the other hand, the `Syntax` is not surrounded by a task so
that we can immediately access it for comparisons, even if the snapshot task may, eventually, give
access to the same syntax tree.

For the most part, inside an elaborator participating in incrementality, we just have to ensure that
we stop forwarding the old run's data as soon as we notice a relevant difference between old and new
syntax tree. For example, allowing incrementality inside the cdot tactic combinator is as simple as
```
builtin_initialize registerBuiltinIncrementalTactic ``cdot
@[builtin_tactic cdot] def evalTacticCDot : Tactic := fun stx => do
  ...
  closeUsingOrAdmit do
    -- save state before/after entering focus on `·`
    ...
    Term.withNarrowedArgTacticReuse (argIdx := 1) evalTactic stx
```
The `Term.withNarrowedArgTacticReuse` combinator will focus on the given argument of `stx`, which in
this case is the nested tactic sequence, and run `evalTactic` on it. But crucially, it will first
compare all preceding arguments, in this case the cdot token itself, with the old syntax in the
current snapshot bundle, which in the case of tactics is stored in `Term.Context.tacSnap?`. Indeed
it is important here to check if the cdot token is identical because its position has been saved in
the info tree, so it would be bad if we later restored some old state that uses a different position
for it even if everything else is unchanged.  If there is any mismatch, the bundle's old value is
set to `none` in order to prevent reuse from this point on. Note that in any case we still want to
forward the "new" promise in order to provide incremental reporting as well as to construct a
snapshot tree for reuse in future document versions! Note also that we explicitly opted into
incrementality using `registerBuiltinIncrementalTactic` as any tactic combinator not written with
these concerns in mind would likely misbehave under incremental reuse.

While it is generally true that we can provide incremental reporting even without reuse, we
generally want to avoid that when it would be confusing/annoying, e.g. when a tactic block is run
multiple times because otherwise the progress bar would snap back and forth multiple times. For this
purpose, we can disable both incremental modes using `Term.withoutTacticIncrementality`, assuming we
opted into incrementality because of other parts of the combinator. `induction` is an example of
this because there are some induction alternatives that are run multiple times, so we disable all of
incrementality for them.

Using `induction` as a more complex example than `cdot` as it calls into `evalTactic` multiple
times, here is a summary of what it has to do to implement incrementality:
* `Narrow` down to the syntax of alternatives, disabling reuse if anything before them changed
* allocate one new promise for each given alternative, immediately resolve passed promise to a new
  snapshot tree node holding them so that the language server can wait on them
* when executing an alternative,
  * we put the corresponding promise into the context
  * we disable reuse if anything in front of the contained tactic block has changed, including
    previous alternatives
  * we disable reuse *and reporting* if the tactic block is run multiple times, e.g. in the case of
    a wildcard pattern
-/

/-
# Note [Incremental Macros]

If we have a macro, we can cheaply support incrementality: as a macro is a pure function, if all
outputs apart from the expanded syntax tree itself are identical in two document versions, we can
simply delegate reuse detection to the subsequently called elaborator. All we have to do is to
forward the old unfolding, if any, to it in the appropriate context field and store the new
unfolding for that purpose in a new snapshot node whose child will be filled by the called
elaborator. This is currently implemented for command and tactic macros.

Caveat 1: Traces are an additional output of macro expansion but because they are hard to compare
and should not be active in standard use cases, we disable incrementality if either version produced
traces.

Caveat 2: As the default `ref` of a macro spans its entire syntax tree and is applied to any token
created from a quotation, the ref usually has to be changed to a less variable source using
`withRef` to achieve effective incrementality. See `Elab.Command.expandNamespacedDeclaration` for a
simple example and the implementation of tactic `have` for a complex example.
-/

set_option linter.missingDocs true

namespace Lean.Language.Lean
open Lean.Elab Command
open Lean.Parser

/-- Option for capturing output to stderr during elaboration. -/
register_builtin_option stderrAsMessages : Bool := {
  defValue := true
  group    := "server"
  descr    := "(server) capture output to the Lean stderr channel (such as from `dbg_trace`) during elaboration of a command as a diagnostic message"
}

/-- Lean-specific processing context. -/
structure LeanProcessingContext extends ProcessingContext where
  /-- Position of the first file difference if there was a previous invocation. -/
  firstDiffPos? : Option String.Pos
  /-- Cancellation token of the previous invocation, if any. -/
  oldCancelTk? : Option IO.CancelToken
  /-- Cancellation token of the current run. -/
  newCancelTk : IO.CancelToken

/-- Monad transformer holding all relevant data for Lean processing. -/
abbrev LeanProcessingT m := ReaderT LeanProcessingContext m
/-- Monad holding all relevant data for Lean processing. -/
abbrev LeanProcessingM := LeanProcessingT BaseIO

instance : MonadLift LeanProcessingM (LeanProcessingT IO) where
  monadLift := fun act ctx => act ctx

instance : MonadLift (ProcessingT m) (LeanProcessingT m) where
  monadLift := fun act ctx => act ctx.toProcessingContext

/--
Embeds a `LeanProcessingM` action into `ProcessingM`, optionally using the old input string to speed
up reuse analysis and supplying a cancellation token that should be triggered as soon as reuse is
ruled out.
-/
def LeanProcessingM.run (act : LeanProcessingM α) (oldInputCtx? : Option InputContext)
    (oldCancelTk? : Option IO.CancelToken := none) : ProcessingM α := do
  -- compute position of syntactic change once
  let firstDiffPos? := oldInputCtx?.map (·.input.firstDiffPos (← read).input)
  let newCancelTk ← IO.CancelToken.new
  ReaderT.adapt ({ · with firstDiffPos?, oldCancelTk?, newCancelTk }) act

/--
Returns true if there was a previous run and the given position is before any textual change
compared to it.
-/
def isBeforeEditPos (pos : String.Pos) : LeanProcessingM Bool := do
  return (← read).firstDiffPos?.any (pos < ·)

/--
  Adds unexpected exceptions from header processing to the message log as a last resort; standard
  errors should already have been caught earlier. -/
private def withHeaderExceptions (ex : Snapshot → α) (act : LeanProcessingT IO α) :
    LeanProcessingM α := do
  match (← (act (← read)).toBaseIO) with
  | .error e => return ex { diagnostics := (← diagnosticsOfHeaderError e.toString) }
  | .ok a => return a

/--
Result of retrieving additional metadata about the current file after parsing imports. In the
language server, these are derived from the `lake setup-file` result. On the cmdline and for similar
simple uses, these can be computed eagerly without looking at the imports.
-/
structure SetupImportsResult where
  /-- Module name of the file being processed. -/
  mainModuleName : Name
  /-- Options provided outside of the file content, e.g. on the cmdline or in the lakefile. -/
  opts : Options
  /-- Kernel trust level. -/
  trustLevel : UInt32 := 0

/--
Parses values of options registered during import and left by the C++ frontend as strings, fails if
any option names remain unknown.
-/
def reparseOptions (opts : Options) : IO Options := do
  let mut opts := opts
  let decls ← getOptionDecls
  for (name, val) in opts do
    let .ofString val := val
      | continue  -- Already parsed by C++
    -- Options can be prefixed with `weak` in order to turn off the error when the option is not
    -- defined
    let weak := name.getRoot == `weak
    if weak then
      opts := opts.erase name
    let name := name.replacePrefix `weak Name.anonymous
    let some decl := decls.find? name
      | unless weak do
          throw <| .userError s!"invalid -D parameter, unknown configuration option '{name}'

If the option is defined in this library, use '-D{`weak ++ name}' to set it conditionally"

    match decl.defValue with
    | .ofBool _ =>
      match val with
      | "true"  => opts := opts.insert name true
      | "false" => opts := opts.insert name false
      | _ =>
        throw <| .userError s!"invalid -D parameter, invalid configuration option '{val}' value, \
          it must be true/false"
    | .ofNat _ =>
      let some val := val.toNat?
        | throw <| .userError s!"invalid -D parameter, invalid configuration option '{val}' value, \
            it must be a natural number"
      opts := opts.insert name val
    | .ofString _ => opts := opts.insert name val
    | _ => throw <| .userError s!"invalid -D parameter, configuration option '{name}' \
              cannot be set in the command line, use set_option command"

  return opts

/--
Entry point of the Lean language processor.

The `setupImports` function is called after the header has been parsed and before the first command
is parsed in order to supply additional file metadata (or abort with a given terminal snapshot); see
`SetupImportsResult`.

`old?` is a previous resulting snapshot, if any, to be reused for incremental processing.
-/
/-
General notes:
* For each processing function we pass in the previous state, if any, in order to reuse still-valid
  state. As there is no cheap way to check whether the `Environment` is unchanged, i.e. *semantic*
  change detection is currently not possible, we must make sure to pass `none` as all follow-up
  "previous states" from the first *syntactic* change onwards.
* We must make sure to trigger `oldCancelTk?` as soon as discarding `old?`.
* Control flow up to finding the last still-valid snapshot (which should be quick) is synchronous so
  as not to report this "fast forwarding" to the user as well as to make sure the next run sees all
  fast-forwarded snapshots without having to wait on tasks.
-/
partial def process
    (setupImports : Syntax → ProcessingT IO (Except HeaderProcessedSnapshot SetupImportsResult))
    (old? : Option InitialSnapshot) : ProcessingM InitialSnapshot := do
  parseHeader old? |>.run (old?.map (·.ictx)) (old?.bind (·.cancelTk?))
where
  parseHeader (old? : Option HeaderParsedSnapshot) : LeanProcessingM HeaderParsedSnapshot := do
    let ctx ← read
    let ictx := ctx.toInputContext
    let unchanged old newStx newParserState :=
      -- when header syntax is unchanged, reuse import processing task as is and continue with
      -- parsing the first command, synchronously if possible
      -- NOTE: even if the syntax tree is functionally unchanged, its concrete structure and the new
      -- parser state may still have changed because of trailing whitespace and comments etc., so
      -- they are passed separately from `old`
      if let some oldSuccess := old.result? then
        return {
          ictx
          stx := newStx
          diagnostics := old.diagnostics
          cancelTk? := ctx.newCancelTk
          result? := some { oldSuccess with
            processedSnap := (← oldSuccess.processedSnap.bindIO (sync := true) fun oldProcessed => do
              if let some oldProcSuccess := oldProcessed.result? then
                -- also wait on old command parse snapshot as parsing is cheap and may allow for
                -- elaboration reuse
                oldProcSuccess.firstCmdSnap.bindIO (sync := true) fun oldCmd => do
                  let prom ← IO.Promise.new
                  let _ ← IO.asTask (parseCmd oldCmd newParserState oldProcSuccess.cmdState oldProcSuccess.cmdState.env prom ctx)
                  return .pure { oldProcessed with result? := some { oldProcSuccess with
                    firstCmdSnap := { range? := none, task := prom.result } } }
              else
                return .pure oldProcessed) } }
      else return old

    -- fast path: if we have parsed the header successfully...
    if let some old := old? then
      if let some oldSuccess := old.result? then
        if let some (some processed) ← old.processedResult.get? then
          -- ...and the edit location is after the next command (see note [Incremental Parsing])...
          if let some nextCom ← processed.firstCmdSnap.get? then
            if (← isBeforeEditPos nextCom.data.parserState.pos) then
              -- ...go immediately to next snapshot
              return (← unchanged old old.stx oldSuccess.parserState)

    withHeaderExceptions ({ · with
        ictx, stx := .missing, result? := none, cancelTk? := none }) do
      -- parsing the header should be cheap enough to do synchronously
      let (stx, parserState, msgLog) ← Parser.parseHeader ictx
      if msgLog.hasErrors then
        return {
          ictx, stx
          diagnostics := (← Snapshot.Diagnostics.ofMessageLog msgLog)
          result? := none
          cancelTk? := none
        }

      let trimmedStx := stx.unsetTrailing
      -- semi-fast path: go to next snapshot if syntax tree is unchanged
      -- NOTE: We compare modulo `unsetTrailing` in order to ensure that changes in trailing
      -- whitespace do not invalidate the header. This is safe because we only pass the trimmed
      -- syntax tree to `processHeader` below, so there cannot be any references to the trailing
      -- whitespace in its result. We still store the untrimmed syntax tree in the snapshot in order
      -- to uphold the invariant that concatenating all top-level snapshots' syntax trees results in
      -- the original file.
      if let some old := old? then
        if trimmedStx.eqWithInfo old.stx.unsetTrailing then
          -- Here we must make sure to pass the *new* syntax and parser state; see NOTE in
          -- `unchanged`
          return (← unchanged old stx parserState)
        -- on first change, make sure to cancel old invocation
        if let some tk := ctx.oldCancelTk? then
          tk.set
      return {
        ictx, stx
        diagnostics := (← Snapshot.Diagnostics.ofMessageLog msgLog)
        result? := some {
          parserState
          processedSnap := (← processHeader trimmedStx parserState)
        }
        cancelTk? := ctx.newCancelTk
      }

  processHeader (stx : Syntax) (parserState : Parser.ModuleParserState) :
      LeanProcessingM (SnapshotTask HeaderProcessedSnapshot) := do
    let ctx ← read
    SnapshotTask.ofIO (some ⟨0, ctx.input.endPos⟩) <|
    ReaderT.run (r := ctx) <|  -- re-enter reader in new task
    withHeaderExceptions (α := HeaderProcessedSnapshot) ({ · with result? := none }) do
      let setup ← match (← setupImports stx) with
        | .ok setup => pure setup
        | .error snap => return snap

      let startTime := (← IO.monoNanosNow).toFloat / 1000000000
      -- allows `headerEnv` to be leaked, which would live until the end of the process anyway
      let (headerEnv, msgLog) ← Elab.processHeader (leakEnv := true) stx setup.opts .empty
        ctx.toInputContext setup.trustLevel
      let stopTime := (← IO.monoNanosNow).toFloat / 1000000000
      let diagnostics := (← Snapshot.Diagnostics.ofMessageLog msgLog)
      if msgLog.hasErrors then
        return { diagnostics, result? := none }

      let headerEnv := headerEnv.setMainModule setup.mainModuleName
      let mut traceState := default
      if trace.profiler.output.get? setup.opts |>.isSome then
        traceState := {
          traces := #[{
            ref := .missing,
            msg := .trace { cls := `Import, startTime, stopTime }
              (.ofFormat "importing") #[]
            : TraceElem
          }].toPArray'
        }
      -- now that imports have been loaded, check options again
      let opts ← reparseOptions setup.opts
      let cmdState := Elab.Command.mkState headerEnv msgLog opts
      let cmdState := { cmdState with
        infoState := {
          enabled := true
          trees := #[Elab.InfoTree.context (.commandCtx {
            env     := headerEnv
            fileMap := ctx.fileMap
            ngen    := { namePrefix := `_import }
          }) (Elab.InfoTree.node
              (Elab.Info.ofCommandInfo { elaborator := `header, stx })
              (stx[1].getArgs.toList.map (fun importStx =>
                Elab.InfoTree.node (Elab.Info.ofCommandInfo {
                  elaborator := `import
                  stx := importStx
                }) #[].toPArray'
              )).toPArray'
          )].toPArray'
        }
        traceState
      }
      let prom ← IO.Promise.new
      -- The speedup of these `markPersistent`s is negligible but they help in making unexpected
      -- `inc_ref_cold`s more visible
      let parserState := Runtime.markPersistent parserState
      let cmdState := Runtime.markPersistent cmdState
      let ctx := Runtime.markPersistent ctx
      let _ ← IO.asTask (parseCmd none parserState cmdState cmdState.env prom ctx)
      return {
        diagnostics
        infoTree? := cmdState.infoState.trees[0]!
        result? := some {
          cmdState
          firstCmdSnap := { range? := none, task := prom.result }
        }
      }

  parseCmd (old? : Option CommandParsedSnapshot) (parserState : Parser.ModuleParserState)
      (cmdState : Command.State) (initEnv : Environment) (prom : IO.Promise CommandParsedSnapshot) :
      LeanProcessingM Unit := do
    let ctx ← read

    -- check for cancellation, most likely during elaboration of previous command, before starting
    -- processing of next command
    if (← ctx.newCancelTk.isSet) then
      -- this is a bit ugly as we don't want to adjust our API with `Option`s just for cancellation
      -- (as no-one should look at this result in that case) but anything containing `Environment`
      -- is not `Inhabited`
      prom.resolve <| .mk (nextCmdSnap? := none) {
        diagnostics := .empty, stx := .missing, parserState
        elabSnap := default
        finishedSnap := .pure { diagnostics := .empty, cmdState }
        traceSnap := default
        tacticCache := (← IO.mkRef {})
      }
      return

    let unchanged old newParserState : BaseIO Unit :=
      -- when syntax is unchanged, reuse command processing task as is
      -- NOTE: even if the syntax tree is functionally unchanged, the new parser state may still
      -- have changed because of trailing whitespace and comments etc., so it is passed separately
      -- from `old`
      if let some oldNext := old.nextCmdSnap? then do
        let newProm ← IO.Promise.new
        let _ ← old.data.finishedSnap.bindIO fun oldFinished =>
          -- also wait on old command parse snapshot as parsing is cheap and may allow for
          -- elaboration reuse
          oldNext.bindIO (sync := true) fun oldNext => do
            parseCmd oldNext newParserState oldFinished.cmdState initEnv newProm ctx
            return .pure ()
        prom.resolve <| .mk (data := old.data) (nextCmdSnap? := some { range? := none, task := newProm.result })
      else prom.resolve old  -- terminal command, we're done!

    -- fast path, do not even start new task for this snapshot
    if let some old := old? then
      if let some nextCom ← old.nextCmdSnap?.bindM (·.get?) then
        if (← isBeforeEditPos nextCom.data.parserState.pos) then
          return (← unchanged old old.data.parserState)

    let beginPos := parserState.pos
    let scope := cmdState.scopes.head!
    let pmctx := {
      env := cmdState.env, options := scope.opts, currNamespace := scope.currNamespace
      openDecls := scope.openDecls
    }
    let (stx, parserState, msgLog) :=
      profileit "parsing" scope.opts fun _ =>
        Parser.parseCommand ctx.toInputContext pmctx parserState .empty

    -- semi-fast path
    if let some old := old? then
      -- NOTE: as `parserState.pos` includes trailing whitespace, this forces reprocessing even if
      -- only that whitespace changes, which is wasteful but still necessary because it may
      -- influence the range of error messages such as from a trailing `exact`
      if stx.eqWithInfo old.data.stx then
        -- Here we must make sure to pass the *new* parser state; see NOTE in `unchanged`
        return (← unchanged old parserState)
      -- on first change, make sure to cancel old invocation
      -- TODO: pass token into incrementality-aware elaborators to improve reuse of still-valid,
      -- still-running elaboration steps?
      if let some tk := ctx.oldCancelTk? then
        tk.set

    -- definitely resolved in `doElab` task
    let elabPromise ← IO.Promise.new
    let finishedPromise ← IO.Promise.new
    -- (Try to) use last line of command as range for final snapshot task. This ensures we do not
    -- retract the progress bar to a previous position in case the command support incremental
    -- reporting but has significant work after resolving its last incremental promise, such as
    -- final type checking; if it does not support incrementality, `elabSnap` constructed in
    -- `parseCmd` and containing the entire range of the command will determine the reported
    -- progress and be resolved effectively at the same time as this snapshot task, so `tailPos` is
    -- irrelevant in this case.
    let endRange? := stx.getTailPos?.map fun pos => ⟨pos, pos⟩
    let finishedSnap := { range? := endRange?, task := finishedPromise.result }
    let tacticCache ← old?.map (·.data.tacticCache) |>.getDM (IO.mkRef {})

    let minimalSnapshots := internal.minimalSnapshots.get cmdState.scopes.head!.opts
    let next? ← if Parser.isTerminalCommand stx then pure none
      -- for now, wait on "command finished" snapshot before parsing next command
      else some <$> IO.Promise.new
    let diagnostics ← Snapshot.Diagnostics.ofMessageLog msgLog
    let traceSnap := {
      range? := none
      task := if (← isTracingEnabledForCore `Elab.snapshotTree cmdState.scopes.head!.opts) then
        BaseIO.bindTask elabPromise.result fun elabSnap => do
          let tree := toSnapshotTree elabSnap
          tree.waitAll
          let f ←Language.ToSnapshotTree.toSnapshotTree snap.new.result.get |>.format
          .pure <| .mk { diagnostics := #[] } #[]
          --trace[Elab.snapshotTree]
      else
        .pure <| .mk { diagnostics := .empty } #[]
    }
    let data := if minimalSnapshots && !Parser.isTerminalCommand stx then {
      diagnostics
      stx := .missing
      parserState := {}
      elabSnap := { range? := stx.getRange?, task := elabPromise.result }
      finishedSnap := { range? := none, task := finishedPromise.result.map fun finishedSnap => {
        diagnostics := finishedSnap.diagnostics
        infoTree? := none
        cmdState := {
          env := initEnv
          maxRecDepth := 0
        }
<<<<<<< HEAD
      }
      traceSnap
=======
      }}
>>>>>>> 30cf3bb3
      tacticCache
    } else {
      diagnostics, stx, parserState, tacticCache
      elabSnap := { range? := stx.getRange?, task := elabPromise.result }
<<<<<<< HEAD
      finishedSnap := .pure finishedSnap
      traceSnap
=======
      finishedSnap
>>>>>>> 30cf3bb3
    }
    prom.resolve <| .mk (nextCmdSnap? := next?.map ({ range? := some ⟨parserState.pos, ctx.input.endPos⟩, task := ·.result })) data
    doElab stx cmdState beginPos
      { old? := old?.map fun old => ⟨old.data.stx, old.data.elabSnap⟩, new := elabPromise }
      finishedPromise tacticCache ctx
    if let some next := next? then
      parseCmd none parserState finishedSnap.get.cmdState initEnv next ctx

  doElab (stx : Syntax) (cmdState : Command.State) (beginPos : String.Pos)
<<<<<<< HEAD
      (snap : SnapshotBundle CommandProcessingSnapshot) (tacticCache : IO.Ref Tactic.Cache) :
      LeanProcessingM CommandFinishedSnapshot := do
=======
      (snap : SnapshotBundle DynamicSnapshot) (finishedPromise : IO.Promise CommandFinishedSnapshot)
      (tacticCache : IO.Ref Tactic.Cache) : LeanProcessingM Unit := do
>>>>>>> 30cf3bb3
    let ctx ← read
    let scope := cmdState.scopes.head!
    let cmdStateRef ← IO.mkRef { cmdState with messages := .empty }
    /-
    The same snapshot may be executed by different tasks. So, to make sure `elabCommandTopLevel`
    has exclusive access to the cache, we create a fresh reference here. Before this change, the
    following `tacticCache.modify` would reset the tactic post cache while another snapshot was
    still using it.
    -/
    let tacticCacheNew ← IO.mkRef (← tacticCache.get)
    let cmdCtx : Elab.Command.Context := { ctx with
      cmdPos       := beginPos
      tacticCache? := some tacticCacheNew
      cancelTk?    := some ctx.newCancelTk
    }
    let (output, _) ←
      IO.FS.withIsolatedStreams (isolateStderr := stderrAsMessages.get scope.opts) do
        EIO.toBaseIO do
          withLoggingExceptions
            (getResetInfoTrees *> Elab.Command.elabCommandTopLevel stx snap)
            cmdCtx cmdStateRef
    let postNew := (← tacticCacheNew.get).post
    tacticCache.modify fun _ => { pre := postNew, post := {} }
    let cmdState ← cmdStateRef.get
    let mut messages := cmdState.messages
    if !output.isEmpty then
      messages := messages.add {
        fileName := ctx.fileName
        severity := MessageSeverity.information
        pos      := ctx.fileMap.toPosition beginPos
        data     := output
      }
    let cmdState := { cmdState with messages }
    -- definitely resolve eventually
<<<<<<< HEAD
    snap.new.resolve default
    return {
=======
    snap.new.resolve <| .ofTyped { diagnostics := .empty : SnapshotLeaf }
    finishedPromise.resolve {
>>>>>>> 30cf3bb3
      diagnostics := (← Snapshot.Diagnostics.ofMessageLog cmdState.messages)
      infoTree? := some cmdState.infoState.trees[0]!
      cmdState
    }

/--
Convenience function for tool uses of the language processor that skips header handling.
-/
def processCommands (inputCtx : Parser.InputContext) (parserState : Parser.ModuleParserState)
    (commandState : Command.State)
    (old? : Option (Parser.InputContext × CommandParsedSnapshot) := none) :
    BaseIO (Task CommandParsedSnapshot) := do
  let prom ← IO.Promise.new
  process.parseCmd (old?.map (·.2)) parserState commandState commandState.env prom
    |>.run (old?.map (·.1))
    |>.run { inputCtx with }
  return prom.result

/-- Waits for and returns final command state, if importing was successful. -/
partial def waitForFinalCmdState? (snap : InitialSnapshot) : Option Command.State := do
  let snap ← snap.result?
  let snap ← snap.processedSnap.get.result?
  goCmd snap.firstCmdSnap.get
where goCmd snap :=
  if let some next := snap.nextCmdSnap? then
    goCmd next.get
  else
    snap.data.finishedSnap.get.cmdState

end Lean<|MERGE_RESOLUTION|>--- conflicted
+++ resolved
@@ -554,22 +554,14 @@
           env := initEnv
           maxRecDepth := 0
         }
-<<<<<<< HEAD
-      }
+      }}
       traceSnap
-=======
-      }}
->>>>>>> 30cf3bb3
       tacticCache
     } else {
       diagnostics, stx, parserState, tacticCache
       elabSnap := { range? := stx.getRange?, task := elabPromise.result }
-<<<<<<< HEAD
-      finishedSnap := .pure finishedSnap
+      finishedSnap
       traceSnap
-=======
-      finishedSnap
->>>>>>> 30cf3bb3
     }
     prom.resolve <| .mk (nextCmdSnap? := next?.map ({ range? := some ⟨parserState.pos, ctx.input.endPos⟩, task := ·.result })) data
     doElab stx cmdState beginPos
@@ -579,13 +571,9 @@
       parseCmd none parserState finishedSnap.get.cmdState initEnv next ctx
 
   doElab (stx : Syntax) (cmdState : Command.State) (beginPos : String.Pos)
-<<<<<<< HEAD
-      (snap : SnapshotBundle CommandProcessingSnapshot) (tacticCache : IO.Ref Tactic.Cache) :
-      LeanProcessingM CommandFinishedSnapshot := do
-=======
-      (snap : SnapshotBundle DynamicSnapshot) (finishedPromise : IO.Promise CommandFinishedSnapshot)
-      (tacticCache : IO.Ref Tactic.Cache) : LeanProcessingM Unit := do
->>>>>>> 30cf3bb3
+      (snap : SnapshotBundle CommandProcessingSnapshot)
+      (finishedPromise : IO.Promise CommandFinishedSnapshot) (tacticCache : IO.Ref Tactic.Cache) :
+      LeanProcessingM Unit := do
     let ctx ← read
     let scope := cmdState.scopes.head!
     let cmdStateRef ← IO.mkRef { cmdState with messages := .empty }
@@ -620,13 +608,8 @@
       }
     let cmdState := { cmdState with messages }
     -- definitely resolve eventually
-<<<<<<< HEAD
     snap.new.resolve default
-    return {
-=======
-    snap.new.resolve <| .ofTyped { diagnostics := .empty : SnapshotLeaf }
     finishedPromise.resolve {
->>>>>>> 30cf3bb3
       diagnostics := (← Snapshot.Diagnostics.ofMessageLog cmdState.messages)
       infoTree? := some cmdState.infoState.trees[0]!
       cmdState
