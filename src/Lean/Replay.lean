/-
Copyright (c) 2023 Scott Morrison. All rights reserved.
Released under Apache 2.0 license as described in the file LICENSE.
Authors: Scott Morrison
-/
prelude
import Lean.CoreM
import Lean.AddDecl
import Lean.Util.FoldConsts

/-!
# `Lean.Environment.replay`

`replay env constantMap` will "replay" all the constants in `constantMap : HashMap Name ConstantInfo` into `env`,
sending each declaration to the kernel for checking.

`replay` does not send constructors or recursors in `constantMap` to the kernel,
but rather checks that they are identical to constructors or recursors generated in the enviroment
after replaying any inductive definitions occurring in `constantMap`.

`replay` can be used either as:
* a verifier for an `Environment`, by sending everything to the kernel, or
* a mechanism to safely transfer constants from one `Environment` to another.

-/

namespace Lean.Environment

namespace Replay

structure Context where
  newConstants : Std.HashMap Name ConstantInfo

structure State where
  env : Kernel.Environment
  remaining : NameSet := {}
  pending : NameSet := {}
  postponedConstructors : NameSet := {}
  postponedRecursors : NameSet := {}

abbrev M := ReaderT Context <| StateRefT State IO

/-- Check if a `Name` still needs processing. If so, move it from `remaining` to `pending`. -/
def isTodo (name : Name) : M Bool := do
  let r := (← get).remaining
  if r.contains name then
    modify fun s => { s with remaining := s.remaining.erase name, pending := s.pending.insert name }
    return true
  else
    return false

<<<<<<< HEAD
/-- Use the current `Environment` to throw a `KernelException`. -/
def throwKernelException (ex : KernelException) : M Unit := do
  throw <| .userError <| (← ex.toMessageData {} |>.toString)
=======
/-- Use the current `Environment` to throw a `Kernel.Exception`. -/
def throwKernelException (ex : Kernel.Exception) : M Unit := do
  throw <| .userError <| (← ex.toMessageData (← get).env {} |>.toString)
>>>>>>> fbc7e3e2

/-- Add a declaration, possibly throwing a `Kernel.Exception`. -/
def addDecl (d : Declaration) : M Unit := do
  match (← get).env.addDecl {} d with
  | .ok env => modify fun s => { s with env := env }
  | .error ex => throwKernelException ex

mutual
/--
Check if a `Name` still needs to be processed (i.e. is in `remaining`).

If so, recursively replay any constants it refers to,
to ensure we add declarations in the right order.

The construct the `Declaration` from its stored `ConstantInfo`,
and add it to the environment.
-/
partial def replayConstant (name : Name) : M Unit := do
  if ← isTodo name then
    let some ci := (← read).newConstants[name]? | unreachable!
    replayConstants ci.getUsedConstantsAsSet
    -- Check that this name is still pending: a mutual block may have taken care of it.
    if (← get).pending.contains name then
      match ci with
      | .defnInfo   info =>
        addDecl (Declaration.defnDecl   info)
      | .thmInfo    info =>
        addDecl (Declaration.thmDecl    info)
      | .axiomInfo  info =>
        addDecl (Declaration.axiomDecl  info)
      | .opaqueInfo info =>
        addDecl (Declaration.opaqueDecl info)
      | .inductInfo info =>
        let lparams := info.levelParams
        let nparams := info.numParams
        let all ← info.all.mapM fun n => do pure <| ((← read).newConstants[n]!)
        for o in all do
          modify fun s =>
            { s with remaining := s.remaining.erase o.name, pending := s.pending.erase o.name }
        let ctorInfo ← all.mapM fun ci => do
          pure (ci, ← ci.inductiveVal!.ctors.mapM fun n => do
            pure ((← read).newConstants[n]!))
        -- Make sure we are really finished with the constructors.
        for (_, ctors) in ctorInfo do
          for ctor in ctors do
            replayConstants ctor.getUsedConstantsAsSet
        let types : List InductiveType := ctorInfo.map fun ⟨ci, ctors⟩ =>
          { name := ci.name
            type := ci.type
            ctors := ctors.map fun ci => { name := ci.name, type := ci.type } }
        addDecl (Declaration.inductDecl lparams nparams types false)
      -- We postpone checking constructors,
      -- and at the end make sure they are identical
      -- to the constructors generated when we replay the inductives.
      | .ctorInfo info =>
        modify fun s => { s with postponedConstructors := s.postponedConstructors.insert info.name }
      -- Similarly we postpone checking recursors.
      | .recInfo info =>
        modify fun s => { s with postponedRecursors := s.postponedRecursors.insert info.name }
      | .quotInfo _ =>
        addDecl (Declaration.quotDecl)
      modify fun s => { s with pending := s.pending.erase name }

/-- Replay a set of constants one at a time. -/
partial def replayConstants (names : NameSet) : M Unit := do
  for n in names do replayConstant n

end

/--
Check that all postponed constructors are identical to those generated
when we replayed the inductives.
-/
def checkPostponedConstructors : M Unit := do
  for ctor in (← get).postponedConstructors do
    match (← get).env.constants.find? ctor, (← read).newConstants[ctor]? with
    | some (.ctorInfo info), some (.ctorInfo info') =>
      if ! (info == info') then throw <| IO.userError s!"Invalid constructor {ctor}"
    | _, _ => throw <| IO.userError s!"No such constructor {ctor}"

/--
Check that all postponed recursors are identical to those generated
when we replayed the inductives.
-/
def checkPostponedRecursors : M Unit := do
  for ctor in (← get).postponedRecursors do
    match (← get).env.constants.find? ctor, (← read).newConstants[ctor]? with
    | some (.recInfo info), some (.recInfo info') =>
      if ! (info == info') then throw <| IO.userError s!"Invalid recursor {ctor}"
    | _, _ => throw <| IO.userError s!"No such recursor {ctor}"

end Replay

open Replay

/--
"Replay" some constants into an `Environment`, sending them to the kernel for checking.

Throws a `IO.userError` if the kernel rejects a constant,
or if there are malformed recursors or constructors for inductive types.
-/
def replay (newConstants : Std.HashMap Name ConstantInfo) (env : Kernel.Environment) : IO Kernel.Environment := do
  let mut remaining : NameSet := ∅
  for (n, ci) in newConstants.toList do
    -- We skip unsafe constants, and also partial constants.
    -- Later we may want to handle partial constants.
    if !ci.isUnsafe && !ci.isPartial then
      remaining := remaining.insert n
  let (_, s) ← StateRefT'.run (s := { env, remaining }) do
    ReaderT.run (r := { newConstants }) do
      for n in remaining do
        replayConstant n
      checkPostponedConstructors
      checkPostponedRecursors
  return s.env<|MERGE_RESOLUTION|>--- conflicted
+++ resolved
@@ -32,7 +32,7 @@
   newConstants : Std.HashMap Name ConstantInfo
 
 structure State where
-  env : Kernel.Environment
+  env : Environment
   remaining : NameSet := {}
   pending : NameSet := {}
   postponedConstructors : NameSet := {}
@@ -49,15 +49,9 @@
   else
     return false
 
-<<<<<<< HEAD
-/-- Use the current `Environment` to throw a `KernelException`. -/
-def throwKernelException (ex : KernelException) : M Unit := do
-  throw <| .userError <| (← ex.toMessageData {} |>.toString)
-=======
 /-- Use the current `Environment` to throw a `Kernel.Exception`. -/
 def throwKernelException (ex : Kernel.Exception) : M Unit := do
   throw <| .userError <| (← ex.toMessageData (← get).env {} |>.toString)
->>>>>>> fbc7e3e2
 
 /-- Add a declaration, possibly throwing a `Kernel.Exception`. -/
 def addDecl (d : Declaration) : M Unit := do
@@ -159,7 +153,7 @@
 Throws a `IO.userError` if the kernel rejects a constant,
 or if there are malformed recursors or constructors for inductive types.
 -/
-def replay (newConstants : Std.HashMap Name ConstantInfo) (env : Kernel.Environment) : IO Kernel.Environment := do
+def replay (newConstants : Std.HashMap Name ConstantInfo) (env : Environment) : IO Environment := do
   let mut remaining : NameSet := ∅
   for (n, ci) in newConstants.toList do
     -- We skip unsafe constants, and also partial constants.
