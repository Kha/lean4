/-
Copyright (c) 2020 Microsoft Corporation. All rights reserved.
Released under Apache 2.0 license as described in the file LICENSE.
Authors: Leonardo de Moura
-/
prelude
import Lean.Util.RecDepth
import Lean.Util.Trace
import Lean.Log
import Lean.Eval
import Lean.ResolveName
import Lean.Elab.InfoTree.Types
import Lean.MonadEnv
import Lean.Elab.Exception

namespace Lean
register_builtin_option diagnostics : Bool := {
  defValue := false
  group    := "diagnostics"
  descr    := "collect diagnostic information"
}

register_builtin_option diagnostics.threshold : Nat := {
  defValue := 20
  group    := "diagnostics"
  descr    := "only diagnostic counters above this threshold are reported by the definitional equality"
}

register_builtin_option maxHeartbeats : Nat := {
  defValue := 200000
  descr := "maximum amount of heartbeats per command. A heartbeat is number of (small) memory allocations (in thousands), 0 means no limit"
}

def useDiagnosticMsg := s!"use `set_option {diagnostics.name} true` to get diagnostic information"

namespace Core

builtin_initialize registerTraceClass `Kernel

def getMaxHeartbeats (opts : Options) : Nat :=
  maxHeartbeats.get opts * 1000

abbrev InstantiateLevelCache := PersistentHashMap Name (List Level × Expr)

/-- Cache for the `CoreM` monad -/
structure Cache where
  instLevelType  : InstantiateLevelCache := {}
  instLevelValue : InstantiateLevelCache := {}
  deriving Inhabited

/-- State for the CoreM monad. -/
structure State where
  /-- Current environment. -/
  env             : Environment
  /-- Next macro scope. We use macro scopes to avoid accidental name capture. -/
  nextMacroScope  : MacroScope     := firstFrontendMacroScope + 1
  /-- Name generator for producing unique `FVarId`s, `MVarId`s, and `LMVarId`s -/
  ngen            : NameGenerator  := {}
  /-- Trace messages -/
  traceState      : TraceState     := {}
  /-- Cache for instantiating universe polymorphic declarations. -/
  cache           : Cache          := {}
  /-- Message log. -/
  messages        : MessageLog     := {}
  /-- Info tree. We have the info tree here because we want to update it while adding attributes. -/
  infoState       : Elab.InfoState := {}
  deriving Nonempty

/-- Context for the CoreM monad. -/
structure Context where
  /-- Name of the file being compiled. -/
  fileName       : String
  /-- Auxiliary datastructure for converting `String.Pos` into Line/Column number. -/
  fileMap        : FileMap
  options        : Options := {}
  currRecDepth   : Nat := 0
  maxRecDepth    : Nat := 1000
  ref            : Syntax := Syntax.missing
  currNamespace  : Name := Name.anonymous
  openDecls      : List OpenDecl := []
  initHeartbeats : Nat := 0
  maxHeartbeats  : Nat := getMaxHeartbeats options
  currMacroScope : MacroScope := firstFrontendMacroScope
  /--
  If `diag := true`, different parts of the system collect diagnostics.
  Use the `set_option diag true` to set it to true.
  -/
  diag           : Bool := false
  /-- If set, used to cancel elaboration from outside when results are not needed anymore. -/
  cancelTk?      : Option IO.CancelToken := none
  /--
  If set (when `showPartialSyntaxErrors` is not set and parsing failed), suppresses most elaboration
  errors; see also `logMessage` below.
  -/
  suppressElabErrors : Bool := false
  deriving Nonempty

/-- CoreM is a monad for manipulating the Lean environment.
It is the base monad for `MetaM`.
The main features it provides are:
- name generator state
- environment state
- Lean options context
- the current open namespace
-/
abbrev CoreM := ReaderT Context <| StateRefT State (EIO Exception)

-- Make the compiler generate specialized `pure`/`bind` so we do not have to optimize through the
-- whole monad stack at every use site. May eventually be covered by `deriving`.
@[always_inline]
instance : Monad CoreM := let i := inferInstanceAs (Monad CoreM); { pure := i.pure, bind := i.bind }

instance : Inhabited (CoreM α) where
  default := fun _ _ => throw default

instance : MonadRef CoreM where
  getRef := return (← read).ref
  withRef ref x := withReader (fun ctx => { ctx with ref := ref }) x

instance : MonadEnv CoreM where
  getEnv := return (← get).env
  modifyEnv f := modify fun s => { s with env := f s.env, cache := {} }

instance : MonadOptions CoreM where
  getOptions := return (← read).options

instance : MonadWithOptions CoreM where
  withOptions f x := do
    let options := f (← read).options
    let diag := diagnostics.get options
    if Kernel.isDiagnosticsEnabled (← getEnv) != diag then
      modifyEnv fun env => Kernel.enableDiag env diag
    withReader
      (fun ctx =>
        { ctx with
          options
          diag
          maxRecDepth := maxRecDepth.get options })
      x

-- Helper function for ensuring fields that depend on `options` have the correct value.
@[inline] private def withConsistentCtx (x : CoreM α) : CoreM α := do
  withOptions id x

instance : AddMessageContext CoreM where
  addMessageContext := addMessageContextPartial

instance : MonadNameGenerator CoreM where
  getNGen := return (← get).ngen
  setNGen ngen := modify fun s => { s with ngen := ngen }

instance : MonadRecDepth CoreM where
  withRecDepth d x := withReader (fun ctx => { ctx with currRecDepth := d }) x
  getRecDepth := return (← read).currRecDepth
  getMaxRecDepth := return (← read).maxRecDepth

instance : MonadResolveName CoreM where
  getCurrNamespace := return (← read).currNamespace
  getOpenDecls := return (← read).openDecls

protected def withFreshMacroScope (x : CoreM α) : CoreM α := do
  let fresh ← modifyGetThe Core.State (fun st => (st.nextMacroScope, { st with nextMacroScope := st.nextMacroScope + 1 }))
  withReader (fun ctx => { ctx with currMacroScope := fresh }) x

instance : MonadQuotation CoreM where
  getCurrMacroScope   := return (← read).currMacroScope
  getMainModule       := return (← get).env.mainModule
  withFreshMacroScope := Core.withFreshMacroScope

instance : Elab.MonadInfoTree CoreM where
  getInfoState      := return (← get).infoState
  modifyInfoState f := modify fun s => { s with infoState := f s.infoState }

@[inline] def modifyCache (f : Cache → Cache) : CoreM Unit :=
  modify fun ⟨env, next, ngen, trace, cache, messages, infoState⟩ => ⟨env, next, ngen, trace, f cache, messages, infoState⟩

@[inline] def modifyInstLevelTypeCache (f : InstantiateLevelCache → InstantiateLevelCache) : CoreM Unit :=
  modifyCache fun ⟨c₁, c₂⟩ => ⟨f c₁, c₂⟩

@[inline] def modifyInstLevelValueCache (f : InstantiateLevelCache → InstantiateLevelCache) : CoreM Unit :=
  modifyCache fun ⟨c₁, c₂⟩ => ⟨c₁, f c₂⟩

def instantiateTypeLevelParams (c : ConstantInfo) (us : List Level) : CoreM Expr := do
  if let some (us', r) := (← get).cache.instLevelType.find? c.name then
    if us == us' then
      return r
  let r := c.instantiateTypeLevelParams us
  modifyInstLevelTypeCache fun s => s.insert c.name (us, r)
  return r

def instantiateValueLevelParams (c : ConstantInfo) (us : List Level) : CoreM Expr := do
  if let some (us', r) := (← get).cache.instLevelValue.find? c.name then
    if us == us' then
      return r
  unless c.hasValue do
    throwError "Not a definition or theorem: {c.name}"
  let r := c.instantiateValueLevelParams! us
  modifyInstLevelValueCache fun s => s.insert c.name (us, r)
  return r

@[inline] def liftIOCore (x : IO α) : CoreM α := do
  let ref ← getRef
  IO.toEIO (fun (err : IO.Error) => Exception.error ref (toString err)) x

instance : MonadLift IO CoreM where
  monadLift := liftIOCore

instance : MonadTrace CoreM where
  getTraceState := return (← get).traceState
  modifyTraceState f := modify fun s => { s with traceState := f s.traceState }

structure SavedState extends State where
  /-- Number of heartbeats passed inside `withRestoreOrSaveFull`, not used otherwise. -/
  passedHearbeats : Nat
deriving Nonempty

def saveState : CoreM SavedState := do
  let s ← get
  return { toState := s, passedHearbeats := 0 }

/--
Incremental reuse primitive: if `old?` is `none`, runs `cont` with an action `save` that on
execution returns the saved monadic state at this point including the heartbeats used by `cont` so
far. If `old?` on the other hand is `some (a, state)`, restores full `state` including heartbeats
used and returns `a`.

The intention is for steps that support incremental reuse to initially pass `none` as `old?` and
call `save` as late as possible in `cont`. In a further run, if reuse is possible, `old?` should be
set to the previous state and result, ensuring that the state after running `withRestoreOrSaveFull`
is identical in both runs. Note however that necessarily this is only an approximation in the case
of heartbeats as heartbeats used by `withRestoreOrSaveFull`, by the remainder of `cont` after
calling `save`, as well as by reuse-handling code such as the one supplying `old?` are not accounted
for.
-/
@[specialize] def withRestoreOrSaveFull (old? : Option (α × SavedState))
    (cont : (save : CoreM SavedState) → CoreM α) : CoreM α := do
  if let some (oldVal, oldState) := old? then
    set oldState.toState
    IO.addHeartbeats oldState.passedHearbeats.toUInt64
    return oldVal

  let startHeartbeats ← IO.getNumHeartbeats
  cont (do
    let s ← get
    let stopHeartbeats ← IO.getNumHeartbeats
    return { toState := s, passedHearbeats := stopHeartbeats - startHeartbeats })

/-- Restore backtrackable parts of the state. -/
def SavedState.restore (b : SavedState) : CoreM Unit :=
  modify fun s => { s with env := b.env, messages := b.messages, infoState := b.infoState }

private def mkFreshNameImp (n : Name) : CoreM Name := do
  let fresh ← modifyGet fun s => (s.nextMacroScope, { s with nextMacroScope := s.nextMacroScope + 1 })
  return addMacroScope (← getEnv).mainModule n fresh

def mkFreshUserName (n : Name) : CoreM Name :=
  mkFreshNameImp n

@[inline] def CoreM.run (x : CoreM α) (ctx : Context) (s : State) : EIO Exception (α × State) :=
  ((withConsistentCtx x) ctx).run s

@[inline] def CoreM.run' (x : CoreM α) (ctx : Context) (s : State) : EIO Exception α :=
  Prod.fst <$> x.run ctx s

@[inline] def CoreM.toIO (x : CoreM α) (ctx : Context) (s : State) : IO (α × State) := do
  match (← (x.run { ctx with initHeartbeats := (← IO.getNumHeartbeats) } s).toIO') with
  | Except.error (Exception.error _ msg)   => throw <| IO.userError (← msg.toString)
  | Except.error (Exception.internal id _) => throw <| IO.userError <| "internal exception #" ++ toString id.idx
  | Except.ok a                            => return a

instance [MetaEval α] : MetaEval (CoreM α) where
  eval env opts x _ := do
    let x : CoreM α := do try x finally printTraces
    let (a, s) ← (withConsistentCtx x).toIO { fileName := "<CoreM>", fileMap := default, options := opts } { env := env }
    MetaEval.eval s.env opts a (hideUnit := true)

-- withIncRecDepth for a monad `m` such that `[MonadControlT CoreM n]`
protected def withIncRecDepth [Monad m] [MonadControlT CoreM m] (x : m α) : m α :=
  controlAt CoreM fun runInBase => withIncRecDepth (runInBase x)

builtin_initialize interruptExceptionId : InternalExceptionId ← registerInternalExceptionId `interrupt

/--
Throws an internal interrupt exception if cancellation has been requested. The exception is not
caught by `try catch` but is intended to be caught by `Command.withLoggingExceptions` at the top
level of elaboration. In particular, we want to skip producing further incremental snapshots after
the exception has been thrown.
 -/
@[inline] def checkInterrupted : CoreM Unit := do
  if let some tk := (← read).cancelTk? then
    if (← tk.isSet) then
      throw <| .internal interruptExceptionId

register_builtin_option debug.moduleNameAtTimeout : Bool := {
  defValue := true
  group    := "debug"
  descr    := "include module name in deterministic timeout error messages.\nRemark: we set this option to false to increase the stability of our test suite"
}

def throwMaxHeartbeat (moduleName : Name) (optionName : Name) (max : Nat) : CoreM Unit := do
  let includeModuleName := debug.moduleNameAtTimeout.get (← getOptions)
  let atModuleName := if includeModuleName then s!" at `{moduleName}`" else ""
  let msg := s!"(deterministic) timeout{atModuleName}, maximum number of heartbeats ({max/1000}) has been reached\nuse `set_option {optionName} <num>` to set the limit\n{useDiagnosticMsg}"
  throw <| Exception.error (← getRef) (MessageData.ofFormat (Std.Format.text msg))

def checkMaxHeartbeatsCore (moduleName : String) (optionName : Name) (max : Nat) : CoreM Unit := do
  unless max == 0 do
    let numHeartbeats ← IO.getNumHeartbeats
    if numHeartbeats - (← read).initHeartbeats > max then
      throwMaxHeartbeat (.mkSimple moduleName) optionName max

def checkMaxHeartbeats (moduleName : String) : CoreM Unit := do
  checkMaxHeartbeatsCore moduleName `maxHeartbeats (← read).maxHeartbeats

def checkSystem (moduleName : String) : CoreM Unit := do
  -- TODO: bring back more checks from the C++ implementation
  checkInterrupted
  checkMaxHeartbeats moduleName

private def withCurrHeartbeatsImp (x : CoreM α) : CoreM α := do
  let heartbeats ← IO.getNumHeartbeats
  withReader (fun ctx => { ctx with initHeartbeats := heartbeats }) x

def withCurrHeartbeats [Monad m] [MonadControlT CoreM m] (x : m α) : m α :=
  controlAt CoreM fun runInBase => withCurrHeartbeatsImp (runInBase x)

def setMessageLog (messages : MessageLog) : CoreM Unit :=
  modify fun s => { s with messages := messages }

def resetMessageLog : CoreM Unit :=
  setMessageLog {}

def getMessageLog : CoreM MessageLog :=
  return (← get).messages

/--
Returns the current log and then resets its messages while adjusting `MessageLog.hadErrors`. Used
for incremental reporting during elaboration of a single command.
-/
def getAndEmptyMessageLog : CoreM MessageLog :=
  modifyGet fun s => (s.messages, { s with
    messages.msgs := {}
    messages.hadErrors := s.messages.hasErrors })

instance : MonadLog CoreM where
  getRef      := getRef
  getFileMap  := return (← read).fileMap
  getFileName := return (← read).fileName
  hasErrors   := return (← get).messages.hasErrors
  logMessage msg := do
    if (← read).suppressElabErrors then
      -- discard elaboration errors, except for a few important and unlikely misleading ones, on
      -- parse error
      unless msg.data.hasTag (· matches `Elab.synthPlaceholder | `Tactic.unsolvedGoals) do
        return

    let ctx ← read
    let msg := { msg with data := MessageData.withNamingContext { currNamespace := ctx.currNamespace, openDecls := ctx.openDecls } msg.data };
    modify fun s => { s with messages := s.messages.add msg }

end Core

export Core (CoreM mkFreshUserName checkSystem withCurrHeartbeats)

@[inline] def withAtLeastMaxRecDepth [MonadFunctorT CoreM m] (max : Nat) : m α → m α :=
  monadMap (m := CoreM) <| withReader (fun ctx => { ctx with maxRecDepth := Nat.max max ctx.maxRecDepth })

@[inline] def catchInternalId [Monad m] [MonadExcept Exception m] (id : InternalExceptionId) (x : m α) (h : Exception → m α) : m α := do
  try
    x
  catch ex => match ex with
    | .error ..       => throw ex
    | .internal id' _ => if id == id' then h ex else throw ex

@[inline] def catchInternalIds [Monad m] [MonadExcept Exception m] (ids : List InternalExceptionId) (x : m α) (h : Exception → m α) : m α := do
  try
    x
  catch ex => match ex with
    | .error ..      => throw ex
    | .internal id _ => if ids.contains id then h ex else throw ex

/--
  Return true if `ex` was generated by `throwMaxHeartbeat`.
  This function is a bit hackish. The heartbeat exception should probably be an internal exception.
  We used a similar hack at `Exception.isMaxRecDepth` -/
def Exception.isMaxHeartbeat (ex : Exception) : Bool :=
  match ex with
  | Exception.error _ (MessageData.ofFormatWithInfos ⟨Std.Format.text msg, _⟩) =>
    "(deterministic) timeout".isPrefixOf msg
  | _ => false

/-- Creates the expression `d → b` -/
def mkArrow (d b : Expr) : CoreM Expr :=
  return Lean.mkForall (← mkFreshUserName `x) BinderInfo.default d b

/-- Iterated `mkArrow`, creates the expression `a₁ → a₂ → … → aₙ → b`. Also see `arrowDomainsN`. -/
def mkArrowN (ds : Array Expr) (e : Expr) : CoreM Expr := ds.foldrM mkArrow e

private def supportedRecursors :=
  #[``Empty.rec, ``False.rec, ``Eq.ndrec, ``Eq.rec, ``Eq.recOn, ``Eq.casesOn, ``False.casesOn, ``Empty.casesOn, ``And.rec, ``And.casesOn]

/-- This is a temporary workaround for generating better error messages for the compiler. It can be deleted after we
   rewrite the remaining parts of the compiler in Lean.  -/
private def checkUnsupported [Monad m] [MonadEnv m] [MonadError m] (decl : Declaration) : m Unit := do
  let env ← getEnv
  decl.forExprM fun e =>
    let unsupportedRecursor? := e.find? fun
      | Expr.const declName .. =>
        ((isAuxRecursor env declName && !isCasesOnRecursor env declName) || isRecCore env declName)
        && !supportedRecursors.contains declName
      | _ => false
    match unsupportedRecursor? with
    | some (Expr.const declName ..) => throwError "code generator does not support recursor '{declName}' yet, consider using 'match ... with' and/or structural recursion"
    | _ => pure ()

register_builtin_option compiler.enableNew : Bool := {
  defValue := false
  group    := "compiler"
  descr    := "(compiler) enable the new code generator, this should have no significant effect on your code but it does help to test the new code generator; unset to only use the old code generator instead"
}

-- Forward declaration
@[extern "lean_lcnf_compile_decls"]
opaque compileDeclsNew (declNames : List Name) : CoreM Unit

def compileDecl (decl : Declaration) : CoreM Unit := do
  let opts ← getOptions
  let decls := Compiler.getDeclNamesForCodeGen decl
  if compiler.enableNew.get opts then
    compileDeclsNew decls
  let res ← withTraceNode `compiler (fun _ => return m!"compiling old: {decls}") do
    return (← getEnv).compileDecl opts decl
  match res with
  | Except.ok env => setEnv env
  | Except.error (KernelException.other msg) =>
    checkUnsupported decl -- Generate nicer error message for unsupported recursors and axioms
    throwError msg
  | Except.error ex =>
    throwKernelException ex

def compileDecls (decls : List Name) : CoreM Unit := do
  let opts ← getOptions
  if compiler.enableNew.get opts then
    compileDeclsNew decls
  match (← getEnv).compileDecls opts decls with
  | Except.ok env   => setEnv env
  | Except.error (KernelException.other msg) =>
    throwError msg
  | Except.error ex =>
    throwKernelException ex

def getDiag (opts : Options) : Bool :=
  diagnostics.get opts

/-- Return `true` if diagnostic information collection is enabled. -/
def isDiagnosticsEnabled : CoreM Bool :=
  return (← read).diag

def ImportM.runCoreM (x : CoreM α) : ImportM α := do
  let ctx ← read
  let (a, _) ← (withOptions (fun _ => ctx.opts) x).toIO { fileName := "<ImportM>", fileMap := default } { env := ctx.env }
  return a

/-- Return `true` if the exception was generated by one of our resource limits. -/
def Exception.isRuntime (ex : Exception) : Bool :=
  ex.isMaxHeartbeat || ex.isMaxRecDepth

/-- Returns `true` if the exception is an interrupt generated by `checkInterrupted`. -/
def Exception.isInterrupt : Exception → Bool
  | Exception.internal id _ => id == Core.interruptExceptionId
  | _ => false

/--
Custom `try-catch` for all monads based on `CoreM`. We usually don't want to catch "runtime
exceptions" these monads, but on `CommandElabM`. See issues #2775 and #2744 as well as
`MonadAlwaysExcept`. Also, we never want to catch interrupt exceptions inside the elaborator.
-/
@[inline] protected def Core.tryCatch (x : CoreM α) (h : Exception → CoreM α) : CoreM α := do
  try
    x
  catch ex =>
<<<<<<< HEAD
    if ex.isInterrupt || (ex.isRuntime && !(← read).catchRuntimeEx) then
      throw ex
=======
    if ex.isRuntime then
      throw ex -- We should use `tryCatchRuntimeEx` for catching runtime exceptions
>>>>>>> ff37e5d5
    else
      h ex

@[inline] protected def Core.tryCatchRuntimeEx (x : CoreM α) (h : Exception → CoreM α) : CoreM α := do
  try
    x
  catch ex =>
    h ex

instance : MonadExceptOf Exception CoreM where
  throw    := throw
  tryCatch := Core.tryCatch

class MonadRuntimeException (m : Type → Type) where
  tryCatchRuntimeEx (body : m α) (handler : Exception → m α) : m α

export MonadRuntimeException (tryCatchRuntimeEx)

instance : MonadRuntimeException CoreM where
  tryCatchRuntimeEx := Core.tryCatchRuntimeEx

@[inline] instance [MonadRuntimeException m] : MonadRuntimeException (ReaderT ρ m) where
  tryCatchRuntimeEx := fun x c r => tryCatchRuntimeEx (x r) (fun e => (c e) r)

@[inline] instance [MonadRuntimeException m] : MonadRuntimeException (StateRefT' ω σ m) where
  tryCatchRuntimeEx := fun x c s => tryCatchRuntimeEx (x s) (fun e => c e s)

@[inline] def mapCoreM [MonadControlT CoreM m] [Monad m] (f : forall {α}, CoreM α → CoreM α) {α} (x : m α) : m α :=
  controlAt CoreM fun runInBase => f <| runInBase x

end Lean<|MERGE_RESOLUTION|>--- conflicted
+++ resolved
@@ -479,13 +479,9 @@
   try
     x
   catch ex =>
-<<<<<<< HEAD
-    if ex.isInterrupt || (ex.isRuntime && !(← read).catchRuntimeEx) then
-      throw ex
-=======
-    if ex.isRuntime then
+    if ex.isInterrupt || ex.isRuntime then
+
       throw ex -- We should use `tryCatchRuntimeEx` for catching runtime exceptions
->>>>>>> ff37e5d5
     else
       h ex
 
