/-
Copyright (c) 2019 Microsoft Corporation. All rights reserved.
Released under Apache 2.0 license as described in the file LICENSE.
Authors: Leonardo de Moura
-/
prelude
import Init.Control.StateRef
import Init.Data.Array.BinSearch
import Init.Data.Stream
import Init.System.Promise
import Lean.ImportingFlag
import Lean.Data.HashMap
import Lean.Data.SMap
import Lean.Declaration
import Lean.LocalContext
import Lean.Util.Path
import Lean.Util.FindExpr
import Lean.Util.Profile
import Lean.Util.InstantiateLevelParams

namespace Lean
/-- Opaque environment extension state. -/
opaque EnvExtensionStateSpec : (α : Type) × Inhabited α := ⟨Unit, ⟨()⟩⟩
def EnvExtensionState : Type := EnvExtensionStateSpec.fst
instance : Inhabited EnvExtensionState := EnvExtensionStateSpec.snd

def ModuleIdx := Nat
  deriving BEq, ToString

abbrev ModuleIdx.toNat (midx : ModuleIdx) : Nat := midx

instance : Inhabited ModuleIdx where default := (0 : Nat)

abbrev ConstMap := SMap Name ConstantInfo

structure Import where
  module      : Name
  runtimeOnly : Bool := false
  deriving Repr, Inhabited

instance : Coe Name Import := ⟨({module := ·})⟩

instance : ToString Import := ⟨fun imp => toString imp.module ++ if imp.runtimeOnly then " (runtime)" else ""⟩

/--
  A compacted region holds multiple Lean objects in a contiguous memory region, which can be read/written to/from disk.
  Objects inside the region do not have reference counters and cannot be freed individually. The contents of .olean
  files are compacted regions. -/
def CompactedRegion := USize

@[extern "lean_compacted_region_is_memory_mapped"]
opaque CompactedRegion.isMemoryMapped : CompactedRegion → Bool

/-- Free a compacted region and its contents. No live references to the contents may exist at the time of invocation. -/
@[extern "lean_compacted_region_free"]
unsafe opaque CompactedRegion.free : CompactedRegion → IO Unit

/-- Opaque persistent environment extension entry. -/
opaque EnvExtensionEntrySpec : NonemptyType.{0}
def EnvExtensionEntry : Type := EnvExtensionEntrySpec.type
instance : Nonempty EnvExtensionEntry := EnvExtensionEntrySpec.property

/-- Content of a .olean file.
   We use `compact.cpp` to generate the image of this object in disk. -/
structure ModuleData where
  imports         : Array Import
  /--
  `constNames` contains all constant names in `constants`.
  This information is redundant. It is equal to `constants.map fun c => c.name`,
  but it improves the performance of `importModules`. `perf` reports that 12% of the
  runtime was being spent on `ConstantInfo.name` when importing a file containing only `import Lean`
  -/
  constNames      : Array Name
  constants       : Array ConstantInfo
  /--
  Extra entries for the `const2ModIdx` map in the `Environment` object.
  The code generator creates auxiliary declarations that are not in the
  mapping `constants`, but we want to know in which module they were generated.
  -/
  extraConstNames : Array Name
  entries         : Array (Name × Array EnvExtensionEntry)
  deriving Inhabited

/-- Environment fields that are not used often. -/
structure EnvironmentHeader where
  /--
  The trust level used by the kernel. For example,
  the kernel assumes imported constants are type correct when the trust level is greater than zero.
  -/
  trustLevel   : UInt32       := 0
  /--
  Name of the module being compiled.
  -/
  mainModule   : Name         := default
  /-- Direct imports -/
  imports      : Array Import := #[]
  /-- Compacted regions for all imported modules. Objects in compacted memory regions do no require any memory management. -/
  regions      : Array CompactedRegion := #[]
  /-- Name of all imported modules (directly and indirectly). -/
  moduleNames  : Array Name   := #[]
  /-- Module data for all imported modules. -/
  moduleData   : Array ModuleData := #[]
  deriving Nonempty

register_builtin_option debug.skipKernelTC : Bool := {
  defValue := false
  group    := "debug"
  descr    := "skip kernel type checker. WARNING: setting this option to true may compromise soundness because your proofs will not be checked by the Lean kernel"
}

register_builtin_option maxHeartbeats : Nat := {
  defValue := 200000
  descr := "maximum amount of heartbeats per command. A heartbeat is number of (small) memory allocations (in thousands), 0 means no limit"
}

def Core.getMaxHeartbeats (opts : Options) : Nat :=
  maxHeartbeats.get opts * 1000

namespace Kernel

structure Diagnostics where
  /-- Number of times each declaration has been unfolded by the kernel. -/
  unfoldCounter : PHashMap Name Nat := {}
  /-- If `enabled = true`, kernel records declarations that have been unfolded. -/
  enabled : Bool := false
  deriving Inhabited

/--
An environment stores declarations provided by the user. The kernel currently supports different
kinds of declarations such as definitions, theorems, and inductive families. Each has a unique
identifier (i.e., `Name`), and can be parameterized by a sequence of universe parameters. A constant
in Lean is just a reference to a `ConstantInfo` object. The main task of the kernel is to type check
these declarations and refuse type incorrect ones. The kernel does not allow declarations containing
metavariables and/or free variables to be added to an environment. Environments are never
destructively updated.

This type contains only the minimal data necessary for basic type checking. Other data used only by
and for elaboration, as well data for the TCB extension of native reduction, is stored in
`Lean.Environment`.
-/
structure Environment where
  /--
  The constructor of `Environment` is private to protect against modification that bypasses the
  kernel.
  -/
  private mk ::
  /--
  Mapping from constant name to `ConstantInfo`. It contains all constants (definitions, theorems,
  axioms, etc) that have been already type checked by the kernel.
  -/
  constants   : ConstMap
  /--
  `quotInit = true` if the command `init_quot` has already been executed for the environment, and
  `Quot` declarations have been added to the environment. When the flag is set, the type checker can
  assume that the `Quot` declarations in the environment have indeed been added by the kernel and
  not by the user.
  -/
  quotInit    : Bool := false
  /--
  Diagnostic information collected during kernel execution.

  Remark: We store kernel diagnostic information in an environment field to simplify the interface
  with the kernel implemented in C/C++. Thus, we can only track declarations in methods, such as
  `addDecl`, which return a new environment. `Kernel.isDefEq` and `Kernel.whnf` do not update the
  statistics. We claim this is ok since these methods are mainly used for debugging.
  -/
  diagnostics : Diagnostics := {}
deriving Nonempty

/-- Exceptions that can be raised by the kernel when type checking new declarations. -/
inductive Exception where
  | unknownConstant  (env : Environment) (name : Name)
  | alreadyDeclared  (env : Environment) (name : Name)
  | declTypeMismatch (env : Environment) (decl : Declaration) (givenType : Expr)
  | declHasMVars     (env : Environment) (name : Name) (expr : Expr)
  | declHasFVars     (env : Environment) (name : Name) (expr : Expr)
  | funExpected      (env : Environment) (lctx : LocalContext) (expr : Expr)
  | typeExpected     (env : Environment) (lctx : LocalContext) (expr : Expr)
  | letTypeMismatch  (env : Environment) (lctx : LocalContext) (name : Name) (givenType : Expr) (expectedType : Expr)
  | exprTypeMismatch (env : Environment) (lctx : LocalContext) (expr : Expr) (expectedType : Expr)
  | appTypeMismatch  (env : Environment) (lctx : LocalContext) (app : Expr) (funType : Expr) (argType : Expr)
  | invalidProj      (env : Environment) (lctx : LocalContext) (proj : Expr)
  | thmTypeIsNotProp (env : Environment) (name : Name) (type : Expr)
  | other            (msg : String)
  | deterministicTimeout
  | excessiveMemory
  | deepRecursion
  | interrupted

namespace Environment

@[export lean_environment_find]
def find? (env : Environment) (n : Name) : Option ConstantInfo :=
  /- It is safe to use `find'` because we never overwrite imported declarations. -/
  env.constants.find?' n

@[export lean_environment_mark_quot_init]
private def markQuotInit (env : Environment) : Environment :=
  { env with quotInit := true }

@[export lean_environment_quot_init]
private def isQuotInit (env : Environment) : Bool :=
  env.quotInit

/--
Type check given declaration and add it to the environment

**NOTE**: This function does not implement `reduceBool`/`reduceNat` special reduction rules.
Use `Lean.Environment.addDeclCore` to activate them, adding the code generator to the TCB.
-/
@[extern "lean_add_decl"]
opaque addDeclCore (env : Environment) (maxHeartbeats : USize) (decl : @& Declaration)
  (cancelTk? : @& Option IO.CancelToken) : Except Exception Environment

/--
Add declaration to kernel without type checking it.
**WARNING** This function is meant for temporarily working around kernel performance issues.
It compromises soundness because, for example, a buggy tactic may produce an invalid proof,
and the kernel will not catch it if the new option is set to true.
-/
@[extern "lean_add_decl_without_checking"]
opaque addDeclWithoutChecking (env : Environment) (decl : @& Declaration) : Except Exception Environment

/--
Add given declaration to the environment, respecting `debug.skipKernelTC`.

**NOTE**: This function does not implement `reduceBool`/`reduceNat` special reduction rules.
Use `Lean.Environment.addDecl` to activate them, adding the code generator to the TCB.
-/
def addDecl (env : Environment) (opts : Options) (decl : Declaration)
    (cancelTk? : Option IO.CancelToken := none) : Except Exception Environment :=
  if debug.skipKernelTC.get opts then
    addDeclWithoutChecking env decl
  else
    addDeclCore env (Core.getMaxHeartbeats opts).toUSize decl cancelTk?

@[export lean_environment_add]
private def add (env : Environment) (cinfo : ConstantInfo) : Environment :=
  { env with constants := env.constants.insert cinfo.name cinfo }

@[export lean_kernel_diag_is_enabled]
def Diagnostics.isEnabled (d : Diagnostics) : Bool :=
  d.enabled

/-- Enables/disables kernel diagnostics. -/
def enableDiag (env : Environment) (flag : Bool) : Environment :=
  { env with diagnostics.enabled := flag }

def isDiagnosticsEnabled (env : Environment) : Bool :=
  env.diagnostics.enabled

def resetDiag (env : Environment) : Environment :=
  { env with diagnostics.unfoldCounter := {} }

@[export lean_kernel_record_unfold]
def Diagnostics.recordUnfold (d : Diagnostics) (declName : Name) : Diagnostics :=
  if d.enabled then
    let cNew := if let some c := d.unfoldCounter.find? declName then c + 1 else 1
    { d with unfoldCounter := d.unfoldCounter.insert declName cNew }
  else
    d

@[export lean_kernel_get_diag]
def getDiagnostics (env : Environment) : Diagnostics :=
  env.diagnostics

@[export lean_kernel_set_diag]
def setDiagnostics (env : Environment) (diag : Diagnostics) : Environment :=
  { env with diagnostics := diag}

end Kernel.Environment

@[deprecated Kernel.Exception]
abbrev KernelException := Kernel.Exception

structure AsyncTheoremVal extends ConstantVal where
  value : Task Expr
  /--
    List of all (including this one) declarations in the same mutual block.
    See comment at `DefinitionVal.all`. -/
  all : List Name := [name]

def AsyncTheoremVal.toTheoremVal (v : AsyncTheoremVal) : Task TheoremVal :=
  v.value.map (sync := true) ({ v with value := · })

inductive AsyncConstantInfo where
  | axiomInfo    (val : AxiomVal)
  | defnInfo     (val : DefinitionVal)
  | thmInfo      (val : AsyncTheoremVal)
  | opaqueInfo   (val : OpaqueVal)
  | quotInfo     (val : QuotVal)
  | inductInfo   (val : InductiveVal)
  | ctorInfo     (val : ConstructorVal)
  | recInfo      (val : RecursorVal)
  deriving Inhabited

namespace AsyncConstantInfo

def toConstantVal : AsyncConstantInfo → ConstantVal
  | defnInfo     {toConstantVal := d, ..} => d
  | axiomInfo    {toConstantVal := d, ..} => d
  | thmInfo      {toConstantVal := d, ..} => d
  | opaqueInfo   {toConstantVal := d, ..} => d
  | quotInfo     {toConstantVal := d, ..} => d
  | inductInfo   {toConstantVal := d, ..} => d
  | ctorInfo     {toConstantVal := d, ..} => d
  | recInfo      {toConstantVal := d, ..} => d

def toConstantInfo : AsyncConstantInfo → ConstantInfo
  | defnInfo     val => .defnInfo val
  | axiomInfo    val => .axiomInfo val
  | thmInfo      val => .thmInfo val.toTheoremVal.get
  | opaqueInfo   val => .opaqueInfo val
  | quotInfo     val => .quotInfo val
  | inductInfo   val => .inductInfo val
  | ctorInfo     val => .ctorInfo val
  | recInfo      val => .recInfo val

def ofConstantInfo : ConstantInfo → AsyncConstantInfo
  | .defnInfo     val => .defnInfo val
  | .axiomInfo    val => .axiomInfo val
  | .thmInfo      val => .thmInfo { val with value := .pure val.value }
  | .opaqueInfo   val => .opaqueInfo val
  | .quotInfo     val => .quotInfo val
  | .inductInfo   val => .inductInfo val
  | .ctorInfo     val => .ctorInfo val
  | .recInfo      val => .recInfo val

end AsyncConstantInfo

instance [Nonempty α] : Nonempty (Thunk α) :=
  Nonempty.intro ⟨fun _ => Classical.ofNonempty⟩

structure AsyncContext where
  declPrefix : Name
  subDecls : Array Declaration
  resolve : IO.Promise Kernel.Environment
deriving Nonempty

/--
Extension of `Kernel.Environment` that adds tracking of compiler IR, asynchronously elaborated
declarations, and arbitrary environment extensions. For example, the `simp` theorems declared by
users are stored in an environment extension. Users can declare new extensions using
meta-programming.
-/
structure Environment where
  /-
  Like with `Kernel.Environment`, this constructor is private to protect consistency of the
  environment, though in this case only the consistency between definitions in `base` and IR in
  `extensions` is relevant, and only when native reduction is used.
  -/
  private mk ::
  private base            : Kernel.Environment
  private final           : Task Kernel.Environment
  /--
  Mapping from constant name to module (index) where constant has been declared.
  Recall that a Lean file has a header where previously compiled modules can be imported.
  Each imported module has a unique `ModuleIdx`.
  Many extensions use the `ModuleIdx` to efficiently retrieve information stored in imported modules.

  Remark: this mapping also contains auxiliary constants, created by the code generator, that are **not** in
  the field `constants`. These auxiliary constants are invisible to the Lean kernel and elaborator.
  Only the code generator uses them.
  -/
  private const2ModIdx    : Std.HashMap Name ModuleIdx
  /--
  Environment extensions. It also includes user-defined extensions.
  -/
  private extensions      : Array EnvExtensionState
  /--
  Constant names to be saved in the field `extraConstNames` at `ModuleData`.
  It contains auxiliary declaration names created by the code generator which are not in `constants`.
  When importing modules, we want to insert them at `const2ModIdx`.
  -/
  private extraConstNames : NameSet
  /-- The header contains additional information that is set at import time. -/
  header                  : EnvironmentHeader := {}
  asyncTheorems           : Array AsyncTheoremVal := #[]
  private asyncCtx? : Option AsyncContext := none
deriving Nonempty

namespace Environment

/-- Type check given declaration and add it to the environment. -/
@[extern "lean_elab_add_decl"]
opaque addDeclCore (env : Environment) (maxHeartbeats : USize) (decl : @& Declaration)
  (cancelTk? : @& Option IO.CancelToken) : Except Kernel.Exception Environment

@[inherit_doc Kernel.Environment.addDeclWithoutChecking, extern "lean_elab_add_decl_without_checking"]
opaque addDeclWithoutChecking (env : Environment) (decl : @& Declaration) : Except Kernel.Exception Environment

def addDecl (env : Environment) (opts : Options) (decl : Declaration)
    (cancelTk? : Option IO.CancelToken := none) : Except Kernel.Exception Environment := do
  let mut env := env
  if let some asyncCtx := env.asyncCtx? then
    if decl.getNames = [asyncCtx.declPrefix] then
      env := { env with asyncCtx? := some { asyncCtx with subDecls := #[] } }
      for subDecl in asyncCtx.subDecls do
        env ← addDecl' env subDecl
    else if let some c := decl.getNames.find? (!asyncCtx.declPrefix.isPrefixOf ·) then
      throw <| .other s!"declaration '{c}' cannot be added to the environment because the context \
        is restricted to the prefix {asyncCtx.declPrefix}"
    else
      return { env with asyncCtx? := some { asyncCtx with subDecls := asyncCtx.subDecls.push decl } }
  addDecl' env decl
where addDecl' env decl :=
  if debug.skipKernelTC.get opts then
    addDeclWithoutChecking env decl
  else
    addDeclCore env (Core.getMaxHeartbeats opts).toUSize decl cancelTk?

@[export lean_elab_environment_to_kernel_env]
def toKernelEnv (env : Environment) : Kernel.Environment := Id.run do
  let mut kenv := if unsafe (unsafeBaseIO <| IO.hasFinished env.final) then
    env.final.get
  else /-dbgStackTrace fun _ =>-/ env.final.get
  if let some asyncCtx := env.asyncCtx? then
    for subDecl in asyncCtx.subDecls do
      match kenv.addDeclWithoutChecking subDecl with
      | .ok kenv' => kenv := kenv'
      | .error _ => panic! "oh no"; return kenv
  kenv

def willWait (env : Environment) : BaseIO Bool :=
  not <$> IO.hasFinished env.final

def wait (env : Environment) : Environment :=
  let kenv := env.final.get
  { env with base := kenv, final := .pure kenv }

@[inherit_doc Kernel.Environment.constants]
def constants (env : Environment) : ConstMap :=
  env.toKernelEnv.constants

/--
Save an extra constant name that is used to populate `const2ModIdx` when we import
.olean files. We use this feature to save in which module an auxiliary declaration
created by the code generator has been created.
-/
def addExtraName (env : Environment) (name : Name) : Environment :=
  if env.toKernelEnv.constants.contains name then
    env
  else
    { env with extraConstNames := env.extraConstNames.insert name }

def addTheoremAsync (env : Environment) (val : AsyncTheoremVal) : BaseIO (Environment × Environment) := do
  let resolve ← IO.Promise.new
  return (
    { env with asyncTheorems := env.asyncTheorems.push val, final := resolve.result },
    { env with asyncCtx? := some { declPrefix := val.name, subDecls := #[], resolve }})

def resolveAsync (env : Environment) : BaseIO Unit := do
  if let some asyncCtx := env.asyncCtx? then
    asyncCtx.resolve.resolve env.toKernelEnv

private def findNoAsyncTheorem (env : Environment) (n : Name) : Option ConstantInfo := do
  if let some subDecl := env.asyncCtx?.bind (·.subDecls.find? (·.getNames.contains n)) then
    match subDecl with
      | .thmDecl thm => return .thmInfo thm
      | .defnDecl defn => return .defnInfo defn
      | _ => env.toKernelEnv.constants.find?' n
  else
    /- It is safe to use `find?'` because we never overwrite imported declarations. -/
    env.base.constants.find?' n

def findAsync? (env : Environment) (n : Name) : Option AsyncConstantInfo := do
  if let some asyncThm := env.asyncTheorems.find? (·.name = n) then
    return .thmInfo asyncThm
  else env.findNoAsyncTheorem n |>.map .ofConstantInfo

def findConstVal? (env : Environment) (n : Name) : Option ConstantVal := do
  if let some asyncThm := env.asyncTheorems.find? (·.name = n) then
    return asyncThm.toConstantVal
  else env.findNoAsyncTheorem n |>.map (·.toConstantVal)

def find? (env : Environment) (n : Name) : Option ConstantInfo :=
  if let some asyncThm := env.asyncTheorems.find? (·.name = n) then
    return .thmInfo asyncThm.toTheoremVal.get
  else env.findNoAsyncTheorem n

def contains (env : Environment) (n : Name) : Bool :=
  env.findAsync? n |>.isSome

def imports (env : Environment) : Array Import :=
  env.header.imports

def allImportedModuleNames (env : Environment) : Array Name :=
  env.header.moduleNames

def setMainModule (env : Environment) (m : Name) : Environment :=
  { env with header.mainModule := m }

def mainModule (env : Environment) : Name :=
  env.header.mainModule

def getModuleIdxFor? (env : Environment) (declName : Name) : Option ModuleIdx :=
  env.const2ModIdx[declName]?

def isConstructor (env : Environment) (declName : Name) : Bool :=
  match env.find? declName with
  | some (.ctorInfo _) => true
  | _                  => false

def isSafeDefinition (env : Environment) (declName : Name) : Bool :=
  match env.find? declName with
  | some (.defnInfo { safety := .safe, .. }) => true
  | _ => false

def getModuleIdx? (env : Environment) (moduleName : Name) : Option ModuleIdx :=
  env.header.moduleNames.findIdx? (· == moduleName)

end Environment

def ConstantVal.instantiateTypeLevelParams (c : ConstantVal) (ls : List Level) : Expr :=
  c.type.instantiateLevelParams c.levelParams ls

namespace ConstantInfo

def instantiateTypeLevelParams (c : ConstantInfo) (ls : List Level) : Expr :=
  c.toConstantVal.instantiateTypeLevelParams ls

def instantiateValueLevelParams! (c : ConstantInfo) (ls : List Level) : Expr :=
  c.value!.instantiateLevelParams c.levelParams ls

end ConstantInfo

/-- Interface for managing environment extensions. -/
structure EnvExtensionInterface where
  ext          : Type → Type
  inhabitedExt : Inhabited σ → Inhabited (ext σ)
  registerExt  (mkInitial : IO σ) : IO (ext σ)
  setState     (e : ext σ) (exts : Array EnvExtensionState) : σ → Array EnvExtensionState
  modifyState  (e : ext σ) (exts : Array EnvExtensionState) : (σ → σ) → Array EnvExtensionState
  getState     [Inhabited σ] (e : ext σ) (exts : Array EnvExtensionState) : σ
  mkInitialExtStates : IO (Array EnvExtensionState)
  ensureExtensionsSize : Array EnvExtensionState → IO (Array EnvExtensionState)

instance : Inhabited EnvExtensionInterface where
  default := {
    ext                  := id
    inhabitedExt         := id
    ensureExtensionsSize := fun exts => pure exts
    registerExt          := fun mk => mk
    setState             := fun _ exts _ => exts
    modifyState          := fun _ exts _ => exts
    getState             := fun ext _ => ext
    mkInitialExtStates   := pure #[]
  }

/-! # Unsafe implementation of `EnvExtensionInterface` -/
namespace EnvExtensionInterfaceUnsafe

structure Ext (σ : Type) where
  idx       : Nat
  mkInitial : IO σ
  deriving Inhabited

private builtin_initialize envExtensionsRef : IO.Ref (Array (Ext EnvExtensionState)) ← IO.mkRef #[]

/--
  User-defined environment extensions are declared using the `initialize` command.
  This command is just syntax sugar for the `init` attribute.
  When we `import` lean modules, the vector stored at `envExtensionsRef` may increase in size because of
  user-defined environment extensions. When this happens, we must adjust the size of the `env.extensions`.
  This method is invoked when processing `import`s.
-/
partial def ensureExtensionsArraySize (exts : Array EnvExtensionState) : IO (Array EnvExtensionState) := do
  loop exts.size exts
where
  loop (i : Nat) (exts : Array EnvExtensionState) : IO (Array EnvExtensionState) := do
    let envExtensions ← envExtensionsRef.get
    if i < envExtensions.size then
      let s ← envExtensions[i]!.mkInitial
      let exts := exts.push s
      loop (i + 1) exts
    else
      return exts

private def invalidExtMsg := "invalid environment extension has been accessed"

unsafe def setState {σ} (ext : Ext σ) (exts : Array EnvExtensionState) (s : σ) : Array EnvExtensionState :=
  if h : ext.idx < exts.size then
    exts.set ⟨ext.idx, h⟩ (unsafeCast s)
  else
    have : Inhabited (Array EnvExtensionState) := ⟨exts⟩
    panic! invalidExtMsg

@[inline] unsafe def modifyState {σ : Type} (ext : Ext σ) (exts : Array EnvExtensionState) (f : σ → σ) : Array EnvExtensionState :=
  if ext.idx < exts.size then
    exts.modify ext.idx fun s =>
      let s : σ := unsafeCast s
      let s : σ := f s
      unsafeCast s
  else
    have : Inhabited (Array EnvExtensionState) := ⟨exts⟩
    panic! invalidExtMsg

unsafe def getState {σ} [Inhabited σ] (ext : Ext σ) (exts : Array EnvExtensionState) : σ :=
  if h : ext.idx < exts.size then
    let s : EnvExtensionState := exts.get ⟨ext.idx, h⟩
    unsafeCast s
  else
    panic! invalidExtMsg

unsafe def registerExt {σ} (mkInitial : IO σ) : IO (Ext σ) := do
  unless (← initializing) do
    throw (IO.userError "failed to register environment, extensions can only be registered during initialization")
  let exts ← envExtensionsRef.get
  let idx := exts.size
  let ext : Ext σ := {
     idx        := idx,
     mkInitial  := mkInitial,
  }
  envExtensionsRef.modify fun exts => exts.push (unsafeCast ext)
  pure ext

def mkInitialExtStates : IO (Array EnvExtensionState) := do
  let exts ← envExtensionsRef.get
  exts.mapM fun ext => ext.mkInitial

unsafe def imp : EnvExtensionInterface := {
  ext                  := Ext
  ensureExtensionsSize := ensureExtensionsArraySize
  inhabitedExt         := fun _ => ⟨default⟩
  registerExt          := registerExt
  setState             := setState
  modifyState          := modifyState
  getState             := getState
  mkInitialExtStates   := mkInitialExtStates
}

end EnvExtensionInterfaceUnsafe

@[implemented_by EnvExtensionInterfaceUnsafe.imp]
opaque EnvExtensionInterfaceImp : EnvExtensionInterface

def EnvExtension (σ : Type) : Type := EnvExtensionInterfaceImp.ext σ

private def ensureExtensionsArraySize (env : Environment) : IO Environment := do
  let exts ← EnvExtensionInterfaceImp.ensureExtensionsSize env.extensions
  return { env with extensions := exts }

namespace EnvExtension
instance {σ} [s : Inhabited σ] : Inhabited (EnvExtension σ) := EnvExtensionInterfaceImp.inhabitedExt s

def setState {σ : Type} (ext : EnvExtension σ) (env : Environment) (s : σ) : Environment :=
  { env with extensions := EnvExtensionInterfaceImp.setState ext env.extensions s }

def modifyState {σ : Type} (ext : EnvExtension σ) (env : Environment) (f : σ → σ) : Environment :=
  { env with extensions := EnvExtensionInterfaceImp.modifyState ext env.extensions f }

def getState {σ : Type} [Inhabited σ] (ext : EnvExtension σ) (env : Environment) : σ :=
  EnvExtensionInterfaceImp.getState ext env.extensions

end EnvExtension

/-- Environment extensions can only be registered during initialization.
   Reasons:
   1- Our implementation assumes the number of extensions does not change after an environment object is created.
   2- We do not use any synchronization primitive to access `envExtensionsRef`.

   Note that by default, extension state is *not* stored in .olean files and will not propagate across `import`s.
   For that, you need to register a persistent environment extension. -/
def registerEnvExtension {σ : Type} (mkInitial : IO σ) : IO (EnvExtension σ) := EnvExtensionInterfaceImp.registerExt mkInitial
private def mkInitialExtensionStates : IO (Array EnvExtensionState) := EnvExtensionInterfaceImp.mkInitialExtStates

@[export lean_mk_empty_environment]
def mkEmptyEnvironment (trustLevel : UInt32 := 0) : IO Environment := do
  let initializing ← IO.initializing
  if initializing then throw (IO.userError "environment objects cannot be created during initialization")
  let exts ← mkInitialExtensionStates
  let base := { constants := {} }
  pure {
    base
    final           := .pure base
    const2ModIdx    := {}
    header          := { trustLevel }
    extraConstNames := {}
    extensions      := exts
  }

structure PersistentEnvExtensionState (α : Type) (σ : Type) where
  importedEntries : Array (Array α)  -- entries per imported module
  state : σ

structure ImportM.Context where
  env  : Environment
  opts : Options

abbrev ImportM := ReaderT Lean.ImportM.Context IO

/--
An environment extension with support for storing/retrieving entries from a .olean file.
 - α is the type of the entries that are stored in .olean files.
 - β is the type of values used to update the state.
 - σ is the actual state.

For most extensions, α and β coincide. `α` and ‵β` do not coincide for extensions where the data
used to update the state contains elements which cannot be stored in files (for example, closures).

During elaboration of a module, state of type `σ` can be both read and written. When elaboration is
complete, the state of type `σ` is converted to serialized state of type `Array α` by
`exportEntriesFn`. To read the current module's state, use `PersistentEnvExtension.getState`. To
modify it, use `PersistentEnvExtension.addEntry`, with an `addEntryFn` that performs the appropriate
modification.

When a module is loaded, the values saved by all of its dependencies for this
`PersistentEnvExtension` are are available as an `Array (Array α)` via the environment extension,
with one array per transitively imported module. The state of type `σ` used in the current module
can be initialized from these imports by specifying a suitable `addImportedFn`. The `addImportedFn`
runs at the beginning of elaboration for every module, so it's usually better for performance to
query the array of imported modules directly, because only a fraction of imported entries is usually
queried during elaboration of a module.

The most typical pattern for using `PersistentEnvExtension` is to set `σ` to a datatype such as
`NameMap` that efficiently tracks data for the current module. Then, in `exportEntriesFn`, this type
is converted to an array of pairs, sorted by the key. Given `ext : PersistentEnvExtension α β σ` and
`env : Environment`, the complete array of imported entries sorted by module index can be obtained
using `(ext.toEnvExtension.getState env).importedEntries`. To query the extension for some constant
name `n`, first use `env.getModuleIdxFor? n`. If it returns `none`, look up `n` in the current
module's state (the `NameMap`). If it returns `some idx`, use `ext.getModuleEntries env idx` to get
the array of entries for `n`'s defining module, and query it using `Array.binSearch`. This pattern
imposes a constraint that the extension can only track metadata that is declared in the same module
as the definition to which it applies; relaxing this restriction can make queries slower due to
needing to search _all_ modules. If it is necessary to search all modules, it is usually better to
initialize the state of type `σ` once from all imported entries and choose a more efficient search
datastructure for it.

Note that `addEntryFn` is not in `IO`. This is intentional, and allows us to write simple functions
such as
```
def addAlias (env : Environment) (a : Name) (e : Name) : Environment :=
aliasExtension.addEntry env (a, e)
```
without using `IO`. We have many functions like `addAlias`.
-/
structure PersistentEnvExtension (α : Type) (β : Type) (σ : Type) where
  toEnvExtension  : EnvExtension (PersistentEnvExtensionState α σ)
  name            : Name
  addImportedFn   : Array (Array α) → ImportM σ
  addEntryFn      : σ → β → σ
  exportEntriesFn : σ → Array α
  statsFn         : σ → Format

instance {α σ} [Inhabited σ] : Inhabited (PersistentEnvExtensionState α σ) :=
  ⟨{importedEntries := #[], state := default }⟩

instance {α β σ} [Inhabited σ] : Inhabited (PersistentEnvExtension α β σ) where
  default := {
     toEnvExtension := default,
     name := default,
     addImportedFn := fun _ => default,
     addEntryFn := fun s _ => s,
     exportEntriesFn := fun _ => #[],
     statsFn := fun _ => Format.nil
  }

namespace PersistentEnvExtension

def getModuleEntries {α β σ : Type} [Inhabited σ] (ext : PersistentEnvExtension α β σ) (env : Environment) (m : ModuleIdx) : Array α :=
  (ext.toEnvExtension.getState env).importedEntries.get! m

def addEntry {α β σ : Type} (ext : PersistentEnvExtension α β σ) (env : Environment) (b : β) : Environment :=
  ext.toEnvExtension.modifyState env fun s =>
    let state   := ext.addEntryFn s.state b;
    { s with state := state }

/-- Get the current state of the given extension in the given environment. -/
def getState {α β σ : Type} [Inhabited σ] (ext : PersistentEnvExtension α β σ) (env : Environment) : σ :=
  (ext.toEnvExtension.getState env).state

/-- Set the current state of the given extension in the given environment. This change is *not* persisted across files. -/
def setState {α β σ : Type} (ext : PersistentEnvExtension α β σ) (env : Environment) (s : σ) : Environment :=
  ext.toEnvExtension.modifyState env fun ps => { ps with  state := s }

/-- Modify the state of the given extension in the given environment by applying the given function. This change is *not* persisted across files. -/
def modifyState {α β σ : Type} (ext : PersistentEnvExtension α β σ) (env : Environment) (f : σ → σ) : Environment :=
  ext.toEnvExtension.modifyState env fun ps => { ps with state := f (ps.state) }

end PersistentEnvExtension

builtin_initialize persistentEnvExtensionsRef : IO.Ref (Array (PersistentEnvExtension EnvExtensionEntry EnvExtensionEntry EnvExtensionState)) ← IO.mkRef #[]

structure PersistentEnvExtensionDescr (α β σ : Type) where
  name            : Name := by exact decl_name%
  mkInitial       : IO σ
  addImportedFn   : Array (Array α) → ImportM σ
  addEntryFn      : σ → β → σ
  exportEntriesFn : σ → Array α
  statsFn         : σ → Format := fun _ => Format.nil

unsafe def registerPersistentEnvExtensionUnsafe {α β σ : Type} [Inhabited σ] (descr : PersistentEnvExtensionDescr α β σ) : IO (PersistentEnvExtension α β σ) := do
  let pExts ← persistentEnvExtensionsRef.get
  if pExts.any (fun ext => ext.name == descr.name) then throw (IO.userError s!"invalid environment extension, '{descr.name}' has already been used")
  let ext ← registerEnvExtension do
    let initial ← descr.mkInitial
    let s : PersistentEnvExtensionState α σ := {
      importedEntries := #[],
      state           := initial
    }
    pure s
  let pExt : PersistentEnvExtension α β σ := {
    toEnvExtension  := ext,
    name            := descr.name,
    addImportedFn   := descr.addImportedFn,
    addEntryFn      := descr.addEntryFn,
    exportEntriesFn := descr.exportEntriesFn,
    statsFn         := descr.statsFn
  }
  persistentEnvExtensionsRef.modify fun pExts => pExts.push (unsafeCast pExt)
  return pExt

@[implemented_by registerPersistentEnvExtensionUnsafe]
opaque registerPersistentEnvExtension {α β σ : Type} [Inhabited σ] (descr : PersistentEnvExtensionDescr α β σ) : IO (PersistentEnvExtension α β σ)

/-- Simple `PersistentEnvExtension` that implements `exportEntriesFn` using a list of entries. -/
def SimplePersistentEnvExtension (α σ : Type) := PersistentEnvExtension α α (List α × σ)

@[specialize] def mkStateFromImportedEntries {α σ : Type} (addEntryFn : σ → α → σ) (initState : σ) (as : Array (Array α)) : σ :=
  as.foldl (fun r es => es.foldl (fun r e => addEntryFn r e) r) initState

structure SimplePersistentEnvExtensionDescr (α σ : Type) where
  name          : Name := by exact decl_name%
  addEntryFn    : σ → α → σ
  addImportedFn : Array (Array α) → σ
  toArrayFn     : List α → Array α := fun es => es.toArray

def registerSimplePersistentEnvExtension {α σ : Type} [Inhabited σ] (descr : SimplePersistentEnvExtensionDescr α σ) : IO (SimplePersistentEnvExtension α σ) :=
  registerPersistentEnvExtension {
    name            := descr.name,
    mkInitial       := pure ([], descr.addImportedFn #[]),
    addImportedFn   := fun as => pure ([], descr.addImportedFn as),
    addEntryFn      := fun s e => match s with
      | (entries, s) => (e::entries, descr.addEntryFn s e),
    exportEntriesFn := fun s => descr.toArrayFn s.1.reverse,
    statsFn := fun s => format "number of local entries: " ++ format s.1.length
  }

namespace SimplePersistentEnvExtension

instance {α σ : Type} [Inhabited σ] : Inhabited (SimplePersistentEnvExtension α σ) :=
  inferInstanceAs (Inhabited (PersistentEnvExtension α α (List α × σ)))

/-- Get the list of values used to update the state of the given
`SimplePersistentEnvExtension` in the current file. -/
def getEntries {α σ : Type} [Inhabited σ] (ext : SimplePersistentEnvExtension α σ) (env : Environment) : List α :=
  (PersistentEnvExtension.getState ext env).1

/-- Get the current state of the given `SimplePersistentEnvExtension`. -/
def getState {α σ : Type} [Inhabited σ] (ext : SimplePersistentEnvExtension α σ) (env : Environment) : σ :=
  (PersistentEnvExtension.getState ext env).2

/-- Set the current state of the given `SimplePersistentEnvExtension`. This change is *not* persisted across files. -/
def setState {α σ : Type} (ext : SimplePersistentEnvExtension α σ) (env : Environment) (s : σ) : Environment :=
  PersistentEnvExtension.modifyState ext env (fun ⟨entries, _⟩ => (entries, s))

/-- Modify the state of the given extension in the given environment by applying the given function. This change is *not* persisted across files. -/
def modifyState {α σ : Type} (ext : SimplePersistentEnvExtension α σ) (env : Environment) (f : σ → σ) : Environment :=
  PersistentEnvExtension.modifyState ext env (fun ⟨entries, s⟩ => (entries, f s))

end SimplePersistentEnvExtension

/-- Environment extension for tagging declarations.
    Declarations must only be tagged in the module where they were declared. -/
def TagDeclarationExtension := SimplePersistentEnvExtension Name NameSet

def mkTagDeclarationExtension (name : Name := by exact decl_name%) : IO TagDeclarationExtension :=
  registerSimplePersistentEnvExtension {
    name          := name,
    addImportedFn := fun _ => {},
    addEntryFn    := fun s n => s.insert n,
    toArrayFn     := fun es => es.toArray.qsort Name.quickLt
  }

namespace TagDeclarationExtension

instance : Inhabited TagDeclarationExtension :=
  inferInstanceAs (Inhabited (SimplePersistentEnvExtension Name NameSet))

def tag (ext : TagDeclarationExtension) (env : Environment) (declName : Name) : Environment :=
  have : Inhabited Environment := ⟨env⟩
  assert! env.getModuleIdxFor? declName |>.isNone -- See comment at `TagDeclarationExtension`
  ext.addEntry env declName

def isTagged (ext : TagDeclarationExtension) (env : Environment) (declName : Name) : Bool :=
  match env.getModuleIdxFor? declName with
  | some modIdx => (ext.getModuleEntries env modIdx).binSearchContains declName Name.quickLt
  | none        => (ext.getState env).contains declName

end TagDeclarationExtension

/-- Environment extension for mapping declarations to values.
    Declarations must only be inserted into the mapping in the module where they were declared. -/

def MapDeclarationExtension (α : Type) := SimplePersistentEnvExtension (Name × α) (NameMap α)

def mkMapDeclarationExtension (name : Name := by exact decl_name%) : IO (MapDeclarationExtension α) :=
  registerSimplePersistentEnvExtension {
    name          := name,
    addImportedFn := fun _ => {},
    addEntryFn    := fun s n => s.insert n.1 n.2 ,
    toArrayFn     := fun es => es.toArray.qsort (fun a b => Name.quickLt a.1 b.1)
  }

namespace MapDeclarationExtension

instance : Inhabited (MapDeclarationExtension α) :=
  inferInstanceAs (Inhabited (SimplePersistentEnvExtension ..))

def insert (ext : MapDeclarationExtension α) (env : Environment) (declName : Name) (val : α) : Environment :=
  have : Inhabited Environment := ⟨env⟩
  assert! env.getModuleIdxFor? declName |>.isNone -- See comment at `MapDeclarationExtension`
  ext.addEntry env (declName, val)

def find? [Inhabited α] (ext : MapDeclarationExtension α) (env : Environment) (declName : Name) : Option α :=
  match env.getModuleIdxFor? declName with
  | some modIdx =>
    match (ext.getModuleEntries env modIdx).binSearch (declName, default) (fun a b => Name.quickLt a.1 b.1) with
    | some e => some e.2
    | none   => none
  | none => (ext.getState env).find? declName

def contains [Inhabited α] (ext : MapDeclarationExtension α) (env : Environment) (declName : Name) : Bool :=
  match env.getModuleIdxFor? declName with
  | some modIdx => (ext.getModuleEntries env modIdx).binSearchContains (declName, default) (fun a b => Name.quickLt a.1 b.1)
  | none        => (ext.getState env).contains declName

end MapDeclarationExtension

@[extern "lean_save_module_data"]
opaque saveModuleData (fname : @& System.FilePath) (mod : @& Name) (data : @& ModuleData) : IO Unit
@[extern "lean_read_module_data"]
opaque readModuleData (fname : @& System.FilePath) : IO (ModuleData × CompactedRegion)

/--
  Free compacted regions of imports. No live references to imported objects may exist at the time of invocation; in
  particular, `env` should be the last reference to any `Environment` derived from these imports. -/
@[noinline, export lean_environment_free_regions]
unsafe def Environment.freeRegions (env : Environment) : IO Unit :=
  /-
    NOTE: This assumes `env` is not inferred as a borrowed parameter, and is freed after extracting the `header` field.
    Otherwise, we would encounter undefined behavior when the constant map in `env`, which may reference objects in
    compacted regions, is freed after the regions.

    In the currently produced IR, we indeed see:
    ```
      def Lean.Environment.freeRegions (x_1 : obj) (x_2 : obj) : obj :=
        let x_3 : obj := proj[3] x_1;
        inc x_3;
        dec x_1;
        ...
    ```

    TODO: statically check for this. -/
  env.header.regions.forM CompactedRegion.free

def mkModuleData (env : Environment) : IO ModuleData := do
  let pExts ← persistentEnvExtensionsRef.get
  let entries := pExts.map fun pExt =>
    let state := pExt.getState env
    (pExt.name, pExt.exportEntriesFn state)
  let constNames := env.toKernelEnv.constants.foldStage2 (fun names name _ => names.push name) #[]
  let constants  := env.toKernelEnv.constants.foldStage2 (fun cs _ c => cs.push c) #[]
  return {
    imports         := env.header.imports
    extraConstNames := env.extraConstNames.toArray
    constNames, constants, entries
  }

@[export lean_write_module]
def writeModule (env : Environment) (fname : System.FilePath) : IO Unit := do
  saveModuleData fname env.mainModule (← mkModuleData env)

/--
Construct a mapping from persistent extension name to entension index at the array of persistent extensions.
We only consider extensions starting with index `>= startingAt`.
-/
def mkExtNameMap (startingAt : Nat) : IO (Std.HashMap Name Nat) := do
  let descrs ← persistentEnvExtensionsRef.get
  let mut result := {}
  for h : i in [startingAt : descrs.size] do
    have : i < descrs.size := h.upper
    let descr := descrs[i]
    result := result.insert descr.name i
  return result

private def setImportedEntries (env : Environment) (mods : Array ModuleData) (startingAt : Nat := 0) : IO Environment := do
  let mut env := env
  let extDescrs ← persistentEnvExtensionsRef.get
  /- For extensions starting at `startingAt`, ensure their `importedEntries` array have size `mods.size`. -/
  for extDescr in extDescrs[startingAt:] do
    env := extDescr.toEnvExtension.modifyState env fun s => { s with importedEntries := mkArray mods.size #[] }
  /- For each module `mod`, and `mod.entries`, if the extension name is one of the extensions after `startingAt`, set `entries` -/
  let extNameIdx ← mkExtNameMap startingAt
  for h : modIdx in [:mods.size] do
    have : modIdx < mods.size := h.upper
    let mod := mods[modIdx]
    for (extName, entries) in mod.entries do
      if let some entryIdx := extNameIdx[extName]? then
        env := extDescrs[entryIdx]!.toEnvExtension.modifyState env fun s => { s with importedEntries := s.importedEntries.set! modIdx entries }
  return env

/--
  "Forward declaration" needed for updating the attribute table with user-defined attributes.
  User-defined attributes are declared using the `initialize` command. The `initialize` command is just syntax sugar for the `init` attribute.
  The `init` attribute is initialized after the `attributeExtension` is initialized. We cannot change the order since the `init` attribute is an attribute,
  and requires this extension.
  The `attributeExtension` initializer uses `attributeMapRef` to initialize the attribute mapping.
  When we a new user-defined attribute declaration is imported, `attributeMapRef` is updated.
  Later, we set this method with code that adds the user-defined attributes that were imported after we initialized `attributeExtension`.
-/
@[extern 2 "lean_update_env_attributes"] opaque updateEnvAttributes : Environment → IO Environment
/-- "Forward declaration" for retrieving the number of builtin attributes. -/
@[extern 1 "lean_get_num_attributes"] opaque getNumBuiltinAttributes : IO Nat

private partial def finalizePersistentExtensions (env : Environment) (mods : Array ModuleData) (opts : Options) : IO Environment := do
  loop 0 env
where
  loop (i : Nat) (env : Environment) : IO Environment := do
    -- Recall that the size of the array stored `persistentEnvExtensionRef` may increase when we import user-defined environment extensions.
    let pExtDescrs ← persistentEnvExtensionsRef.get
    if i < pExtDescrs.size then
      let extDescr := pExtDescrs[i]!
      let s := extDescr.toEnvExtension.getState env
      let prevSize := (← persistentEnvExtensionsRef.get).size
      let prevAttrSize ← getNumBuiltinAttributes
      let newState ← extDescr.addImportedFn s.importedEntries { env := env, opts := opts }
      let mut env := extDescr.toEnvExtension.setState env { s with state := newState }
      env ← ensureExtensionsArraySize env
      if (← persistentEnvExtensionsRef.get).size > prevSize || (← getNumBuiltinAttributes) > prevAttrSize then
        -- This branch is executed when `pExtDescrs[i]` is the extension associated with the `init` attribute, and
        -- a user-defined persistent extension is imported.
        -- Thus, we invoke `setImportedEntries` to update the array `importedEntries` with the entries for the new extensions.
        env ← setImportedEntries env mods prevSize
        -- See comment at `updateEnvAttributesRef`
        env ← updateEnvAttributes env
      loop (i + 1) env
    else
      return env

structure ImportState where
  moduleNameSet : NameHashSet := {}
  moduleNames   : Array Name := #[]
  moduleData    : Array ModuleData := #[]
  regions       : Array CompactedRegion := #[]

def throwAlreadyImported (s : ImportState) (const2ModIdx : Std.HashMap Name ModuleIdx) (modIdx : Nat) (cname : Name) : IO α := do
  let modName := s.moduleNames[modIdx]!
  let constModName := s.moduleNames[const2ModIdx[cname]!.toNat]!
  throw <| IO.userError s!"import {modName} failed, environment already contains '{cname}' from {constModName}"

abbrev ImportStateM := StateRefT ImportState IO

@[inline] nonrec def ImportStateM.run (x : ImportStateM α) (s : ImportState := {}) : IO (α × ImportState) :=
  x.run s

partial def importModulesCore (imports : Array Import) : ImportStateM Unit := do
  for i in imports do
    if i.runtimeOnly || (← get).moduleNameSet.contains i.module then
      continue
    modify fun s => { s with moduleNameSet := s.moduleNameSet.insert i.module }
    let mFile ← findOLean i.module
    unless (← mFile.pathExists) do
      throw <| IO.userError s!"object file '{mFile}' of module {i.module} does not exist"
    let (mod, region) ← readModuleData mFile
    importModulesCore mod.imports
    modify fun s => { s with
      moduleData  := s.moduleData.push mod
      regions     := s.regions.push region
      moduleNames := s.moduleNames.push i.module
    }

/--
Return `true` if `cinfo₁` and `cinfo₂` are theorems with the same name, universe parameters,
and types. We allow different modules to prove the same theorem.

Motivation: We want to generate equational theorems on demand and potentially
in different files, and we want them to have non-private names.
We may add support for other kinds of definitions in the future. For now, theorems are
sufficient for our purposes.

We may have to revise this design decision and eagerly generate equational theorems when
we implement the module system.

Remark: we do not check whether the theorem `value` field match. This feature is useful and
ensures the proofs for equational theorems do not need to be identical. This decision
relies on the fact that theorem types are propositions, we have proof irrelevance,
and theorems are (mostly) opaque in Lean. For `Acc.rec`, we may unfold theorems
during type-checking, but we are assuming this is not an issue in practice,
and we are planning to address this issue in the future.
-/
private def equivInfo (cinfo₁ cinfo₂ : ConstantInfo) : Bool := Id.run do
  let .thmInfo tval₁ := cinfo₁ | false
  let .thmInfo tval₂ := cinfo₂ | false
  return tval₁.name == tval₂.name
    && tval₁.type == tval₂.type
    && tval₁.levelParams == tval₂.levelParams
    && tval₁.all == tval₂.all

/--
  Construct environment from `importModulesCore` results.

  If `leakEnv` is true, we mark the environment as persistent, which means it
  will not be freed. We set this when the object would survive until the end of
  the process anyway. In exchange, RC updates are avoided, which is especially
  important when they would be atomic because the environment is shared across
  threads (potentially, storing it in an `IO.Ref` is sufficient for marking it
  as such). -/
def finalizeImport (s : ImportState) (imports : Array Import) (opts : Options) (trustLevel : UInt32 := 0)
    (leakEnv := false) : IO Environment := do
  let numConsts := s.moduleData.foldl (init := 0) fun numConsts mod =>
    numConsts + mod.constants.size + mod.extraConstNames.size
  let mut const2ModIdx : Std.HashMap Name ModuleIdx := Std.HashMap.empty (capacity := numConsts)
  let mut constantMap : Std.HashMap Name ConstantInfo := Std.HashMap.empty (capacity := numConsts)
  for h:modIdx in [0:s.moduleData.size] do
    let mod := s.moduleData[modIdx]'h.upper
    for cname in mod.constNames, cinfo in mod.constants do
      match constantMap.getThenInsertIfNew? cname cinfo with
      | (cinfoPrev?, constantMap') =>
        constantMap := constantMap'
        if let some cinfoPrev := cinfoPrev? then
          -- Recall that the map has not been modified when `cinfoPrev? = some _`.
          unless equivInfo cinfoPrev cinfo do
            throwAlreadyImported s const2ModIdx modIdx cname
      const2ModIdx := const2ModIdx.insertIfNew cname modIdx
    for cname in mod.extraConstNames do
      const2ModIdx := const2ModIdx.insertIfNew cname modIdx
  let constants : ConstMap := SMap.fromHashMap constantMap false
  let exts ← mkInitialExtensionStates
  let base := {
    constants  := constants
    quotInit   := !imports.isEmpty -- We assume `core.lean` initializes quotient module
  }
  let mut env : Environment := {
    base
    final           := .pure base
    const2ModIdx    := const2ModIdx
    extraConstNames := {}
    extensions      := exts
    header     := {
      trustLevel   := trustLevel
      imports      := imports
      regions      := s.regions
      moduleNames  := s.moduleNames
      moduleData   := s.moduleData
    }
  }
  env ← setImportedEntries env s.moduleData
  if leakEnv then
    /- Mark persistent a first time before `finalizePersistenExtensions`, which
       avoids costly MT markings when e.g. an interpreter closure (which
       contains the environment) is put in an `IO.Ref`. This can happen in e.g.
       initializers of user environment extensions and is wasteful because the
       environment is marked persistent immediately afterwards anyway when the
       constructed extension including the closure is ultimately stored in the
       initialized constant. We have seen significant savings in `open Mathlib`
       timings, where we have both a big environment and interpreted environment
       extensions, from this. There is no significant extra cost to calling
       `markPersistent` multiple times like this. -/
    env := Runtime.markPersistent env
  env ← finalizePersistentExtensions env s.moduleData opts
  if leakEnv then
    /- Ensure the final environment including environment extension states is
       marked persistent as documented. -/
    env := Runtime.markPersistent env
  pure env

@[export lean_import_modules]
def importModules (imports : Array Import) (opts : Options) (trustLevel : UInt32 := 0)
    (leakEnv := false) : IO Environment := profileitIO "import" opts do
  for imp in imports do
    if imp.module matches .anonymous then
      throw <| IO.userError "import failed, trying to import module with anonymous name"
  withImporting do
    let (_, s) ← importModulesCore imports |>.run
    finalizeImport (leakEnv := leakEnv) s imports opts trustLevel

/--
  Create environment object from imports and free compacted regions after calling `act`. No live references to the
  environment object or imported objects may exist after `act` finishes. -/
unsafe def withImportModules {α : Type} (imports : Array Import) (opts : Options) (trustLevel : UInt32 := 0) (act : Environment → IO α) : IO α := do
  let env ← importModules imports opts trustLevel
  try act env finally env.freeRegions

/--
Environment extension for tracking all `namespace` declared by users.
-/
builtin_initialize namespacesExt : SimplePersistentEnvExtension Name NameSSet ←
  registerSimplePersistentEnvExtension {
    addImportedFn   := fun as =>
      /-
      We compute a `HashMap Name Unit` and then convert to `NameSSet` to improve Lean startup time.
      Note: we have used `perf` to profile Lean startup cost when processing a file containing just `import Lean`.
      6.18% of the runtime is here. It was 9.31% before the `HashMap` optimization.
      -/
      let capacity := as.foldl (init := 0) fun r e => r + e.size
      let map : Std.HashMap Name Unit := Std.HashMap.empty capacity
      let map := mkStateFromImportedEntries (fun map name => map.insert name ()) map as
      SMap.fromHashMap map |>.switch
    addEntryFn      := fun s n => s.insert n
  }

@[inherit_doc Kernel.Environment.enableDiag]
def Kernel.enableDiag (env : Lean.Environment) (flag : Bool) : Lean.Environment :=
  { env with base := env.base.enableDiag flag }

def Kernel.isDiagnosticsEnabled (env : Lean.Environment) : Bool :=
  env.base.isDiagnosticsEnabled

def Kernel.resetDiag (env : Lean.Environment) : Lean.Environment :=
  { env with base := env.base.resetDiag }

def Kernel.getDiagnostics (env : Lean.Environment) : Diagnostics :=
  env.base.diagnostics

def Kernel.setDiagnostics (env : Lean.Environment) (diag : Diagnostics) : Lean.Environment :=
  { env with base := env.base.setDiagnostics diag }

namespace Environment

/-- Register a new namespace in the environment. -/
def registerNamespace (env : Environment) (n : Name) : Environment :=
  if (namespacesExt.getState env).contains n then env else namespacesExt.addEntry env n

/-- Return `true` if `n` is the name of a namespace in `env`. -/
def isNamespace (env : Environment) (n : Name) : Bool :=
  (namespacesExt.getState env).contains n

/-- Return a set containing all namespaces in `env`. -/
def getNamespaceSet (env : Environment) : NameSSet :=
  namespacesExt.getState env

private def isNamespaceName : Name → Bool
  | .str .anonymous _ => true
  | .str p _          => isNamespaceName p
  | _                 => false

private def registerNamePrefixes : Environment → Name → Environment
  | env, .str p _ => if isNamespaceName p then registerNamePrefixes (registerNamespace env p) p else env
  | env, _        => env

<<<<<<< HEAD
@[export lean_elab_environment_update_base_after_kernel_add]
private def updateBaseAfterKernelAdd (env : Environment) (added : Declaration) (base : Kernel.Environment) : Environment :=
  let env := added.getNames.foldl registerNamePrefixes env
  { env with base, final := .pure base }
=======
@[export lean_environment_add]
private def add (env : Environment) (cinfo : ConstantInfo) : Environment :=
  let name := cinfo.name
  let env := match name with
    | .str _ s =>
      if s.get 0 == '_' then
        -- Do not register namespaces that only contain internal declarations.
        env
      else
        registerNamePrefixes env name
    | _ => env
  env.addAux cinfo
>>>>>>> 5eea8355

@[export lean_display_stats]
def displayStats (env : Environment) : IO Unit := do
  let pExtDescrs ← persistentEnvExtensionsRef.get
  IO.println ("direct imports:                        " ++ toString env.header.imports);
  IO.println ("number of imported modules:            " ++ toString env.header.regions.size);
  IO.println ("number of memory-mapped modules:       " ++ toString (env.header.regions.filter (·.isMemoryMapped) |>.size));
  IO.println ("number of buckets for imported consts: " ++ toString env.toKernelEnv.constants.numBuckets);
  IO.println ("trust level:                           " ++ toString env.header.trustLevel);
  IO.println ("number of extensions:                  " ++ toString env.extensions.size);
  pExtDescrs.forM fun extDescr => do
    IO.println ("extension '" ++ toString extDescr.name ++ "'")
    let s := extDescr.toEnvExtension.getState env
    let fmt := extDescr.statsFn s.state
    unless fmt.isNil do IO.println ("  " ++ toString (Format.nest 2 (extDescr.statsFn s.state)))
    IO.println ("  number of imported entries: " ++ toString (s.importedEntries.foldl (fun sum es => sum + es.size) 0))

/--
  Evaluate the given declaration under the given environment to a value of the given type.
  This function is only safe to use if the type matches the declaration's type in the environment
  and if `enableInitializersExecution` has been used before importing any modules. -/
@[extern "lean_eval_const"]
unsafe opaque evalConst (α) (env : @& Environment) (opts : @& Options) (constName : @& Name) : Except String α

private def throwUnexpectedType {α} (typeName : Name) (constName : Name) : ExceptT String Id α :=
  throw ("unexpected type at '" ++ toString constName ++ "', `" ++ toString typeName ++ "` expected")

/-- Like `evalConst`, but first check that `constName` indeed is a declaration of type `typeName`.
    Note that this function cannot guarantee that `typeName` is in fact the name of the type `α`. -/
unsafe def evalConstCheck (α) (env : Environment) (opts : Options) (typeName : Name) (constName : Name) : ExceptT String Id α :=
  match env.find? constName with
  | none      => throw ("unknown constant '" ++ toString constName ++ "'")
  | some info =>
    match info.type with
    | Expr.const c _ =>
      if c != typeName then throwUnexpectedType typeName constName
      else env.evalConst α opts constName
    | _ => throwUnexpectedType typeName constName

def hasUnsafe (env : Environment) (e : Expr) : Bool :=
  let c? := e.find? fun e => match e with
    | Expr.const c _ =>
      match env.find? c with
      | some cinfo => cinfo.isUnsafe
      | none       => false
    | _ => false;
  c?.isSome

end Environment

namespace Kernel
/-! # Kernel API -/

/--
  Kernel isDefEq predicate. We use it mainly for debugging purposes.
  Recall that the kernel type checker does not support metavariables.
  When implementing automation, consider using the `MetaM` methods. -/
-- We use `Lean.Environment` here to allow for native reduction; as this is a debugging function, we
-- forgo a `Kernel.Environment` base variant
@[extern "lean_kernel_is_def_eq"]
opaque isDefEq (env : Lean.Environment) (lctx : LocalContext) (a b : Expr) : Except Kernel.Exception Bool

def isDefEqGuarded (env : Lean.Environment) (lctx : LocalContext) (a b : Expr) : Bool :=
  if let .ok result := isDefEq env lctx a b then result else false

/--
  Kernel WHNF function. We use it mainly for debugging purposes.
  Recall that the kernel type checker does not support metavariables.
  When implementing automation, consider using the `MetaM` methods. -/
-- We use `Lean.Environment` here to allow for native reduction; as this is a debugging function, we
-- forgo a `Kernel.Environment` base variant
@[extern "lean_kernel_whnf"]
opaque whnf (env : Lean.Environment) (lctx : LocalContext) (a : Expr) : Except Kernel.Exception Expr

end Kernel

class MonadEnv (m : Type → Type) where
  getEnv    : m Environment
  modifyEnv : (Environment → Environment) → m Unit

export MonadEnv (getEnv modifyEnv)

@[always_inline]
instance (m n) [MonadLift m n] [MonadEnv m] : MonadEnv n where
  getEnv    := liftM (getEnv : m Environment)
  modifyEnv := fun f => liftM (modifyEnv f : m Unit)

/-- Constructs a DefinitionVal, inferring the `unsafe` field -/
def mkDefinitionValInferrringUnsafe [Monad m] [MonadEnv m] (name : Name) (levelParams : List Name)
    (type : Expr) (value : Expr) (hints : ReducibilityHints) : m DefinitionVal := do
  let env ← getEnv
  let safety := if env.hasUnsafe type || env.hasUnsafe value then DefinitionSafety.unsafe else DefinitionSafety.safe
  return { name, levelParams, type, value, hints, safety }

end Lean<|MERGE_RESOLUTION|>--- conflicted
+++ resolved
@@ -1235,29 +1235,23 @@
   | .str p _          => isNamespaceName p
   | _                 => false
 
-private def registerNamePrefixes : Environment → Name → Environment
-  | env, .str p _ => if isNamespaceName p then registerNamePrefixes (registerNamespace env p) p else env
-  | env, _        => env
-
-<<<<<<< HEAD
-@[export lean_elab_environment_update_base_after_kernel_add]
-private def updateBaseAfterKernelAdd (env : Environment) (added : Declaration) (base : Kernel.Environment) : Environment :=
-  let env := added.getNames.foldl registerNamePrefixes env
-  { env with base, final := .pure base }
-=======
-@[export lean_environment_add]
-private def add (env : Environment) (cinfo : ConstantInfo) : Environment :=
-  let name := cinfo.name
-  let env := match name with
+private def registerNamePrefixes (env : Environment) (name : Name) : Environment :=
+  match name with
     | .str _ s =>
       if s.get 0 == '_' then
         -- Do not register namespaces that only contain internal declarations.
         env
       else
-        registerNamePrefixes env name
+        go name
     | _ => env
-  env.addAux cinfo
->>>>>>> 5eea8355
+where go
+  | .str p _ => if isNamespaceName p then registerNamePrefixes (registerNamespace env p) p else env
+  | _        => env
+
+@[export lean_elab_environment_update_base_after_kernel_add]
+private def updateBaseAfterKernelAdd (env : Environment) (added : Declaration) (base : Kernel.Environment) : Environment :=
+  let env := added.getNames.foldl registerNamePrefixes env
+  { env with base, final := .pure base }
 
 @[export lean_display_stats]
 def displayStats (env : Environment) : IO Unit := do
