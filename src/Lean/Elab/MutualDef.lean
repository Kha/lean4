/-
Copyright (c) 2020 Microsoft Corporation. All rights reserved.
Released under Apache 2.0 license as described in the file LICENSE.
Authors: Leonardo de Moura
-/
prelude
import Lean.Parser.Term
import Lean.Meta.Closure
import Lean.Meta.Check
import Lean.Meta.Transform
import Lean.PrettyPrinter.Delaborator.Options
import Lean.Elab.Command
import Lean.Elab.Match
import Lean.Elab.DefView
import Lean.Elab.Deriving.Basic
import Lean.Elab.PreDefinition.Main
import Lean.Elab.PreDefinition.TerminationHint
import Lean.Elab.DeclarationRange

namespace Lean.Elab
open Lean.Parser.Term

open Language

builtin_initialize
  registerTraceClass `Meta.instantiateMVars

def instantiateMVarsProfiling (e : Expr) : MetaM Expr := do
  profileitM Exception s!"instantiate metavars" (← getOptions) do
  withTraceNode `Meta.instantiateMVars (fun _ => pure e) do
    instantiateMVars e

/-- `DefView` plus header elaboration data and snapshot. -/
structure DefViewElabHeader extends DefView, DefViewElabHeaderData where
  /--
  Snapshot for incremental processing of top-level tactic block, if any.

  Invariant: if the bundle's `old?` is set, then the state *up to the start* of the tactic block is
  unchanged, i.e. reuse is possible.
  -/
  tacSnap? : Option (Language.SnapshotBundle Tactic.TacticParsedSnapshot)
  /--
  Snapshot for incremental processing of definition body.

  Invariant: if the bundle's `old?` is set, then elaboration of the body is guaranteed to result in
  the same elaboration result and state, i.e. reuse is possible.
  -/
  bodySnap? : Option (Language.SnapshotBundle (Option BodyProcessedSnapshot))
  deriving Inhabited

namespace Term
open Meta

private def checkModifiers (m₁ m₂ : Modifiers) : TermElabM Unit := do
  unless m₁.isUnsafe == m₂.isUnsafe do
    throwError "cannot mix unsafe and safe definitions"
  unless m₁.isNoncomputable == m₂.isNoncomputable do
    throwError "cannot mix computable and non-computable definitions"
  unless m₁.isPartial == m₂.isPartial do
    throwError "cannot mix partial and non-partial definitions"

private def checkKinds (k₁ k₂ : DefKind) : TermElabM Unit := do
  unless k₁.isExample == k₂.isExample do
    throwError "cannot mix examples and definitions" -- Reason: we should discard examples
  unless k₁.isTheorem == k₂.isTheorem do
    throwError "cannot mix theorems and definitions" -- Reason: we will eventually elaborate theorems in `Task`s.

private def check (prevHeaders : Array DefViewElabHeader) (newHeader : DefViewElabHeader) : TermElabM Unit := do
  if newHeader.kind.isTheorem && newHeader.modifiers.isUnsafe then
    throwError "'unsafe' theorems are not allowed"
  if newHeader.kind.isTheorem && newHeader.modifiers.isPartial then
    throwError "'partial' theorems are not allowed, 'partial' is a code generation directive"
  if newHeader.kind.isTheorem && newHeader.modifiers.isNoncomputable then
    throwError "'theorem' subsumes 'noncomputable', code is not generated for theorems"
  if newHeader.modifiers.isNoncomputable && newHeader.modifiers.isPartial then
    throwError "'noncomputable partial' is not allowed"
  if newHeader.modifiers.isPartial && newHeader.modifiers.isUnsafe then
    throwError "'unsafe' subsumes 'partial'"
  if h : 0 < prevHeaders.size then
    let firstHeader := prevHeaders[0]
    try
      unless newHeader.levelNames == firstHeader.levelNames do
        throwError "universe parameters mismatch"
      checkModifiers newHeader.modifiers firstHeader.modifiers
      checkKinds newHeader.kind firstHeader.kind
    catch
       | .error ref msg => throw (.error ref m!"invalid mutually recursive definitions, {msg}")
       | ex => throw ex
  else
    pure ()

private def registerFailedToInferDefTypeInfo (type : Expr) (ref : Syntax) : TermElabM Unit :=
  registerCustomErrorIfMVar type ref "failed to infer definition type"

/--
  Return `some [b, c]` if the given `views` are representing a declaration of the form
  ```
  opaque a b c : Nat
  ```  -/
private def isMultiConstant? (views : Array DefView) : Option (List Name) :=
  if views.size == 1 &&
     views[0]!.kind == .opaque &&
     views[0]!.binders.getArgs.size > 0 &&
     views[0]!.binders.getArgs.all (·.isIdent) then
    some (views[0]!.binders.getArgs.toList.map (·.getId))
  else
    none

private def getPendingMVarErrorMessage (views : Array DefView) : String :=
  match isMultiConstant? views with
  | some ids =>
    let idsStr := ", ".intercalate <| ids.map fun id => s!"`{id}`"
    let paramsStr := ", ".intercalate <| ids.map fun id => s!"`({id} : _)`"
    s!"\nrecall that you cannot declare multiple constants in a single declaration. The identifier(s) {idsStr} are being interpreted as parameters {paramsStr}"
  | none =>
    "\nwhen the resulting type of a declaration is explicitly provided, all holes (e.g., `_`) in the header are resolved before the declaration body is processed"

/--
Convert terms of the form `OfNat <type> (OfNat.ofNat Nat <num> ..)` into `OfNat <type> <num>`.
We use this method on instance declaration types.
The motivation is to address a recurrent mistake when users forget to use `nat_lit` when declaring `OfNat` instances.
See issues #1389 and #875
-/
private def cleanupOfNat (type : Expr) : MetaM Expr := do
  Meta.transform type fun e => do
    if !e.isAppOfArity ``OfNat 2 then return .continue
    let arg ← instantiateMVarsProfiling e.appArg!
    if !arg.isAppOfArity ``OfNat.ofNat 3 then return .continue
    let argArgs := arg.getAppArgs
    if !argArgs[0]!.isConstOf ``Nat then return .continue
    let eNew := mkApp e.appFn! argArgs[1]!
    return .done eNew

/--
Elaborates only the declaration view headers. We have to elaborate the headers first because we
support mutually recursive declarations in Lean 4.
-/
private def elabHeaders (views : Array DefView) (expandedDeclIds : Array ExpandDeclIdResult)
    (bodyPromises : Array (IO.Promise (Option BodyProcessedSnapshot)))
    (tacPromises : Array (IO.Promise Tactic.TacticParsedSnapshot)) :
    TermElabM (Array DefViewElabHeader) := do
  withAutoBoundImplicitForbiddenPred (fun n => expandedDeclIds.any (·.shortName == n)) do
    let mut headers := #[]
    -- Can we reuse the result for a body? For starters, all headers (even those below the body)
    -- must be reusable
    let mut reuseBody := views.all (·.headerSnap?.any (·.old?.isSome))
    for view in views, ⟨shortDeclName, declName, levelNames⟩ in expandedDeclIds,
        tacPromise in tacPromises, bodyPromise in bodyPromises do
      let mut reusableResult? := none
      let mut oldBodySnap? := none
      let mut oldTacSnap? := none
      if let some snap := view.headerSnap? then
        -- by the `DefView.headerSnap?` invariant, safe to reuse results at this point, so let's
        -- wait for them!
        if let some old := snap.old?.bind (·.val.get) then
          -- Transition from `DefView.snap?` to `DefViewElabHeader.tacSnap?` invariant: if all
          -- headers and all previous bodies could be reused, then the state at the *start* of the
          -- top-level tactic block (if any) is unchanged
          let reuseTac := reuseBody
          -- Transition from `DefView.snap?` to `DefViewElabHeader.bodySnap?` invariant: if all
          -- headers and all previous bodies could be reused and this body syntax is unchanged, then
          -- we can reuse the result
          reuseBody := reuseBody &&
            view.value.eqWithInfoAndTraceReuse (← getOptions) old.bodyStx
          -- no syntax guard to store, we already did the necessary checks
          oldBodySnap? := guard reuseBody *> pure ⟨.missing, old.bodySnap⟩
          oldTacSnap? := do
              guard reuseTac
              some ⟨(← old.tacStx?), (← old.tacSnap?)⟩
          let newHeader : DefViewElabHeader := { view, old.view with
            bodySnap? := none, tacSnap? := none }  -- filled below
          reusableResult? := some (newHeader, old.state)
        else
          reuseBody := false

      let mut (newHeader, newState) ← withRestoreOrSaveFull reusableResult? none do
        withReuseContext view.headerRef do
        applyAttributesAt declName view.modifiers.attrs .beforeElaboration
        withDeclName declName <| withAutoBoundImplicit <| withLevelNames levelNames <|
          elabBindersEx view.binders.getArgs fun xs => do
            let refForElabFunType := view.value
            let mut type ← match view.type? with
              | some typeStx =>
                let type ← elabType typeStx
                registerFailedToInferDefTypeInfo type typeStx
                pure type
              | none =>
                let hole := mkHole refForElabFunType
                let type ← elabType hole
                trace[Elab.definition] ">> type: {type}\n{type.mvarId!}"
                registerFailedToInferDefTypeInfo type refForElabFunType
                pure type
            Term.synthesizeSyntheticMVarsNoPostponing
            if view.isInstance then
              type ← cleanupOfNat type
            let (binderIds, xs) := xs.unzip
            -- TODO: add forbidden predicate using `shortDeclName` from `views`
            let xs ← addAutoBoundImplicits xs
            type ← mkForallFVars' xs type
            type ← instantiateMVarsProfiling type
            let levelNames ← getLevelNames
            if view.type?.isSome then
              let pendingMVarIds ← getMVars type
              discard <| logUnassignedUsingErrorInfos pendingMVarIds <|
                getPendingMVarErrorMessage views
            let newHeader : DefViewElabHeaderData := {
              declName, shortDeclName, type, levelNames, binderIds
              numParams := xs.size
            }
            let newHeader : DefViewElabHeader := { view, newHeader with
              bodySnap? := none, tacSnap? := none }
            check headers newHeader
            return newHeader
      if let some snap := view.headerSnap? then
        let (tacStx?, newTacTask?) ← mkTacTask view.value tacPromise
        snap.new.resolve <| some {
          diagnostics :=
            (← Language.Snapshot.Diagnostics.ofMessageLog (← Core.getAndEmptyMessageLog))
          view := newHeader.toDefViewElabHeaderData
          state := newState
          tacStx?
          tacSnap? := newTacTask?
          bodyStx := view.value
          bodySnap := mkBodyTask view.value bodyPromise newTacTask?.isSome
        }
        newHeader := { newHeader with
          -- We should only forward the promise if we are actually waiting on the
          -- corresponding task; otherwise, diagnostics assigned to it will be lost
          tacSnap? := guard newTacTask?.isSome *> some { old? := oldTacSnap?, new := tacPromise }
          bodySnap? := some { old? := oldBodySnap?, new := bodyPromise }
        }
      headers := headers.push newHeader
    return headers
where
  getBodyTerm? (stx : Syntax) : Option Syntax := do
    -- TODO: does not work with partial syntax
    --| `(Parser.Command.declVal| := $body $_suffix:suffix) => body
    guard (stx.isOfKind ``Parser.Command.declValSimple)
    let body := stx[1]
    let whereDeclsOpt := stx[3]
    -- We currently disable incrementality in presence of `where` as we would have to handle the
    -- generated leading `let rec` specially
    guard whereDeclsOpt.isNone
    return body

  /-- Creates snapshot task with appropriate range from body syntax and promise. -/
  mkBodyTask (body : Syntax) (new : IO.Promise (Option BodyProcessedSnapshot)) (incrTacs : Bool) :
      Language.SnapshotTask (Option BodyProcessedSnapshot) :=
    let rangeStx := getBodyTerm? body |>.getD body
    -- Only use last line of body as range when we have incremental tactics as otherwise we would
    -- cover their progress
    let range? := if incrTacs then
      rangeStx.getTailPos?.map fun pos => ⟨pos, pos⟩
    else rangeStx.getRange?
    { range?, task := new.result }

  /--
  If `body` allows for incremental tactic reporting and reuse, creates a snapshot task out of the
  passed promise with appropriate range, otherwise immediately resolves the promise to a dummy
  value.
  -/
  mkTacTask (body : Syntax) (tacPromise : IO.Promise Tactic.TacticParsedSnapshot) :
      TermElabM (Option Syntax × Option (Language.SnapshotTask Tactic.TacticParsedSnapshot))
   := do
    if let some e := getBodyTerm? body then
      if let `(by $tacs*) := e then
        return (e, some { range? := mkNullNode tacs |>.getRange?, task := tacPromise.result })
    tacPromise.resolve default
    return (none, none)

/--
  Create auxiliary local declarations `fs` for the given headers using their `shortDeclName` and `type`, given headers, and execute `k fs`.
  The new free variables are tagged as `auxDecl`.
  Remark: `fs.size = headers.size`.
-/
private partial def withFunLocalDecls {α} (headers : Array DefViewElabHeader) (k : Array Expr → TermElabM α) : TermElabM α :=
  let rec loop (i : Nat) (fvars : Array Expr) := do
    if h : i < headers.size then
      let header := headers[i]
      if header.modifiers.isNonrec then
        loop (i+1) fvars
      else
        withAuxDecl header.shortDeclName header.type header.declName fun fvar => loop (i+1) (fvars.push fvar)
    else
      k fvars
  loop 0 #[]

private def expandWhereStructInst : Macro := fun whereStx => do
  let `(Parser.Command.whereStructInst| where%$whereTk $[$structInstFields];* $[$whereDecls?:whereDecls]?) := whereStx
    | Macro.throwUnsupported

  let startOfStructureTkInfo : SourceInfo :=
    match whereTk.getPos? with
    | some pos => .synthetic pos ⟨pos.byteIdx + 1⟩ true
    | none => .none
  -- Position the closing `}` at the end of the trailing whitespace of `where $[$_:letDecl];*`.
  -- We need an accurate range of the generated structure instance in the generated `TermInfo`
  -- so that we can determine the expected type in structure field completion.
  let structureStxTailInfo :=
    whereStx[1].getTailInfo?
    <|> whereStx[0].getTailInfo?
  let endOfStructureTkInfo : SourceInfo :=
    match structureStxTailInfo with
    | some (SourceInfo.original _ _ trailing _) =>
      let tokenPos := trailing.str.prev trailing.stopPos
      let tokenEndPos := trailing.stopPos
      .synthetic tokenPos tokenEndPos true
    | _ => .none

  let body ← `(structInst| { $structInstFields,* })
  let body := body.raw.setInfo <|
    match startOfStructureTkInfo.getPos?, endOfStructureTkInfo.getTailPos? with
    | some startPos, some endPos => .synthetic startPos endPos true
    | _, _ => .none
  match whereDecls? with
  | some whereDecls => expandWhereDecls whereDecls body
  | none => return body

/-
Recall that
```
def declValSimple    := leading_parser " :=\n" >> termParser >> Termination.suffix >> optional Term.whereDecls
def declValEqns      := leading_parser Term.matchAltsWhereDecls
def declVal          := declValSimple <|> declValEqns <|> Term.whereDecls
```

The `Termination.suffix` is ignored here, and extracted in `declValToTerminationHint`.
-/
private def declValToTerm (declVal : Syntax) : MacroM Syntax := withRef declVal do
  if declVal.isOfKind ``Parser.Command.declValSimple then
    expandWhereDeclsOpt declVal[3] declVal[1]
  else if declVal.isOfKind ``Parser.Command.declValEqns then
    expandMatchAltsWhereDecls declVal[0]
  else if declVal.isOfKind ``Parser.Command.whereStructInst then
    expandWhereStructInst declVal
  else if declVal.isMissing then
    Macro.throwErrorAt declVal "declaration body is missing"
  else
    Macro.throwErrorAt declVal "unexpected declaration body"

/-- Elaborates the termination hints in a `declVal` syntax. -/
private def declValToTerminationHint (declVal : Syntax) : TermElabM TerminationHints :=
  if declVal.isOfKind ``Parser.Command.declValSimple then
    elabTerminationHints ⟨declVal[2]⟩
  else if declVal.isOfKind ``Parser.Command.declValEqns then
    elabTerminationHints ⟨declVal[0][1]⟩
  else
    return .none

/--
Runs `k` with a restricted local context where only section variables from `vars` are included that
* are directly referenced in any `headers`,
* are included in `sc.includedVars` (via the `include` command),
* are directly referenced in any variable included by these rules, OR
* are instance-implicit variables that only reference section variables included by these rules AND
  are not listed in `sc.omittedVars` (via `omit`; note that `omit` also subtracts from
  `sc.includedVars`).
-/
private def withHeaderSecVars {α} (vars : Array Expr) (sc : Command.Scope) (headers : Array DefViewElabHeader)
    (k : Array Expr → TermElabM α) : TermElabM α := do
  let mut revSectionFVars : Std.HashMap FVarId Name := {}
  for (uid, var) in (← read).sectionFVars do
    revSectionFVars := revSectionFVars.insert var.fvarId! uid
  let (_, used) ← collectUsed revSectionFVars |>.run {}
  let (lctx, localInsts, vars) ← removeUnused vars used
  withLCtx lctx localInsts <| k vars
where
  collectUsed revSectionFVars : StateRefT CollectFVars.State MetaM Unit := do
    -- directly referenced in headers
    headers.forM (·.type.collectFVars)
    -- included by `include`
    for var in vars do
      if let some uid := revSectionFVars[var.fvarId!]? then
        if sc.includedVars.contains uid then
          modify (·.add var.fvarId!)
    -- transitively referenced
    get >>= (·.addDependencies) >>= set
    for var in (← get).fvarIds do
      if let some uid := revSectionFVars[var]? then
        if sc.omittedVars.contains uid then
          throwError "cannot omit referenced section variable '{Expr.fvar var}'"
    -- instances (`addDependencies` unnecessary as by definition they may only reference variables
    -- already included)
    for var in vars do
      let ldecl ← getFVarLocalDecl var
      if let some uid := revSectionFVars[var.fvarId!]? then
        if sc.omittedVars.contains uid then
          continue
      let st ← get
      if ldecl.binderInfo.isInstImplicit && (← getFVars ldecl.type).all st.fvarSet.contains then
        modify (·.add ldecl.fvarId)
  getFVars (e : Expr) : MetaM (Array FVarId) :=
    (·.2.fvarIds) <$> e.collectFVars.run {}

register_builtin_option deprecated.oldSectionVars : Bool := {
  defValue := false
  descr    := "re-enable deprecated behavior of including exactly the section variables used in a declaration"
}

register_builtin_option linter.unusedSectionVars : Bool := {
  defValue := true
  descr := "enable the 'unused section variables in theorem body' linter"
}

<<<<<<< HEAD
private def elabFunValues (headers : Array DefViewElabHeader) (vars : Array Expr)
    (sc : Command.Scope) :
    TermElabM (Array Expr) :=
=======
register_builtin_option debug.proofAsSorry : Bool := {
  defValue := false
  group    := "debug"
  descr    := "replace the bodies (proofs) of theorems with `sorry`"
}

/-- Returns true if `k` is a theorem, option `debug.proofAsSorry` is set to true, and the environment contains the axiom `sorryAx`. -/
private def useProofAsSorry (k : DefKind) : CoreM Bool := do
  if k.isTheorem then
    if debug.proofAsSorry.get (← getOptions) then
      if (← getEnv).contains ``sorryAx then
        return true
  return false

private def elabFunValues (headers : Array DefViewElabHeader) (vars : Array Expr) (sc : Command.Scope) : TermElabM (Array Expr) :=
>>>>>>> 6e60d130
  headers.mapM fun header => do
    let mut reusableResult? := none
    if let some snap := header.bodySnap? then
      if let some old := snap.old? then
        -- guaranteed reusable as by the `bodySnap?` invariant, so let's wait on the previous
        -- elaboration
        if let some old := old.val.get then
          snap.new.resolve <| some old
          reusableResult? := some (old.value, old.state)

    let (val, state) ← withRestoreOrSaveFull reusableResult? header.tacSnap? do
      withReuseContext header.value do
      withDeclName header.declName <| withLevelNames header.levelNames do
      let valStx ← liftMacroM <| declValToTerm header.value
      (if header.kind.isTheorem && !deprecated.oldSectionVars.get (← getOptions) then withHeaderSecVars vars sc #[header] else fun x => x #[]) fun vars => do
      forallBoundedTelescope header.type header.numParams fun xs type => do
        -- Add new info nodes for new fvars. The server will detect all fvars of a binder by the binder's source location.
        for h : i in [0:header.binderIds.size] do
          -- skip auto-bound prefix in `xs`
          addLocalVarInfo header.binderIds[i] xs[header.numParams - header.binderIds.size + i]!
        let val ← if (← useProofAsSorry header.kind) then
          mkSorry type false
        else withReader ({ · with tacSnap? := header.tacSnap? }) do
          -- Store instantiated body in info tree for the benefit of the unused variables linter
          -- and other metaprograms that may want to inspect it without paying for the instantiation
          -- again
          withInfoContext' valStx
            (mkInfo := (pure <| .inl <| mkBodyInfo valStx ·))
            (mkInfoOnError := (pure <| mkBodyInfo valStx none))
            do
              -- synthesize mvars here to force the top-level tactic block (if any) to run
              let val ← elabTermEnsuringType valStx type <* synthesizeSyntheticMVarsNoPostponing
              -- NOTE: without this `instantiatedMVars`, `mkLambdaFVars` may leave around a redex that
              -- leads to more section variables being included than necessary
              instantiateMVarsProfiling val
        let val ← mkLambdaFVars xs val
        if linter.unusedSectionVars.get (← getOptions) && !header.type.hasSorry && !val.hasSorry then
          let unusedVars ← vars.filterMapM fun var => do
            let varDecl ← var.fvarId!.getDecl
            return if sc.includedVars.contains varDecl.userName ||
                header.type.containsFVar var.fvarId! || val.containsFVar var.fvarId! ||
                (← vars.anyM (fun v => return (← v.fvarId!.getType).containsFVar var.fvarId!)) then
              none
            else
              if varDecl.userName.hasMacroScopes && varDecl.binderInfo.isInstImplicit then
                some m!"[{varDecl.type}]"
              else
                some m!"{var}"
          if unusedVars.size > 0 then
            Linter.logLint linter.unusedSectionVars header.ref
              m!"automatically included section variable(s) unused in theorem '{header.declName}':\
              \n  {MessageData.joinSep unusedVars.toList "\n  "}\
              \nconsider restructuring your `variable` declarations so that the variables are not \
                in scope or explicitly omit them:\
              \n  omit {MessageData.joinSep unusedVars.toList " "} in theorem ..."
        return val
    if let some snap := header.bodySnap? then
      snap.new.resolve <| some {
        diagnostics :=
          (← Language.Snapshot.Diagnostics.ofMessageLog (← Core.getAndEmptyMessageLog))
        state
        value := val
      }
    return val

private def collectUsed (headers : Array DefViewElabHeader) (values : Array Expr) (toLift : List LetRecToLift)
    : StateRefT CollectFVars.State MetaM Unit := do
  headers.forM fun header => header.type.collectFVars
  values.forM fun val => val.collectFVars
  toLift.forM fun letRecToLift => do
    letRecToLift.type.collectFVars
    letRecToLift.val.collectFVars

private def removeUnusedVars (vars : Array Expr) (headers : Array DefViewElabHeader) (values : Array Expr) (toLift : List LetRecToLift)
    : TermElabM (LocalContext × LocalInstances × Array Expr) := do
  let (_, used) ← (collectUsed headers values toLift).run {}
  removeUnused vars used

private def withUsed {α} (vars : Array Expr) (headers : Array DefViewElabHeader) (values : Array Expr) (toLift : List LetRecToLift)
    (k : Array Expr → TermElabM α) : TermElabM α := do
  let (lctx, localInsts, vars) ← removeUnusedVars vars headers values toLift
  withLCtx lctx localInsts <| k vars

private def isExample (views : Array DefView) : Bool :=
  views.any (·.kind.isExample)

private def isTheorem (views : Array DefView) : Bool :=
  views.any (·.kind.isTheorem)

private def instantiateMVarsAtHeader (header : DefViewElabHeader) : TermElabM DefViewElabHeader := do
  let type ← instantiateMVarsProfiling header.type
  pure { header with type := type }

private def instantiateMVarsAtLetRecToLift (toLift : LetRecToLift) : TermElabM LetRecToLift := do
  let type ← instantiateMVarsProfiling toLift.type
  let val ← instantiateMVarsProfiling toLift.val
  pure { toLift with type, val }

private def typeHasRecFun (type : Expr) (funFVars : Array Expr) (letRecsToLift : List LetRecToLift) : Option FVarId :=
  let occ? := type.find? fun e => match e with
    | Expr.fvar fvarId => funFVars.contains e || letRecsToLift.any fun toLift => toLift.fvarId == fvarId
    | _ => false
  match occ? with
  | some (Expr.fvar fvarId) => some fvarId
  | _ => none

private def getFunName (fvarId : FVarId) (letRecsToLift : List LetRecToLift) : TermElabM Name := do
  match (← fvarId.findDecl?) with
  | some decl => return decl.userName
  | none =>
    /- Recall that the FVarId of nested let-recs are not in the current local context. -/
    match letRecsToLift.findSome? fun toLift => if toLift.fvarId == fvarId then some toLift.shortDeclName else none with
    | none   => throwError "unknown function"
    | some n => return n

/--
Ensures that the of let-rec definition types do not contain functions being defined.
In principle, this test can be improved. We could perform it after we separate the set of functions is strongly connected components.
However, this extra complication doesn't seem worth it.
-/
private def checkLetRecsToLiftTypes (funVars : Array Expr) (letRecsToLift : List LetRecToLift) : TermElabM Unit :=
  letRecsToLift.forM fun toLift =>
    match typeHasRecFun toLift.type funVars letRecsToLift with
    | none        => pure ()
    | some fvarId => do
      let fnName ← getFunName fvarId letRecsToLift
      throwErrorAt toLift.ref "invalid type in 'let rec', it uses '{fnName}' which is being defined simultaneously"

namespace MutualClosure

/-- A mapping from FVarId to Set of FVarIds. -/
abbrev UsedFVarsMap := FVarIdMap FVarIdSet

/--
Create the `UsedFVarsMap` mapping that takes the variable id for the mutually recursive functions being defined to the set of
free variables in its definition.

For `mainFVars`, this is just the set of section variables `sectionVars` used.
For nested let-rec functions, we collect their free variables.

Recall that a `let rec` expressions are encoded as follows in the elaborator.
```lean
let rec
  f : A := t,
  g : B := s;
body
```
is encoded as
```lean
let f : A := ?m₁;
let g : B := ?m₂;
body
```
where `?m₁` and `?m₂` are synthetic opaque metavariables. That are assigned by this module.
We may have nested `let rec`s.
```lean
let rec f : A :=
    let rec g : B := t;
    s;
body
```
is encoded as
```lean
let f : A := ?m₁;
body
```
and the body of `f` is stored the field `val` of a `LetRecToLift`. For the example above,
we would have a `LetRecToLift` containing:
```
{
  mvarId := m₁,
  val    := `(let g : B := ?m₂; body)
  ...
}
```
Note that `g` is not a free variable at `(let g : B := ?m₂; body)`. We recover the fact that
`f` depends on `g` because it contains `m₂`
-/
private def mkInitialUsedFVarsMap [Monad m] [MonadMCtx m] (sectionVars : Array Expr) (mainFVarIds : Array FVarId) (letRecsToLift : Array LetRecToLift)
    : m UsedFVarsMap := do
  let mut sectionVarSet := {}
  for var in sectionVars do
    sectionVarSet := sectionVarSet.insert var.fvarId!
  let mut usedFVarMap := {}
  for mainFVarId in mainFVarIds do
    usedFVarMap := usedFVarMap.insert mainFVarId sectionVarSet
  for toLift in letRecsToLift do
    let state := Lean.collectFVars {} toLift.val
    let state := Lean.collectFVars state toLift.type
    let mut set := state.fvarSet
    /- toLift.val may contain metavariables that are placeholders for nested let-recs. We should collect the fvarId
       for the associated let-rec because we need this information to compute the fixpoint later. -/
    let mvarIds := (toLift.val.collectMVars {}).result
    for mvarId in mvarIds do
      match (← letRecsToLift.findSomeM? fun (toLift : LetRecToLift) => return if toLift.mvarId == (← getDelayedMVarRoot mvarId) then some toLift.fvarId else none) with
      | some fvarId => set := set.insert fvarId
      | none        => pure ()
    usedFVarMap := usedFVarMap.insert toLift.fvarId set
  return usedFVarMap

/-!
The let-recs may invoke each other. Example:
```
let rec
  f (x : Nat) := g x + y
  g : Nat → Nat
    | 0   => 1
    | x+1 => f x + z
```
`y` is free variable in `f`, and `z` is a free variable in `g`.
To close `f` and `g`, `y` and `z` must be in the closure of both.
That is, we need to generate the top-level definitions.
```
def f (y z x : Nat) := g y z x + y
def g (y z : Nat) : Nat → Nat
  | 0 => 1
  | x+1 => f y z x + z
```
-/
namespace FixPoint

structure State where
  usedFVarsMap : UsedFVarsMap := {}
  modified     : Bool         := false

abbrev M := ReaderT (Array FVarId) $ StateM State

private def isModified : M Bool := do pure (← get).modified
private def resetModified : M Unit := modify fun s => { s with modified := false }
private def markModified : M Unit := modify fun s => { s with modified := true }
private def getUsedFVarsMap : M UsedFVarsMap := do pure (← get).usedFVarsMap
private def modifyUsedFVars (f : UsedFVarsMap → UsedFVarsMap) : M Unit := modify fun s => { s with usedFVarsMap := f s.usedFVarsMap }

-- merge s₂ into s₁
private def merge (s₁ s₂ : FVarIdSet) : M FVarIdSet :=
  s₂.foldM (init := s₁) fun s₁ k => do
    if s₁.contains k then
      return s₁
    else
      markModified
      return s₁.insert k

private def updateUsedVarsOf (fvarId : FVarId) : M Unit := do
  let usedFVarsMap ← getUsedFVarsMap
  match usedFVarsMap.find? fvarId with
  | none         => return ()
  | some fvarIds =>
    let fvarIdsNew ← fvarIds.foldM (init := fvarIds) fun fvarIdsNew fvarId' => do
      if fvarId == fvarId' then
        return fvarIdsNew
      else
        match usedFVarsMap.find? fvarId' with
        | none => return fvarIdsNew
          /- We are being sloppy here `otherFVarIds` may contain free variables that are
             not in the context of the let-rec associated with fvarId.
             We filter these out-of-context free variables later. -/
        | some otherFVarIds => merge fvarIdsNew otherFVarIds
    modifyUsedFVars fun usedFVars => usedFVars.insert fvarId fvarIdsNew

private partial def fixpoint : Unit → M Unit
  | _ => do
    resetModified
    let letRecFVarIds ← read
    letRecFVarIds.forM updateUsedVarsOf
    if (← isModified) then
      fixpoint ()

def run (letRecFVarIds : Array FVarId) (usedFVarsMap : UsedFVarsMap) : UsedFVarsMap :=
  let (_, s) := fixpoint () |>.run letRecFVarIds |>.run { usedFVarsMap := usedFVarsMap }
  s.usedFVarsMap

end FixPoint

abbrev FreeVarMap := FVarIdMap (Array FVarId)

private def mkFreeVarMap [Monad m] [MonadMCtx m]
    (sectionVars : Array Expr) (mainFVarIds : Array FVarId)
    (recFVarIds : Array FVarId) (letRecsToLift : Array LetRecToLift) : m FreeVarMap := do
  let usedFVarsMap   ← mkInitialUsedFVarsMap sectionVars mainFVarIds letRecsToLift
  let letRecFVarIds  := letRecsToLift.map fun toLift => toLift.fvarId
  let usedFVarsMap   := FixPoint.run letRecFVarIds usedFVarsMap
  let mut freeVarMap := {}
  for toLift in letRecsToLift do
    let lctx       := toLift.lctx
    let fvarIdsSet := usedFVarsMap.find? toLift.fvarId |>.get!
    let fvarIds    := fvarIdsSet.fold (init := #[]) fun fvarIds fvarId =>
      if lctx.contains fvarId && !recFVarIds.contains fvarId then
        fvarIds.push fvarId
      else
        fvarIds
    freeVarMap := freeVarMap.insert toLift.fvarId fvarIds
  return freeVarMap

structure ClosureState where
  newLocalDecls : Array LocalDecl := #[]
  localDecls    : Array LocalDecl := #[]
  newLetDecls   : Array LocalDecl := #[]
  exprArgs      : Array Expr      := #[]

private def pickMaxFVar? (lctx : LocalContext) (fvarIds : Array FVarId) : Option FVarId :=
  fvarIds.getMax? fun fvarId₁ fvarId₂ => (lctx.get! fvarId₁).index < (lctx.get! fvarId₂).index

private def preprocess (e : Expr) : TermElabM Expr := do
  let e ← instantiateMVarsProfiling e
  -- which let-decls are dependent. We say a let-decl is dependent if its lambda abstraction is type incorrect.
  Meta.check e
  pure e

/-- Push free variables in `s` to `toProcess` if they are not already there. -/
private def pushNewVars (toProcess : Array FVarId) (s : CollectFVars.State) : Array FVarId :=
  s.fvarSet.fold (init := toProcess) fun toProcess fvarId =>
    if toProcess.contains fvarId then toProcess else toProcess.push fvarId

private def pushLocalDecl (toProcess : Array FVarId) (fvarId : FVarId) (userName : Name) (type : Expr) (bi : BinderInfo) (kind : LocalDeclKind)
    : StateRefT ClosureState TermElabM (Array FVarId) := do
  let type ← preprocess type
  modify fun s => { s with
    newLocalDecls := s.newLocalDecls.push <| LocalDecl.cdecl default fvarId userName type bi kind
    exprArgs      := s.exprArgs.push (mkFVar fvarId)
  }
  return pushNewVars toProcess (collectFVars {} type)

private partial def mkClosureForAux (toProcess : Array FVarId) : StateRefT ClosureState TermElabM Unit := do
  let lctx ← getLCtx
  match pickMaxFVar? lctx toProcess with
  | none        => return ()
  | some fvarId =>
    trace[Elab.definition.mkClosure] "toProcess: {toProcess.map mkFVar}, maxVar: {mkFVar fvarId}"
    let toProcess := toProcess.erase fvarId
    let localDecl ← fvarId.getDecl
    match localDecl with
    | .cdecl _ _ userName type bi k =>
      let toProcess ← pushLocalDecl toProcess fvarId userName type bi k
      mkClosureForAux toProcess
    | .ldecl _ _ userName type val _ k =>
      let zetaDeltaFVarIds ← getZetaDeltaFVarIds
      if !zetaDeltaFVarIds.contains fvarId then
        /- Non-dependent let-decl. See comment at src/Lean/Meta/Closure.lean -/
        let toProcess ← pushLocalDecl toProcess fvarId userName type .default k
        mkClosureForAux toProcess
      else
        /- Dependent let-decl. -/
        let type ← preprocess type
        let val  ← preprocess val
        modify fun s => { s with
          newLetDecls   := s.newLetDecls.push <| .ldecl default fvarId userName type val false k,
          /- We don't want to interleave let and lambda declarations in our closure. So, we expand any occurrences of fvarId
             at `newLocalDecls` and `localDecls` -/
          newLocalDecls := s.newLocalDecls.map (·.replaceFVarId fvarId val)
          localDecls := s.localDecls.map (·.replaceFVarId fvarId val)
        }
        mkClosureForAux (pushNewVars toProcess (collectFVars (collectFVars {} type) val))

private partial def mkClosureFor (freeVars : Array FVarId) (localDecls : Array LocalDecl) : TermElabM ClosureState := do
  let (_, s) ← mkClosureForAux freeVars |>.run { localDecls := localDecls }
  return { s with
    newLocalDecls := s.newLocalDecls.reverse
    newLetDecls   := s.newLetDecls.reverse
    exprArgs      := s.exprArgs.reverse
  }

structure LetRecClosure where
  ref        : Syntax
  localDecls : Array LocalDecl
  /-- Expression used to replace occurrences of the let-rec `FVarId`. -/
  closed     : Expr
  toLift     : LetRecToLift

private def mkLetRecClosureFor (toLift : LetRecToLift) (freeVars : Array FVarId) : TermElabM LetRecClosure := do
  let lctx := toLift.lctx
  withLCtx lctx toLift.localInstances do
  lambdaTelescope toLift.val fun xs val => do
    /-
      Recall that `toLift.type` and `toLift.value` may have different binder annotations.
      See issue #1377 for an example.
    -/
    let userNameAndBinderInfos ← forallBoundedTelescope toLift.type xs.size fun xs _ =>
      xs.mapM fun x => do
        let localDecl ← x.fvarId!.getDecl
        return (localDecl.userName, localDecl.binderInfo)
    /- Auxiliary map for preserving binder user-facing names and `BinderInfo` for types. -/
    let mut userNameBinderInfoMap : FVarIdMap (Name × BinderInfo) := {}
    for x in xs, (userName, bi) in userNameAndBinderInfos do
      userNameBinderInfoMap := userNameBinderInfoMap.insert x.fvarId! (userName, bi)
    let type ← instantiateForall toLift.type xs
    let lctx ← getLCtx
    let s ← mkClosureFor freeVars <| xs.map fun x => lctx.get! x.fvarId!
    /- Apply original type binder info and user-facing names to local declarations. -/
    let typeLocalDecls := s.localDecls.map fun localDecl =>
      if let some (userName, bi) := userNameBinderInfoMap.find? localDecl.fvarId then
        localDecl.setBinderInfo bi |>.setUserName userName
      else
        localDecl
    let type := Closure.mkForall typeLocalDecls <| Closure.mkForall s.newLetDecls type
    let val  := Closure.mkLambda s.localDecls <| Closure.mkLambda s.newLetDecls val
    let c    := mkAppN (Lean.mkConst toLift.declName) s.exprArgs
    toLift.mvarId.assign c
    return {
      ref        := toLift.ref
      localDecls := s.newLocalDecls
      closed     := c
      toLift     := { toLift with val, type }
    }

private def mkLetRecClosures (sectionVars : Array Expr) (mainFVarIds : Array FVarId) (recFVarIds : Array FVarId) (letRecsToLift : Array LetRecToLift) : TermElabM (List LetRecClosure) := do
  -- Compute the set of free variables (excluding `recFVarIds`) for each let-rec.
  let mut letRecsToLift := letRecsToLift
  let mut freeVarMap    ← mkFreeVarMap sectionVars mainFVarIds recFVarIds letRecsToLift
  let mut result := #[]
  for i in [:letRecsToLift.size] do
    if letRecsToLift[i]!.val.hasExprMVar then
      -- This can happen when this particular let-rec has nested let-rec that have been resolved in previous iterations.
      -- This code relies on the fact that nested let-recs occur before the outer most let-recs at `letRecsToLift`.
      -- Unresolved nested let-recs appear as metavariables before they are resolved. See `assignExprMVar` at `mkLetRecClosureFor`
      let valNew ← instantiateMVarsProfiling letRecsToLift[i]!.val
      letRecsToLift := letRecsToLift.modify i fun t => { t with val := valNew }
      -- We have to recompute the `freeVarMap` in this case. This overhead should not be an issue in practice.
      freeVarMap ← mkFreeVarMap sectionVars mainFVarIds recFVarIds letRecsToLift
    let toLift := letRecsToLift[i]!
    result := result.push (← mkLetRecClosureFor toLift (freeVarMap.find? toLift.fvarId).get!)
  return result.toList

/-- Mapping from FVarId of mutually recursive functions being defined to "closure" expression. -/
abbrev Replacement := FVarIdMap Expr

def insertReplacementForMainFns (r : Replacement) (sectionVars : Array Expr) (mainHeaders : Array DefViewElabHeader) (mainFVars : Array Expr) : Replacement :=
  mainFVars.size.fold (init := r) fun i _ r =>
    r.insert mainFVars[i].fvarId! (mkAppN (Lean.mkConst mainHeaders[i]!.declName) sectionVars)


def insertReplacementForLetRecs (r : Replacement) (letRecClosures : List LetRecClosure) : Replacement :=
  letRecClosures.foldl (init := r) fun r c =>
    r.insert c.toLift.fvarId c.closed

def isApplicable (r : Replacement) (e : Expr) : Bool :=
  Option.isSome <| e.findExt? fun e =>
    if e.hasFVar then
      match e with
      | .fvar fvarId => if r.contains fvarId then .found else .done
      | _ => .visit
    else
      .done

def Replacement.apply (r : Replacement) (e : Expr) : Expr :=
  -- Remark: if `r` is not a singlenton, then declaration is using `mutual` or `let rec`,
  -- and there is a big chance `isApplicable r e` is true.
  if r.isSingleton && !isApplicable r e then
    e
  else
    e.replace fun e => match e with
      | .fvar fvarId => match r.find? fvarId with
        | some c => some c
        | _      => none
      | _ => none

def pushMain (preDefs : Array PreDefinition) (sectionVars : Array Expr) (mainHeaders : Array DefViewElabHeader) (mainVals : Array Expr)
    : TermElabM (Array PreDefinition) :=
  mainHeaders.size.foldM (init := preDefs) fun i _ preDefs => do
    let header := mainHeaders[i]
    let termination ← declValToTerminationHint header.value
    let termination := termination.rememberExtraParams header.numParams mainVals[i]!
    let value ← mkLambdaFVars sectionVars mainVals[i]!
    let type ← mkForallFVars sectionVars header.type
    if header.kind.isTheorem then
      unless (← isProp type) do
        throwErrorAt header.ref "type of theorem '{header.declName}' is not a proposition{indentExpr type}"
    return preDefs.push {
      ref         := getDeclarationSelectionRef header.ref
      kind        := header.kind
      declName    := header.declName
      levelParams := [], -- we set it later
      modifiers   := header.modifiers
      type, value, termination
    }

def pushLetRecs (preDefs : Array PreDefinition) (letRecClosures : List LetRecClosure) (kind : DefKind) (modifiers : Modifiers) : MetaM (Array PreDefinition) :=
  letRecClosures.foldlM (init := preDefs) fun preDefs c => do
    let type  := Closure.mkForall c.localDecls c.toLift.type
    let value := Closure.mkLambda c.localDecls c.toLift.val
    let kind ← if kind matches .def | .instance | .opaque | .abbrev then
      -- Convert any proof let recs inside a `def` to `theorem` kind
      withLCtx c.toLift.lctx c.toLift.localInstances do
        return if (← inferType c.toLift.type).isProp then .theorem else kind
    else if kind.isTheorem then
      -- Convert any non-proof let recs inside a `theorem` to `def` kind
      withLCtx c.toLift.lctx c.toLift.localInstances do
        return if (← inferType c.toLift.type).isProp then .theorem else .def
    else
      pure kind
    return preDefs.push {
      ref         := c.ref
      declName    := c.toLift.declName
      levelParams := [] -- we set it later
      modifiers   := { modifiers with attrs := c.toLift.attrs }
      kind, type, value,
      termination := c.toLift.termination
    }

def getKindForLetRecs (mainHeaders : Array DefViewElabHeader) : DefKind :=
  if mainHeaders.any fun h => h.kind.isTheorem then DefKind.«theorem»
  else DefKind.«def»

def getModifiersForLetRecs (mainHeaders : Array DefViewElabHeader) : Modifiers := {
  isNoncomputable := mainHeaders.any fun h => h.modifiers.isNoncomputable
  recKind         := if mainHeaders.any fun h => h.modifiers.isPartial then RecKind.partial else RecKind.default
  isUnsafe        := mainHeaders.any fun h => h.modifiers.isUnsafe
}

/--
- `sectionVars`:   The section variables used in the `mutual` block.
- `mainHeaders`:   The elaborated header of the top-level definitions being defined by the mutual block.
- `mainFVars`:     The auxiliary variables used to represent the top-level definitions being defined by the mutual block.
- `mainVals`:      The elaborated value for the top-level definitions
- `letRecsToLift`: The let-rec's definitions that need to be lifted
-/
def main (sectionVars : Array Expr) (mainHeaders : Array DefViewElabHeader) (mainFVars : Array Expr) (mainVals : Array Expr) (letRecsToLift : List LetRecToLift)
    : TermElabM (Array PreDefinition) := do
  -- Store in recFVarIds the fvarId of every function being defined by the mutual block.
  let letRecsToLift := letRecsToLift.toArray
  let mainFVarIds := mainFVars.map Expr.fvarId!
  let recFVarIds  := (letRecsToLift.map fun toLift => toLift.fvarId) ++ mainFVarIds
  resetZetaDeltaFVarIds
  withTrackingZetaDelta do
    -- By checking `toLift.type` and `toLift.val` we populate `zetaFVarIds`. See comments at `src/Lean/Meta/Closure.lean`.
    let letRecsToLift ← letRecsToLift.mapM fun toLift => withLCtx toLift.lctx toLift.localInstances do
      Meta.check toLift.type
      Meta.check toLift.val
      return { toLift with val := (← instantiateMVarsProfiling toLift.val), type := (← instantiateMVarsProfiling toLift.type) }
    let letRecClosures ← mkLetRecClosures sectionVars mainFVarIds recFVarIds letRecsToLift
    -- mkLetRecClosures assign metavariables that were placeholders for the lifted declarations.
    let mainVals    ← mainVals.mapM (instantiateMVarsProfiling ·)
    let mainHeaders ← mainHeaders.mapM instantiateMVarsAtHeader
    let letRecClosures ← letRecClosures.mapM fun closure => do pure { closure with toLift := (← instantiateMVarsAtLetRecToLift closure.toLift) }
    -- Replace fvarIds for functions being defined with closed terms
    let r              := insertReplacementForMainFns {} sectionVars mainHeaders mainFVars
    let r              := insertReplacementForLetRecs r letRecClosures
    let mainVals       := mainVals.map r.apply
    let mainHeaders    := mainHeaders.map fun h => { h with type := r.apply h.type }
    let letRecClosures := letRecClosures.map fun c => { c with toLift := { c.toLift with type := r.apply c.toLift.type, val := r.apply c.toLift.val } }
    let letRecKind     := getKindForLetRecs mainHeaders
    let letRecMods     := getModifiersForLetRecs mainHeaders
    pushMain (← pushLetRecs #[] letRecClosures letRecKind letRecMods) sectionVars mainHeaders mainVals

end MutualClosure

private def getAllUserLevelNames (headers : Array DefViewElabHeader) : List Name :=
  if h : 0 < headers.size then
    -- Recall that all top-level functions must have the same levels. See `check` method above
    headers[0].levelNames
  else
    []

/-- Eagerly convert universe metavariables occurring in theorem headers to universe parameters. -/
private def levelMVarToParamHeaders (views : Array DefView) (headers : Array DefViewElabHeader) : TermElabM (Array DefViewElabHeader) := do
  let rec process : StateRefT Nat TermElabM (Array DefViewElabHeader) := do
    let mut newHeaders := #[]
    for view in views, header in headers do
      if ← pure view.kind.isTheorem <||> isProp header.type then
        newHeaders ←
          withLevelNames header.levelNames do
            return newHeaders.push { header with type := (← levelMVarToParam header.type), levelNames := (← getLevelNames) }
      else
        newHeaders := newHeaders.push header
    return newHeaders
  let newHeaders ← (process).run' 1
  newHeaders.mapM fun header => return { header with type := (← instantiateMVarsProfiling header.type) }

def elabMutualDef (vars : Array Expr) (sc : Command.Scope) (views : Array DefView) :
    TermElabM Unit :=
  if isExample views then
    withoutModifyingEnv do
      -- save correct environment in info tree
      withSaveInfoContext do
        go
  else
    go
where
  go :=
    withPromisesResolvedOnException views.size fun bodyPromises =>
    withPromisesResolvedOnException views.size fun tacPromises => do
    withPromiseResolvedOnException fun valPromise => do
      let scopeLevelNames ← getLevelNames
      let expandedDeclIds ← views.mapM fun view => withRef view.headerRef do
        Term.expandDeclId (← getCurrNamespace) (← getLevelNames) view.declId view.modifiers
      let headers ← elabHeaders views expandedDeclIds bodyPromises tacPromises
      let headers ← levelMVarToParamHeaders views headers
      let allUserLevelNames := getAllUserLevelNames headers
      withFunLocalDecls headers fun funFVars => do
        for view in views, funFVar in funFVars do
          addLocalVarInfo view.declId funFVar
        let mut async? := none
        if let (#[view], #[declId]) := (views, expandedDeclIds) then
          if Elab.async.get (← getOptions) && view.kind.isTheorem && !deprecated.oldSectionVars.get (← getOptions) then
            let env ← getEnv
            let async ← env.addConstAsync declId.declName .thm
            modifyEnv fun _=> async.mainEnv
            async? := some async

            -- TODO: parallelize? must refactor auto implicits catch, makes `@[simp]` etc harder?
            let header := headers[0]!
            let type ← withHeaderSecVars vars sc #[header] fun vars => do
              mkForallFVars vars header.type >>= instantiateMVars
            let type ← withLevelNames allUserLevelNames <| levelMVarToParam type
            let mut s : CollectLevelParams.State := {}
            s := collectLevelParams s type
            let levelParams ← IO.ofExcept <| sortDeclLevelParams scopeLevelNames allUserLevelNames s.params
            async.commitSignature { name := header.declName, levelParams, type }

        let finishElab headers :=
          try
            let values ← try
              let values ← elabFunValues headers vars sc
              Term.synthesizeSyntheticMVarsNoPostponing
              values.mapM (instantiateMVarsProfiling ·)
            catch ex =>
              logException ex
              headers.mapM fun header => mkSorry header.type (synthetic := true)
            if let #[value] := values then
              valPromise.resolve value
            let headers ← headers.mapM instantiateMVarsAtHeader
            let letRecsToLift ← getLetRecsToLift
            let letRecsToLift ← letRecsToLift.mapM instantiateMVarsAtLetRecToLift
            checkLetRecsToLiftTypes funFVars letRecsToLift
            (if headers.all (·.kind.isTheorem) && !deprecated.oldSectionVars.get (← getOptions) then withHeaderSecVars vars sc headers else withUsed vars headers values letRecsToLift) fun vars => do
              let preDefs ← MutualClosure.main vars headers funFVars values letRecsToLift
              for preDef in preDefs do
                trace[Elab.definition] "{preDef.declName} : {preDef.type} :=\n{preDef.value}"
              let preDefs ← withLevelNames allUserLevelNames <| levelMVarToParamTypesPreDecls preDefs
              let preDefs ← instantiateMVarsAtPreDecls preDefs
              let preDefs ← shareCommonPreDefs preDefs
              let preDefs ← fixLevelParams preDefs scopeLevelNames allUserLevelNames
              for preDef in preDefs do
                trace[Elab.definition] "after eraseAuxDiscr, {preDef.declName} : {preDef.type} :=\n{preDef.value}"
              addPreDefinitions preDefs
              if let some async := async? then
                async.commitConst (← getEnv)
          finally
            valPromise.resolve (Expr.const `failedAsyncElab [])
        let checkAndCompile := try
            processDeriving headers
            if let some async := async? then
              async.checkAndCommitEnv (← getEnv) (← getOptions) (← readThe Core.Context).cancelTk?
          finally
            bodyPromises.forM (·.resolve default)
            tacPromises.forM (·.resolve default)
            async?.forM (·.commitFailure)
        if let some async := async? then
          let headers := headers.map fun header => { header with modifiers.attrs := #[] }
          let act ← wrapAsyncAsSnapshot (desc := s!"elaborating proof of {expandedDeclIds[0]?.map (·.declName) |>.get!}") fun _ => do
            modifyEnv fun _ => async.asyncEnv
            finishElab headers
            let checkAct ← wrapAsyncAsSnapshot (desc := s!"finishing proof of {expandedDeclIds[0]?.map (·.declName) |>.get!}") fun _ => do
              checkAndCompile
            let checkTask ← BaseIO.mapTask (t := (← getEnv).checked) fun _ => checkAct
            Core.logSnapshotTask { range? := none, task := checkTask }
          Core.logSnapshotTask { range? := none, task := (← BaseIO.asTask act) }
          for view in views, declId in expandedDeclIds do
            applyAttributesAt declId.declName view.modifiers.attrs .afterTypeChecking
            applyAttributesAt declId.declName view.modifiers.attrs .afterCompilation
        else
          let env ← getEnv
          let headers := headers.map fun header => { header with
            modifiers.attrs := header.modifiers.attrs.filter fun attr =>
              getAttributeImpl env attr.name |>.map (·.applicationTime != .afterCompilation) |>.toOption |>.getD false
          }
          finishElab headers
          checkAndCompile
          for view in views, declId in expandedDeclIds do
            applyAttributesAt declId.declName view.modifiers.attrs .afterCompilation
      for view in views, declId in expandedDeclIds do
        -- NOTE: this should be the full `ref`, and thus needs to be done after any snapshotting
        -- that depends only on a part of the ref
        addDeclarationRangesForBuiltin declId.declName view.modifiers.stx view.ref

  processDeriving (headers : Array DefViewElabHeader) := do
    for header in headers, view in views do
      if let some classNamesStx := view.deriving? then
        for classNameStx in classNamesStx do
          let className ← realizeGlobalConstNoOverload classNameStx
          withRef classNameStx do
            unless (← processDefDeriving className header.declName) do
              throwError "failed to synthesize instance '{className}' for '{header.declName}'"

end Term
namespace Command

def elabMutualDef (ds : Array Syntax) : CommandElabM Unit := do
  let opts ← getOptions
  withAlwaysResolvedPromises ds.size fun headerPromises => do
    let snap? := (← read).snap?
    let mut views := #[]
    let mut defs := #[]
    let mut reusedAllHeaders := true
    for h : i in [0:ds.size], headerPromise in headerPromises do
      let d := ds[i]
      let modifiers ← elabModifiers ⟨d[0]⟩
      if ds.size > 1 && modifiers.isNonrec then
        throwErrorAt d "invalid use of 'nonrec' modifier in 'mutual' block"
      let mut view ← mkDefView modifiers d[1]
      let fullHeaderRef := mkNullNode #[d[0], view.headerRef]
      if let some snap := snap? then
        view := { view with headerSnap? := some {
          old? := do
            -- transitioning from `Context.snap?` to `DefView.headerSnap?` invariant: if the
            -- elaboration context and state are unchanged, and the syntax of this as well as all
            -- previous headers is unchanged, then the elaboration result for this header (which
            -- includes state from elaboration of previous headers!) should be unchanged.
            guard reusedAllHeaders
            let old ← snap.old?
            -- blocking wait, `HeadersParsedSnapshot` (and hopefully others) should be quick
            let old ← old.val.get.toTyped? DefsParsedSnapshot
            let oldParsed ← old.defs[i]?
            guard <| fullHeaderRef.eqWithInfoAndTraceReuse opts oldParsed.fullHeaderRef
            -- no syntax guard to store, we already did the necessary checks
            return ⟨.missing, oldParsed.headerProcessedSnap⟩
          new := headerPromise
        } }
        defs := defs.push {
          fullHeaderRef
          headerProcessedSnap := { range? := d.getRange?, task := headerPromise.result }
        }
        reusedAllHeaders := reusedAllHeaders && view.headerSnap?.any (·.old?.isSome)
      views := views.push view
    let sc ← getScope
    runTermElabM fun vars => do
      if let some snap := snap? then
        -- no non-fatal diagnostics at this point
        snap.new.resolve <| .ofTyped {
          desc := s!"{decl_name%}: {views.map (·.declId)}"
          defs
          diagnostics := .empty : DefsParsedSnapshot }
      Term.elabMutualDef vars sc views

builtin_initialize
  registerTraceClass `Elab.definition.mkClosure
  registerTraceClass `Elab.async

end Command
end Lean.Elab<|MERGE_RESOLUTION|>--- conflicted
+++ resolved
@@ -402,11 +402,6 @@
   descr := "enable the 'unused section variables in theorem body' linter"
 }
 
-<<<<<<< HEAD
-private def elabFunValues (headers : Array DefViewElabHeader) (vars : Array Expr)
-    (sc : Command.Scope) :
-    TermElabM (Array Expr) :=
-=======
 register_builtin_option debug.proofAsSorry : Bool := {
   defValue := false
   group    := "debug"
@@ -421,8 +416,9 @@
         return true
   return false
 
-private def elabFunValues (headers : Array DefViewElabHeader) (vars : Array Expr) (sc : Command.Scope) : TermElabM (Array Expr) :=
->>>>>>> 6e60d130
+private def elabFunValues (headers : Array DefViewElabHeader) (vars : Array Expr)
+    (sc : Command.Scope) :
+    TermElabM (Array Expr) :=
   headers.mapM fun header => do
     let mut reusableResult? := none
     if let some snap := header.bodySnap? then
