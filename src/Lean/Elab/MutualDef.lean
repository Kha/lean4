/-
Copyright (c) 2020 Microsoft Corporation. All rights reserved.
Released under Apache 2.0 license as described in the file LICENSE.
Authors: Leonardo de Moura
-/
prelude
import Lean.Parser.Term
import Lean.Meta.Closure
import Lean.Meta.Check
import Lean.Meta.Transform
import Lean.PrettyPrinter.Delaborator.Options
import Lean.Elab.Command
import Lean.Elab.Match
import Lean.Elab.DefView
import Lean.Elab.Deriving.Basic
import Lean.Elab.PreDefinition.Main
import Lean.Elab.PreDefinition.TerminationHint
import Lean.Elab.DeclarationRange

namespace Lean.Elab
open Lean.Parser.Term

open Language

/-- `DefView` plus header elaboration data and snapshot. -/
structure DefViewElabHeader extends DefView, DefViewElabHeaderData where
  /--
  Snapshot for incremental processing of top-level tactic block, if any.

  Invariant: if the bundle's `old?` is set, then the state *up to the start* of the tactic block is
  unchanged, i.e. reuse is possible.
  -/
  tacSnap? : Option (Language.SnapshotBundle Tactic.TacticParsedSnapshot)
  /--
  Snapshot for incremental processing of definition body.

  Invariant: if the bundle's `old?` is set, then elaboration of the body is guaranteed to result in
  the same elaboration result and state, i.e. reuse is possible.
  -/
  bodySnap? : Option (Language.SnapshotBundle (Option BodyProcessedSnapshot))
  deriving Inhabited

namespace Term
open Meta

private def checkModifiers (m₁ m₂ : Modifiers) : TermElabM Unit := do
  unless m₁.isUnsafe == m₂.isUnsafe do
    throwError "cannot mix unsafe and safe definitions"
  unless m₁.isNoncomputable == m₂.isNoncomputable do
    throwError "cannot mix computable and non-computable definitions"
  unless m₁.isPartial == m₂.isPartial do
    throwError "cannot mix partial and non-partial definitions"

private def checkKinds (k₁ k₂ : DefKind) : TermElabM Unit := do
  unless k₁.isExample == k₂.isExample do
    throwError "cannot mix examples and definitions" -- Reason: we should discard examples
  unless k₁.isTheorem == k₂.isTheorem do
    throwError "cannot mix theorems and definitions" -- Reason: we will eventually elaborate theorems in `Task`s.

private def check (prevHeaders : Array DefViewElabHeader) (newHeader : DefViewElabHeader) : TermElabM Unit := do
  if newHeader.kind.isTheorem && newHeader.modifiers.isUnsafe then
    throwError "'unsafe' theorems are not allowed"
  if newHeader.kind.isTheorem && newHeader.modifiers.isPartial then
    throwError "'partial' theorems are not allowed, 'partial' is a code generation directive"
  if newHeader.kind.isTheorem && newHeader.modifiers.isNoncomputable then
    throwError "'theorem' subsumes 'noncomputable', code is not generated for theorems"
  if newHeader.modifiers.isNoncomputable && newHeader.modifiers.isPartial then
    throwError "'noncomputable partial' is not allowed"
  if newHeader.modifiers.isPartial && newHeader.modifiers.isUnsafe then
    throwError "'unsafe' subsumes 'partial'"
  if h : 0 < prevHeaders.size then
    let firstHeader := prevHeaders.get ⟨0, h⟩
    try
      unless newHeader.levelNames == firstHeader.levelNames do
        throwError "universe parameters mismatch"
      checkModifiers newHeader.modifiers firstHeader.modifiers
      checkKinds newHeader.kind firstHeader.kind
    catch
       | .error ref msg => throw (.error ref m!"invalid mutually recursive definitions, {msg}")
       | ex => throw ex
  else
    pure ()

private def registerFailedToInferDefTypeInfo (type : Expr) (ref : Syntax) : TermElabM Unit :=
  registerCustomErrorIfMVar type ref "failed to infer definition type"

/--
  Return `some [b, c]` if the given `views` are representing a declaration of the form
  ```
  opaque a b c : Nat
  ```  -/
private def isMultiConstant? (views : Array DefView) : Option (List Name) :=
  if views.size == 1 &&
     views[0]!.kind == .opaque &&
     views[0]!.binders.getArgs.size > 0 &&
     views[0]!.binders.getArgs.all (·.isIdent) then
    some (views[0]!.binders.getArgs.toList.map (·.getId))
  else
    none

private def getPendindMVarErrorMessage (views : Array DefView) : String :=
  match isMultiConstant? views with
  | some ids =>
    let idsStr := ", ".intercalate <| ids.map fun id => s!"`{id}`"
    let paramsStr := ", ".intercalate <| ids.map fun id => s!"`({id} : _)`"
    s!"\nrecall that you cannot declare multiple constants in a single declaration. The identifier(s) {idsStr} are being interpreted as parameters {paramsStr}"
  | none =>
    "\nwhen the resulting type of a declaration is explicitly provided, all holes (e.g., `_`) in the header are resolved before the declaration body is processed"

/--
Convert terms of the form `OfNat <type> (OfNat.ofNat Nat <num> ..)` into `OfNat <type> <num>`.
We use this method on instance declaration types.
The motivation is to address a recurrent mistake when users forget to use `nat_lit` when declaring `OfNat` instances.
See issues #1389 and #875
-/
private def cleanupOfNat (type : Expr) : MetaM Expr := do
  Meta.transform type fun e => do
    if !e.isAppOfArity ``OfNat 2 then return .continue
    let arg ← instantiateMVars e.appArg!
    if !arg.isAppOfArity ``OfNat.ofNat 3 then return .continue
    let argArgs := arg.getAppArgs
    if !argArgs[0]!.isConstOf ``Nat then return .continue
    let eNew := mkApp e.appFn! argArgs[1]!
    return .done eNew

/--
Elaborates only the declaration view headers. We have to elaborate the headers first because we
support mutually recursive declarations in Lean 4.
-/
private def elabHeaders (views : Array DefView)
    (bodyPromises : Array (IO.Promise (Option BodyProcessedSnapshot)))
    (tacPromises : Array (IO.Promise Tactic.TacticParsedSnapshot)) :
    TermElabM (Array DefViewElabHeader) := do
  let expandedDeclIds ← views.mapM fun view => withRef view.headerRef do
    Term.expandDeclId (← getCurrNamespace) (← getLevelNames) view.declId view.modifiers
  withAutoBoundImplicitForbiddenPred (fun n => expandedDeclIds.any (·.shortName == n)) do
    let mut headers := #[]
    -- Can we reuse the result for a body? For starters, all headers (even those below the body)
    -- must be reusable
    let mut reuseBody := views.all (·.headerSnap?.any (·.old?.isSome))
    for view in views, ⟨shortDeclName, declName, levelNames⟩ in expandedDeclIds,
        tacPromise in tacPromises, bodyPromise in bodyPromises do
      let mut reusableResult? := none
      let mut oldBodySnap? := none
      let mut oldTacSnap? := none
      if let some snap := view.headerSnap? then
        -- by the `DefView.headerSnap?` invariant, safe to reuse results at this point, so let's
        -- wait for them!
        if let some old := snap.old?.bind (·.val.get) then
          -- Transition from `DefView.snap?` to `DefViewElabHeader.tacSnap?` invariant: if all
          -- headers and all previous bodies could be reused, then the state at the *start* of the
          -- top-level tactic block (if any) is unchanged
          let reuseTac := reuseBody
          -- Transition from `DefView.snap?` to `DefViewElabHeader.bodySnap?` invariant: if all
          -- headers and all previous bodies could be reused and this body syntax is unchanged, then
          -- we can reuse the result
          reuseBody := reuseBody &&
            view.value.eqWithInfoAndTraceReuse (← getOptions) old.bodyStx
          -- no syntax guard to store, we already did the necessary checks
          oldBodySnap? := guard reuseBody *> pure ⟨.missing, old.bodySnap⟩
          oldTacSnap? := do
              guard reuseTac
              some ⟨(← old.tacStx?), (← old.tacSnap?)⟩
          let newHeader : DefViewElabHeader := { view, old.view with
            bodySnap? := none, tacSnap? := none }  -- filled below
          reusableResult? := some (newHeader, old.state)
        else
          reuseBody := false

      let mut (newHeader, newState) ← withRestoreOrSaveFull reusableResult? none do
        withReuseContext view.headerRef do
        applyAttributesAt declName view.modifiers.attrs .beforeElaboration
        withDeclName declName <| withAutoBoundImplicit <| withLevelNames levelNames <|
          elabBindersEx view.binders.getArgs fun xs => do
            let refForElabFunType := view.value
            let mut type ← match view.type? with
              | some typeStx =>
                let type ← elabType typeStx
                registerFailedToInferDefTypeInfo type typeStx
                pure type
              | none =>
                let hole := mkHole refForElabFunType
                let type ← elabType hole
                trace[Elab.definition] ">> type: {type}\n{type.mvarId!}"
                registerFailedToInferDefTypeInfo type refForElabFunType
                pure type
            Term.synthesizeSyntheticMVarsNoPostponing
            if view.isInstance then
              type ← cleanupOfNat type
            let (binderIds, xs) := xs.unzip
            -- TODO: add forbidden predicate using `shortDeclName` from `views`
            let xs ← addAutoBoundImplicits xs
            type ← mkForallFVars' xs type
            type ← instantiateMVars type
            let levelNames ← getLevelNames
            if view.type?.isSome then
              let pendingMVarIds ← getMVars type
              discard <| logUnassignedUsingErrorInfos pendingMVarIds <|
                getPendindMVarErrorMessage views
            let newHeader : DefViewElabHeaderData := {
              declName, shortDeclName, type, levelNames, binderIds
              numParams := xs.size
            }
            let newHeader : DefViewElabHeader := { view, newHeader with
              bodySnap? := none, tacSnap? := none }
            check headers newHeader
            return newHeader
      if let some snap := view.headerSnap? then
        let (tacStx?, newTacTask?) ← mkTacTask view.value tacPromise
        snap.new.resolve <| some {
          diagnostics :=
            (← Language.Snapshot.Diagnostics.ofMessageLog (← Core.getAndEmptyMessageLog))
          view := newHeader.toDefViewElabHeaderData
          state := newState
          tacStx?
          tacSnap? := newTacTask?
          bodyStx := view.value
          bodySnap := mkBodyTask view.value bodyPromise
        }
        newHeader := { newHeader with
          -- We should only forward the promise if we are actually waiting on the
          -- corresponding task; otherwise, diagnostics assigned to it will be lost
          tacSnap? := guard newTacTask?.isSome *> some { old? := oldTacSnap?, new := tacPromise }
          bodySnap? := some { old? := oldBodySnap?, new := bodyPromise }
        }
      headers := headers.push newHeader
    return headers
where
  getBodyTerm? (stx : Syntax) : Option Syntax :=
    -- TODO: does not work with partial syntax
    --| `(Parser.Command.declVal| := $body $_suffix:suffix $[$_where]?) => body
    guard (stx.isOfKind ``Parser.Command.declValSimple) *> some stx[1]

  /-- Creates snapshot task with appropriate range from body syntax and promise. -/
  mkBodyTask (body : Syntax) (new : IO.Promise (Option BodyProcessedSnapshot)) :
      Language.SnapshotTask (Option BodyProcessedSnapshot) :=
    let rangeStx := getBodyTerm? body |>.getD body
    { range? := rangeStx.getRange?, task := new.result }

  /--
  If `body` allows for incremental tactic reporting and reuse, creates a snapshot task out of the
  passed promise with appropriate range, otherwise immediately resolves the promise to a dummy
  value.
  -/
  mkTacTask (body : Syntax) (tacPromise : IO.Promise Tactic.TacticParsedSnapshot) :
      TermElabM (Option Syntax × Option (Language.SnapshotTask Tactic.TacticParsedSnapshot))
   := do
    if let some e := getBodyTerm? body then
      if let `(by $tacs*) := e then
        return (e, some { range? := mkNullNode tacs |>.getRange?, task := tacPromise.result })
    tacPromise.resolve default
    return (none, none)

/--
  Create auxiliary local declarations `fs` for the given headers using their `shortDeclName` and `type`, given headers, and execute `k fs`.
  The new free variables are tagged as `auxDecl`.
  Remark: `fs.size = headers.size`.
-/
private partial def withFunLocalDecls {α} (headers : Array DefViewElabHeader) (k : Array Expr → TermElabM α) : TermElabM α :=
  let rec loop (i : Nat) (fvars : Array Expr) := do
    if h : i < headers.size then
      let header := headers.get ⟨i, h⟩
      if header.modifiers.isNonrec then
        loop (i+1) fvars
      else
        withAuxDecl header.shortDeclName header.type header.declName fun fvar => loop (i+1) (fvars.push fvar)
    else
      k fvars
  loop 0 #[]

private def expandWhereStructInst : Macro
  | `(Parser.Command.whereStructInst|where $[$decls:letDecl];* $[$whereDecls?:whereDecls]?) => do
    let letIdDecls ← decls.mapM fun stx => match stx with
      | `(letDecl|$_decl:letPatDecl) => Macro.throwErrorAt stx "patterns are not allowed here"
      | `(letDecl|$decl:letEqnsDecl) => expandLetEqnsDecl decl (useExplicit := false)
      | `(letDecl|$decl:letIdDecl)   => pure decl
      | _                            => Macro.throwUnsupported
    let structInstFields ← letIdDecls.mapM fun
      | stx@`(letIdDecl|$id:ident $binders* $[: $ty?]? := $val) => withRef stx do
        let mut val := val
        if let some ty := ty? then
          val ← `(($val : $ty))
        -- HACK: this produces invalid syntax, but the fun elaborator supports letIdBinders as well
        have : Coe (TSyntax ``letIdBinder) (TSyntax ``funBinder) := ⟨(⟨·⟩)⟩
        val ← if binders.size > 0 then `(fun $binders* => $val) else pure val
        `(structInstField|$id:ident := $val)
      | stx@`(letIdDecl|_ $_* $[: $_]? := $_) => Macro.throwErrorAt stx "'_' is not allowed here"
      | _ => Macro.throwUnsupported
    let body ← `(structInst| { $structInstFields,* })
    match whereDecls? with
    | some whereDecls => expandWhereDecls whereDecls body
    | none => return body
  | _ => Macro.throwUnsupported

/-
Recall that
```
def declValSimple    := leading_parser " :=\n" >> termParser >> Termination.suffix >> optional Term.whereDecls
def declValEqns      := leading_parser Term.matchAltsWhereDecls
def declVal          := declValSimple <|> declValEqns <|> Term.whereDecls
```

The `Termination.suffix` is ignored here, and extracted in `declValToTerminationHint`.
-/
private def declValToTerm (declVal : Syntax) : MacroM Syntax := withRef declVal do
  if declVal.isOfKind ``Parser.Command.declValSimple then
    expandWhereDeclsOpt declVal[3] declVal[1]
  else if declVal.isOfKind ``Parser.Command.declValEqns then
    expandMatchAltsWhereDecls declVal[0]
  else if declVal.isOfKind ``Parser.Command.whereStructInst then
    expandWhereStructInst declVal
  else if declVal.isMissing then
    Macro.throwErrorAt declVal "declaration body is missing"
  else
    Macro.throwErrorAt declVal "unexpected declaration body"

/-- Elaborates the termination hints in a `declVal` syntax. -/
private def declValToTerminationHint (declVal : Syntax) : TermElabM TerminationHints :=
  if declVal.isOfKind ``Parser.Command.declValSimple then
    elabTerminationHints ⟨declVal[2]⟩
  else if declVal.isOfKind ``Parser.Command.declValEqns then
    elabTerminationHints ⟨declVal[0][1]⟩
  else
    return .none

def instantiateMVarsProfiling (e : Expr) : MetaM Expr := do
  profileitM Exception s!"instantiate metavars" (← getOptions) do
    instantiateMVars e

/--
Runs `k` with a restricted local context where only section variables from `vars` are included that
* are directly referenced in any `headers`,
* are included in `includedVars` (via the `include` command),
* are directly referenced in any variable included by these rules, OR
* are instance-implicit variables that only reference section variables included by these rules.
-/
private def withHeaderSecVars {α} (vars : Array Expr) (includedVars : List Name) (headers : Array DefViewElabHeader)
    (k : Array Expr → TermElabM α) : TermElabM α := do
  let (_, used) ← collectUsed.run {}
  let (lctx, localInsts, vars) ← removeUnused vars used
  withLCtx lctx localInsts <| k vars
where
  collectUsed : StateRefT CollectFVars.State MetaM Unit := do
    -- directly referenced in headers
    headers.forM (·.type.collectFVars)
    -- included by `include`
    vars.forM fun var => do
      let ldecl ← getFVarLocalDecl var
      if includedVars.contains ldecl.userName then
        modify (·.add ldecl.fvarId)
    -- transitively referenced
    get >>= (·.addDependencies) >>= set
    -- instances (`addDependencies` unnecessary as by definition they may only reference variables
    -- already included)
    vars.forM fun var => do
      let ldecl ← getFVarLocalDecl var
      let st ← get
      if ldecl.binderInfo.isInstImplicit && (← getFVars ldecl.type).all st.fvarSet.contains then
        modify (·.add ldecl.fvarId)
  getFVars (e : Expr) : MetaM (Array FVarId) :=
    (·.2.fvarIds) <$> e.collectFVars.run {}

register_builtin_option deprecated.oldSectionVars : Bool := {
  defValue := false
  descr    := "re-enable deprecated behavior of including exactly the section variables used in a declaration"
}

private def elabFunValues (headers : Array DefViewElabHeader) (vars : Array Expr) (includedVars : List Name) : TermElabM (Array Expr) :=
  headers.mapM fun header => do
    let mut reusableResult? := none
    if let some snap := header.bodySnap? then
      if let some old := snap.old? then
        -- guaranteed reusable as by the `bodySnap?` invariant, so let's wait on the previous
        -- elaboration
        if let some old := old.val.get then
          snap.new.resolve <| some old
          reusableResult? := some (old.value, old.state)

    let (val, state) ← withRestoreOrSaveFull reusableResult? header.tacSnap? do
      withReuseContext header.value do
      withDeclName header.declName <| withLevelNames header.levelNames do
      let valStx ← liftMacroM <| declValToTerm header.value
      (if header.kind.isTheorem && !deprecated.oldSectionVars.get (← getOptions) then withHeaderSecVars vars includedVars #[header] else fun x => x #[]) fun vars => do
      forallBoundedTelescope header.type header.numParams fun xs type => do
        -- Add new info nodes for new fvars. The server will detect all fvars of a binder by the binder's source location.
        for i in [0:header.binderIds.size] do
          -- skip auto-bound prefix in `xs`
          addLocalVarInfo header.binderIds[i]! xs[header.numParams - header.binderIds.size + i]!
        let val ← withReader ({ · with tacSnap? := header.tacSnap? }) do
          -- synthesize mvars here to force the top-level tactic block (if any) to run
          elabTermEnsuringType valStx type <* synthesizeSyntheticMVarsNoPostponing
        -- NOTE: without this `instantiatedMVars`, `mkLambdaFVars` may leave around a redex that
        -- leads to more section variables being included than necessary
        let val ← instantiateMVarsProfiling val
        let val ← mkLambdaFVars xs val
        unless header.type.hasSorry || val.hasSorry do
          for var in vars do
            unless header.type.containsFVar var.fvarId! ||
                val.containsFVar var.fvarId! ||
                (← vars.anyM (fun v => return (← v.fvarId!.getType).containsFVar var.fvarId!)) do
              let varDecl ← var.fvarId!.getDecl
              let var := if varDecl.userName.hasMacroScopes && varDecl.binderInfo.isInstImplicit then
                m!"[{varDecl.type}]".group
              else
                var
              logWarningAt header.ref m!"included section variable '{var}' is not used in \
                '{header.declName}', consider excluding it"
        return val
    if let some snap := header.bodySnap? then
      snap.new.resolve <| some {
        diagnostics :=
          (← Language.Snapshot.Diagnostics.ofMessageLog (← Core.getAndEmptyMessageLog))
        state
        value := val
      }
    return val

private def collectUsed (headers : Array DefViewElabHeader) (values : Array Expr) (toLift : List LetRecToLift)
    : StateRefT CollectFVars.State MetaM Unit := do
  headers.forM fun header => header.type.collectFVars
  values.forM fun val => val.collectFVars
  toLift.forM fun letRecToLift => do
    letRecToLift.type.collectFVars
    letRecToLift.val.collectFVars

private def removeUnusedVars (vars : Array Expr) (headers : Array DefViewElabHeader) (values : Array Expr) (toLift : List LetRecToLift)
    : TermElabM (LocalContext × LocalInstances × Array Expr) := do
  let (_, used) ← (collectUsed headers values toLift).run {}
  removeUnused vars used

private def withUsed {α} (vars : Array Expr) (headers : Array DefViewElabHeader) (values : Array Expr) (toLift : List LetRecToLift)
    (k : Array Expr → TermElabM α) : TermElabM α := do
  let (lctx, localInsts, vars) ← removeUnusedVars vars headers values toLift
  withLCtx lctx localInsts <| k vars

private def isExample (views : Array DefView) : Bool :=
  views.any (·.kind.isExample)

private def isTheorem (views : Array DefView) : Bool :=
  views.any (·.kind.isTheorem)

private def instantiateMVarsAtHeader (header : DefViewElabHeader) : TermElabM DefViewElabHeader := do
  let type ← instantiateMVars header.type
  pure { header with type := type }

private def instantiateMVarsAtLetRecToLift (toLift : LetRecToLift) : TermElabM LetRecToLift := do
  let type ← instantiateMVars toLift.type
  let val ← instantiateMVarsProfiling toLift.val
  pure { toLift with type, val }

private def typeHasRecFun (type : Expr) (funFVars : Array Expr) (letRecsToLift : List LetRecToLift) : Option FVarId :=
  let occ? := type.find? fun e => match e with
    | Expr.fvar fvarId => funFVars.contains e || letRecsToLift.any fun toLift => toLift.fvarId == fvarId
    | _ => false
  match occ? with
  | some (Expr.fvar fvarId) => some fvarId
  | _ => none

private def getFunName (fvarId : FVarId) (letRecsToLift : List LetRecToLift) : TermElabM Name := do
  match (← fvarId.findDecl?) with
  | some decl => return decl.userName
  | none =>
    /- Recall that the FVarId of nested let-recs are not in the current local context. -/
    match letRecsToLift.findSome? fun toLift => if toLift.fvarId == fvarId then some toLift.shortDeclName else none with
    | none   => throwError "unknown function"
    | some n => return n

/--
Ensures that the of let-rec definition types do not contain functions being defined.
In principle, this test can be improved. We could perform it after we separate the set of functions is strongly connected components.
However, this extra complication doesn't seem worth it.
-/
private def checkLetRecsToLiftTypes (funVars : Array Expr) (letRecsToLift : List LetRecToLift) : TermElabM Unit :=
  letRecsToLift.forM fun toLift =>
    match typeHasRecFun toLift.type funVars letRecsToLift with
    | none        => pure ()
    | some fvarId => do
      let fnName ← getFunName fvarId letRecsToLift
      throwErrorAt toLift.ref "invalid type in 'let rec', it uses '{fnName}' which is being defined simultaneously"

namespace MutualClosure

/-- A mapping from FVarId to Set of FVarIds. -/
abbrev UsedFVarsMap := FVarIdMap FVarIdSet

/--
Create the `UsedFVarsMap` mapping that takes the variable id for the mutually recursive functions being defined to the set of
free variables in its definition.

For `mainFVars`, this is just the set of section variables `sectionVars` used.
For nested let-rec functions, we collect their free variables.

Recall that a `let rec` expressions are encoded as follows in the elaborator.
```lean
let rec
  f : A := t,
  g : B := s;
body
```
is encoded as
```lean
let f : A := ?m₁;
let g : B := ?m₂;
body
```
where `?m₁` and `?m₂` are synthetic opaque metavariables. That are assigned by this module.
We may have nested `let rec`s.
```lean
let rec f : A :=
    let rec g : B := t;
    s;
body
```
is encoded as
```lean
let f : A := ?m₁;
body
```
and the body of `f` is stored the field `val` of a `LetRecToLift`. For the example above,
we would have a `LetRecToLift` containing:
```
{
  mvarId := m₁,
  val    := `(let g : B := ?m₂; body)
  ...
}
```
Note that `g` is not a free variable at `(let g : B := ?m₂; body)`. We recover the fact that
`f` depends on `g` because it contains `m₂`
-/
private def mkInitialUsedFVarsMap [Monad m] [MonadMCtx m] (sectionVars : Array Expr) (mainFVarIds : Array FVarId) (letRecsToLift : Array LetRecToLift)
    : m UsedFVarsMap := do
  let mut sectionVarSet := {}
  for var in sectionVars do
    sectionVarSet := sectionVarSet.insert var.fvarId!
  let mut usedFVarMap := {}
  for mainFVarId in mainFVarIds do
    usedFVarMap := usedFVarMap.insert mainFVarId sectionVarSet
  for toLift in letRecsToLift do
    let state := Lean.collectFVars {} toLift.val
    let state := Lean.collectFVars state toLift.type
    let mut set := state.fvarSet
    /- toLift.val may contain metavariables that are placeholders for nested let-recs. We should collect the fvarId
       for the associated let-rec because we need this information to compute the fixpoint later. -/
    let mvarIds := (toLift.val.collectMVars {}).result
    for mvarId in mvarIds do
      match (← letRecsToLift.findSomeM? fun (toLift : LetRecToLift) => return if toLift.mvarId == (← getDelayedMVarRoot mvarId) then some toLift.fvarId else none) with
      | some fvarId => set := set.insert fvarId
      | none        => pure ()
    usedFVarMap := usedFVarMap.insert toLift.fvarId set
  return usedFVarMap

/-!
The let-recs may invoke each other. Example:
```
let rec
  f (x : Nat) := g x + y
  g : Nat → Nat
    | 0   => 1
    | x+1 => f x + z
```
`y` is free variable in `f`, and `z` is a free variable in `g`.
To close `f` and `g`, `y` and `z` must be in the closure of both.
That is, we need to generate the top-level definitions.
```
def f (y z x : Nat) := g y z x + y
def g (y z : Nat) : Nat → Nat
  | 0 => 1
  | x+1 => f y z x + z
```
-/
namespace FixPoint

structure State where
  usedFVarsMap : UsedFVarsMap := {}
  modified     : Bool         := false

abbrev M := ReaderT (Array FVarId) $ StateM State

private def isModified : M Bool := do pure (← get).modified
private def resetModified : M Unit := modify fun s => { s with modified := false }
private def markModified : M Unit := modify fun s => { s with modified := true }
private def getUsedFVarsMap : M UsedFVarsMap := do pure (← get).usedFVarsMap
private def modifyUsedFVars (f : UsedFVarsMap → UsedFVarsMap) : M Unit := modify fun s => { s with usedFVarsMap := f s.usedFVarsMap }

-- merge s₂ into s₁
private def merge (s₁ s₂ : FVarIdSet) : M FVarIdSet :=
  s₂.foldM (init := s₁) fun s₁ k => do
    if s₁.contains k then
      return s₁
    else
      markModified
      return s₁.insert k

private def updateUsedVarsOf (fvarId : FVarId) : M Unit := do
  let usedFVarsMap ← getUsedFVarsMap
  match usedFVarsMap.find? fvarId with
  | none         => return ()
  | some fvarIds =>
    let fvarIdsNew ← fvarIds.foldM (init := fvarIds) fun fvarIdsNew fvarId' => do
      if fvarId == fvarId' then
        return fvarIdsNew
      else
        match usedFVarsMap.find? fvarId' with
        | none => return fvarIdsNew
          /- We are being sloppy here `otherFVarIds` may contain free variables that are
             not in the context of the let-rec associated with fvarId.
             We filter these out-of-context free variables later. -/
        | some otherFVarIds => merge fvarIdsNew otherFVarIds
    modifyUsedFVars fun usedFVars => usedFVars.insert fvarId fvarIdsNew

private partial def fixpoint : Unit → M Unit
  | _ => do
    resetModified
    let letRecFVarIds ← read
    letRecFVarIds.forM updateUsedVarsOf
    if (← isModified) then
      fixpoint ()

def run (letRecFVarIds : Array FVarId) (usedFVarsMap : UsedFVarsMap) : UsedFVarsMap :=
  let (_, s) := fixpoint () |>.run letRecFVarIds |>.run { usedFVarsMap := usedFVarsMap }
  s.usedFVarsMap

end FixPoint

abbrev FreeVarMap := FVarIdMap (Array FVarId)

private def mkFreeVarMap [Monad m] [MonadMCtx m]
    (sectionVars : Array Expr) (mainFVarIds : Array FVarId)
    (recFVarIds : Array FVarId) (letRecsToLift : Array LetRecToLift) : m FreeVarMap := do
  let usedFVarsMap   ← mkInitialUsedFVarsMap sectionVars mainFVarIds letRecsToLift
  let letRecFVarIds  := letRecsToLift.map fun toLift => toLift.fvarId
  let usedFVarsMap   := FixPoint.run letRecFVarIds usedFVarsMap
  let mut freeVarMap := {}
  for toLift in letRecsToLift do
    let lctx       := toLift.lctx
    let fvarIdsSet := usedFVarsMap.find? toLift.fvarId |>.get!
    let fvarIds    := fvarIdsSet.fold (init := #[]) fun fvarIds fvarId =>
      if lctx.contains fvarId && !recFVarIds.contains fvarId then
        fvarIds.push fvarId
      else
        fvarIds
    freeVarMap := freeVarMap.insert toLift.fvarId fvarIds
  return freeVarMap

structure ClosureState where
  newLocalDecls : Array LocalDecl := #[]
  localDecls    : Array LocalDecl := #[]
  newLetDecls   : Array LocalDecl := #[]
  exprArgs      : Array Expr      := #[]

private def pickMaxFVar? (lctx : LocalContext) (fvarIds : Array FVarId) : Option FVarId :=
  fvarIds.getMax? fun fvarId₁ fvarId₂ => (lctx.get! fvarId₁).index < (lctx.get! fvarId₂).index

private def preprocess (e : Expr) : TermElabM Expr := do
  let e ← instantiateMVarsProfiling e
  -- which let-decls are dependent. We say a let-decl is dependent if its lambda abstraction is type incorrect.
  Meta.check e
  pure e

/-- Push free variables in `s` to `toProcess` if they are not already there. -/
private def pushNewVars (toProcess : Array FVarId) (s : CollectFVars.State) : Array FVarId :=
  s.fvarSet.fold (init := toProcess) fun toProcess fvarId =>
    if toProcess.contains fvarId then toProcess else toProcess.push fvarId

private def pushLocalDecl (toProcess : Array FVarId) (fvarId : FVarId) (userName : Name) (type : Expr) (bi : BinderInfo) (kind : LocalDeclKind)
    : StateRefT ClosureState TermElabM (Array FVarId) := do
  let type ← preprocess type
  modify fun s => { s with
    newLocalDecls := s.newLocalDecls.push <| LocalDecl.cdecl default fvarId userName type bi kind
    exprArgs      := s.exprArgs.push (mkFVar fvarId)
  }
  return pushNewVars toProcess (collectFVars {} type)

private partial def mkClosureForAux (toProcess : Array FVarId) : StateRefT ClosureState TermElabM Unit := do
  let lctx ← getLCtx
  match pickMaxFVar? lctx toProcess with
  | none        => return ()
  | some fvarId =>
    trace[Elab.definition.mkClosure] "toProcess: {toProcess.map mkFVar}, maxVar: {mkFVar fvarId}"
    let toProcess := toProcess.erase fvarId
    let localDecl ← fvarId.getDecl
    match localDecl with
    | .cdecl _ _ userName type bi k =>
      let toProcess ← pushLocalDecl toProcess fvarId userName type bi k
      mkClosureForAux toProcess
    | .ldecl _ _ userName type val _ k =>
      let zetaDeltaFVarIds ← getZetaDeltaFVarIds
      if !zetaDeltaFVarIds.contains fvarId then
        /- Non-dependent let-decl. See comment at src/Lean/Meta/Closure.lean -/
        let toProcess ← pushLocalDecl toProcess fvarId userName type .default k
        mkClosureForAux toProcess
      else
        /- Dependent let-decl. -/
        let type ← preprocess type
        let val  ← preprocess val
        modify fun s => { s with
          newLetDecls   := s.newLetDecls.push <| .ldecl default fvarId userName type val false k,
          /- We don't want to interleave let and lambda declarations in our closure. So, we expand any occurrences of fvarId
             at `newLocalDecls` and `localDecls` -/
          newLocalDecls := s.newLocalDecls.map (·.replaceFVarId fvarId val)
          localDecls := s.localDecls.map (·.replaceFVarId fvarId val)
        }
        mkClosureForAux (pushNewVars toProcess (collectFVars (collectFVars {} type) val))

private partial def mkClosureFor (freeVars : Array FVarId) (localDecls : Array LocalDecl) : TermElabM ClosureState := do
  let (_, s) ← mkClosureForAux freeVars |>.run { localDecls := localDecls }
  return { s with
    newLocalDecls := s.newLocalDecls.reverse
    newLetDecls   := s.newLetDecls.reverse
    exprArgs      := s.exprArgs.reverse
  }

structure LetRecClosure where
  ref        : Syntax
  localDecls : Array LocalDecl
  /-- Expression used to replace occurrences of the let-rec `FVarId`. -/
  closed     : Expr
  toLift     : LetRecToLift

private def mkLetRecClosureFor (toLift : LetRecToLift) (freeVars : Array FVarId) : TermElabM LetRecClosure := do
  let lctx := toLift.lctx
  withLCtx lctx toLift.localInstances do
  lambdaTelescope toLift.val fun xs val => do
    /-
      Recall that `toLift.type` and `toLift.value` may have different binder annotations.
      See issue #1377 for an example.
    -/
    let userNameAndBinderInfos ← forallBoundedTelescope toLift.type xs.size fun xs _ =>
      xs.mapM fun x => do
        let localDecl ← x.fvarId!.getDecl
        return (localDecl.userName, localDecl.binderInfo)
    /- Auxiliary map for preserving binder user-facing names and `BinderInfo` for types. -/
    let mut userNameBinderInfoMap : FVarIdMap (Name × BinderInfo) := {}
    for x in xs, (userName, bi) in userNameAndBinderInfos do
      userNameBinderInfoMap := userNameBinderInfoMap.insert x.fvarId! (userName, bi)
    let type ← instantiateForall toLift.type xs
    let lctx ← getLCtx
    let s ← mkClosureFor freeVars <| xs.map fun x => lctx.get! x.fvarId!
    /- Apply original type binder info and user-facing names to local declarations. -/
    let typeLocalDecls := s.localDecls.map fun localDecl =>
      if let some (userName, bi) := userNameBinderInfoMap.find? localDecl.fvarId then
        localDecl.setBinderInfo bi |>.setUserName userName
      else
        localDecl
    let type := Closure.mkForall typeLocalDecls <| Closure.mkForall s.newLetDecls type
    let val  := Closure.mkLambda s.localDecls <| Closure.mkLambda s.newLetDecls val
    let c    := mkAppN (Lean.mkConst toLift.declName) s.exprArgs
    toLift.mvarId.assign c
    return {
      ref        := toLift.ref
      localDecls := s.newLocalDecls
      closed     := c
      toLift     := { toLift with val, type }
    }

private def mkLetRecClosures (sectionVars : Array Expr) (mainFVarIds : Array FVarId) (recFVarIds : Array FVarId) (letRecsToLift : Array LetRecToLift) : TermElabM (List LetRecClosure) := do
  -- Compute the set of free variables (excluding `recFVarIds`) for each let-rec.
  let mut letRecsToLift := letRecsToLift
  let mut freeVarMap    ← mkFreeVarMap sectionVars mainFVarIds recFVarIds letRecsToLift
  let mut result := #[]
  for i in [:letRecsToLift.size] do
    if letRecsToLift[i]!.val.hasExprMVar then
      -- This can happen when this particular let-rec has nested let-rec that have been resolved in previous iterations.
      -- This code relies on the fact that nested let-recs occur before the outer most let-recs at `letRecsToLift`.
      -- Unresolved nested let-recs appear as metavariables before they are resolved. See `assignExprMVar` at `mkLetRecClosureFor`
      let valNew ← instantiateMVarsProfiling letRecsToLift[i]!.val
      letRecsToLift := letRecsToLift.modify i fun t => { t with val := valNew }
      -- We have to recompute the `freeVarMap` in this case. This overhead should not be an issue in practice.
      freeVarMap ← mkFreeVarMap sectionVars mainFVarIds recFVarIds letRecsToLift
    let toLift := letRecsToLift[i]!
    result := result.push (← mkLetRecClosureFor toLift (freeVarMap.find? toLift.fvarId).get!)
  return result.toList

/-- Mapping from FVarId of mutually recursive functions being defined to "closure" expression. -/
abbrev Replacement := FVarIdMap Expr

def insertReplacementForMainFns (r : Replacement) (sectionVars : Array Expr) (mainHeaders : Array DefViewElabHeader) (mainFVars : Array Expr) : Replacement :=
  mainFVars.size.fold (init := r) fun i r =>
    r.insert mainFVars[i]!.fvarId! (mkAppN (Lean.mkConst mainHeaders[i]!.declName) sectionVars)


def insertReplacementForLetRecs (r : Replacement) (letRecClosures : List LetRecClosure) : Replacement :=
  letRecClosures.foldl (init := r) fun r c =>
    r.insert c.toLift.fvarId c.closed

def isApplicable (r : Replacement) (e : Expr) : Bool :=
  Option.isSome <| e.findExt? fun e =>
    if e.hasFVar then
      match e with
      | .fvar fvarId => if r.contains fvarId then .found else .done
      | _ => .visit
    else
      .done

def Replacement.apply (r : Replacement) (e : Expr) : Expr :=
  -- Remark: if `r` is not a singlenton, then declaration is using `mutual` or `let rec`,
  -- and there is a big chance `isApplicable r e` is true.
  if r.isSingleton && !isApplicable r e then
    e
  else
    e.replace fun e => match e with
      | .fvar fvarId => match r.find? fvarId with
        | some c => some c
        | _      => none
      | _ => none

def pushMain (preDefs : Array PreDefinition) (sectionVars : Array Expr) (mainHeaders : Array DefViewElabHeader) (mainVals : Array Expr)
    : TermElabM (Array PreDefinition) :=
  mainHeaders.size.foldM (init := preDefs) fun i preDefs => do
    let header := mainHeaders[i]!
    let termination ← declValToTerminationHint header.value
    let termination := termination.rememberExtraParams header.numParams mainVals[i]!
    let value ← mkLambdaFVars sectionVars mainVals[i]!
    let type ← mkForallFVars sectionVars header.type
    if header.kind.isTheorem then
      unless (← isProp type) do
        throwErrorAt header.ref "type of theorem '{header.declName}' is not a proposition{indentExpr type}"
    return preDefs.push {
      ref         := getDeclarationSelectionRef header.ref
      kind        := header.kind
      declName    := header.declName
      levelParams := [], -- we set it later
      modifiers   := header.modifiers
      type, value, termination
    }

def pushLetRecs (preDefs : Array PreDefinition) (letRecClosures : List LetRecClosure) (kind : DefKind) (modifiers : Modifiers) : MetaM (Array PreDefinition) :=
  letRecClosures.foldlM (init := preDefs) fun preDefs c => do
    let type  := Closure.mkForall c.localDecls c.toLift.type
    let value := Closure.mkLambda c.localDecls c.toLift.val
    let kind ← if kind.isDefOrAbbrevOrOpaque then
      -- Convert any proof let recs inside a `def` to `theorem` kind
      withLCtx c.toLift.lctx c.toLift.localInstances do
        return if (← inferType c.toLift.type).isProp then .theorem else kind
    else if kind.isTheorem then
      -- Convert any non-proof let recs inside a `theorem` to `def` kind
      withLCtx c.toLift.lctx c.toLift.localInstances do
        return if (← inferType c.toLift.type).isProp then .theorem else .def
    else
      pure kind
    return preDefs.push {
      ref         := c.ref
      declName    := c.toLift.declName
      levelParams := [] -- we set it later
      modifiers   := { modifiers with attrs := c.toLift.attrs }
      kind, type, value,
      termination := c.toLift.termination
    }

def getKindForLetRecs (mainHeaders : Array DefViewElabHeader) : DefKind :=
  if mainHeaders.any fun h => h.kind.isTheorem then DefKind.«theorem»
  else DefKind.«def»

def getModifiersForLetRecs (mainHeaders : Array DefViewElabHeader) : Modifiers := {
  isNoncomputable := mainHeaders.any fun h => h.modifiers.isNoncomputable
  recKind         := if mainHeaders.any fun h => h.modifiers.isPartial then RecKind.partial else RecKind.default
  isUnsafe        := mainHeaders.any fun h => h.modifiers.isUnsafe
}

/--
- `sectionVars`:   The section variables used in the `mutual` block.
- `mainHeaders`:   The elaborated header of the top-level definitions being defined by the mutual block.
- `mainFVars`:     The auxiliary variables used to represent the top-level definitions being defined by the mutual block.
- `mainVals`:      The elaborated value for the top-level definitions
- `letRecsToLift`: The let-rec's definitions that need to be lifted
-/
def main (sectionVars : Array Expr) (mainHeaders : Array DefViewElabHeader) (mainFVars : Array Expr) (mainVals : Array Expr) (letRecsToLift : List LetRecToLift)
    : TermElabM (Array PreDefinition) := do
  -- Store in recFVarIds the fvarId of every function being defined by the mutual block.
  let letRecsToLift := letRecsToLift.toArray
  let mainFVarIds := mainFVars.map Expr.fvarId!
  let recFVarIds  := (letRecsToLift.map fun toLift => toLift.fvarId) ++ mainFVarIds
  resetZetaDeltaFVarIds
  withTrackingZetaDelta do
    -- By checking `toLift.type` and `toLift.val` we populate `zetaFVarIds`. See comments at `src/Lean/Meta/Closure.lean`.
    let letRecsToLift ← letRecsToLift.mapM fun toLift => withLCtx toLift.lctx toLift.localInstances do
      Meta.check toLift.type
      Meta.check toLift.val
      return { toLift with val := (← instantiateMVarsProfiling toLift.val), type := (← instantiateMVars toLift.type) }
    let letRecClosures ← mkLetRecClosures sectionVars mainFVarIds recFVarIds letRecsToLift
    -- mkLetRecClosures assign metavariables that were placeholders for the lifted declarations.
    let mainVals    ← mainVals.mapM (instantiateMVarsProfiling ·)
    let mainHeaders ← mainHeaders.mapM instantiateMVarsAtHeader
    let letRecClosures ← letRecClosures.mapM fun closure => do pure { closure with toLift := (← instantiateMVarsAtLetRecToLift closure.toLift) }
    -- Replace fvarIds for functions being defined with closed terms
    let r              := insertReplacementForMainFns {} sectionVars mainHeaders mainFVars
    let r              := insertReplacementForLetRecs r letRecClosures
    let mainVals       := mainVals.map r.apply
    let mainHeaders    := mainHeaders.map fun h => { h with type := r.apply h.type }
    let letRecClosures := letRecClosures.map fun c => { c with toLift := { c.toLift with type := r.apply c.toLift.type, val := r.apply c.toLift.val } }
    let letRecKind     := getKindForLetRecs mainHeaders
    let letRecMods     := getModifiersForLetRecs mainHeaders
    pushMain (← pushLetRecs #[] letRecClosures letRecKind letRecMods) sectionVars mainHeaders mainVals

end MutualClosure

private def getAllUserLevelNames (headers : Array DefViewElabHeader) : List Name :=
  if h : 0 < headers.size then
    -- Recall that all top-level functions must have the same levels. See `check` method above
    (headers.get ⟨0, h⟩).levelNames
  else
    []

/-- Eagerly convert universe metavariables occurring in theorem headers to universe parameters. -/
private def levelMVarToParamHeaders (views : Array DefView) (headers : Array DefViewElabHeader) : TermElabM (Array DefViewElabHeader) := do
  let rec process : StateRefT Nat TermElabM (Array DefViewElabHeader) := do
    let mut newHeaders := #[]
    for view in views, header in headers do
      if ← pure view.kind.isTheorem <||> isProp header.type then
        newHeaders ←
          withLevelNames header.levelNames do
            return newHeaders.push { header with type := (← levelMVarToParam header.type), levelNames := (← getLevelNames) }
      else
        newHeaders := newHeaders.push header
    return newHeaders
  let newHeaders ← (process).run' 1
  newHeaders.mapM fun header => return { header with type := (← instantiateMVars header.type) }

partial def checkForHiddenUnivLevels (allUserLevelNames : List Name) (preDefs : Array PreDefinition) : TermElabM Unit :=
  unless (← MonadLog.hasErrors) do
    -- We do not report this kind of error if the declaration already contains errors
    let mut sTypes : CollectLevelParams.State := {}
    let mut sValues : CollectLevelParams.State := {}
    for preDef in preDefs do
      sTypes  := collectLevelParams sTypes preDef.type
      sValues := collectLevelParams sValues preDef.value
    if sValues.params.all fun u => sTypes.params.contains u || allUserLevelNames.contains u then
      -- If all universe level occurring in values also occur in types or explicitly provided universes, then everything is fine
      -- and we just return
      return ()
    let checkPreDef (preDef : PreDefinition) : TermElabM Unit :=
      -- Otherwise, we try to produce an error message containing the expression with the offending universe
      let rec visitLevel (u : Level) : ReaderT Expr TermElabM Unit := do
        match u with
        | .succ u => visitLevel u
        | .imax u v | .max u v => visitLevel u; visitLevel v
        | .param n =>
          unless sTypes.visitedLevel.contains u || allUserLevelNames.contains n do
            let parent ← withOptions (fun o => pp.universes.set o true) do addMessageContext m!"{indentExpr (← read)}"
            let body ← withOptions (fun o => pp.letVarTypes.setIfNotSet (pp.funBinderTypes.setIfNotSet o true) true) do addMessageContext m!"{indentExpr preDef.value}"
            throwError "invalid occurrence of universe level '{u}' at '{preDef.declName}', it does not occur at the declaration type, nor it is explicit universe level provided by the user, occurring at expression{parent}\nat declaration body{body}"
        | _ => pure ()
      let rec visit (e : Expr) : ReaderT Expr (MonadCacheT ExprStructEq Unit TermElabM) Unit := do
        checkCache { val := e : ExprStructEq } fun _ => do
          match e with
          | .forallE n d b c | .lam n d b c => visit d e; withLocalDecl n c d fun x => visit (b.instantiate1 x) e
          | .letE n t v b _  => visit t e; visit v e; withLetDecl n t v fun x => visit (b.instantiate1 x) e
          | .app ..        => e.withApp fun f args => do visit f e; args.forM fun arg => visit arg e
          | .mdata _ b     => visit b e
          | .proj _ _ b    => visit b e
          | .sort u        => visitLevel u (← read)
          | .const _ us    => us.forM (visitLevel · (← read))
          | _              => pure ()
      visit preDef.value preDef.value |>.run {}
    for preDef in preDefs do
      checkPreDef preDef

<<<<<<< HEAD
-- TODO: task helper that should be moved up or possibly integrated into `BaseIO.asTask`
@[noinline]
private def delayBaseIO (f : Unit → BaseIO α) : BaseIO α := f ()

def elabMutualDef (vars : Array Expr) (views : Array DefView) (typeCheckedPromise : IO.Promise SnapshotTree): TermElabM Unit :=
=======
def elabMutualDef (vars : Array Expr) (includedVars : List Name) (views : Array DefView) : TermElabM Unit :=
>>>>>>> 5da9038f
  if isExample views then
    withoutModifyingEnv do
      -- save correct environment in info tree
      withSaveInfoContext do
        go
  else
    go
where
  go :=
    withAlwaysResolvedPromises views.size fun bodyPromises =>
    withAlwaysResolvedPromises views.size fun tacPromises => do
      let scopeLevelNames ← getLevelNames
      let headers ← elabHeaders views bodyPromises tacPromises
      let headers ← levelMVarToParamHeaders views headers
      let allUserLevelNames := getAllUserLevelNames headers
      withFunLocalDecls headers fun funFVars => do
        for view in views, funFVar in funFVars do
          addLocalVarInfo view.declId funFVar
        let values ←
          try
            let values ← elabFunValues headers vars includedVars
            Term.synthesizeSyntheticMVarsNoPostponing
            values.mapM (instantiateMVarsProfiling ·)
          catch ex =>
            logException ex
            headers.mapM fun header => mkSorry header.type (synthetic := true)
        let headers ← headers.mapM instantiateMVarsAtHeader
        let letRecsToLift ← getLetRecsToLift
        let letRecsToLift ← letRecsToLift.mapM instantiateMVarsAtLetRecToLift
        checkLetRecsToLiftTypes funFVars letRecsToLift
        (if headers.all (·.kind.isTheorem) && !deprecated.oldSectionVars.get (← getOptions) then withHeaderSecVars vars includedVars headers else withUsed vars headers values letRecsToLift) fun vars => do
          let preDefs ← MutualClosure.main vars headers funFVars values letRecsToLift
          for preDef in preDefs do
            trace[Elab.definition] "{preDef.declName} : {preDef.type} :=\n{preDef.value}"
          let preDefs ← withLevelNames allUserLevelNames <| levelMVarToParamPreDecls preDefs
          let preDefs ← instantiateMVarsAtPreDecls preDefs
          let preDefs ← shareCommonPreDefs preDefs
          let preDefs ← fixLevelParams preDefs scopeLevelNames allUserLevelNames
          for preDef in preDefs do
            trace[Elab.definition] "after eraseAuxDiscr, {preDef.declName} : {preDef.type} :=\n{preDef.value}"
          checkForHiddenUnivLevels allUserLevelNames preDefs
          if let some (preEnv, postponed) ← addPreDefinitionsWithPostpone preDefs then
            let opts ← getOptions
            let fileName ← getFileName
            let pos := (← getFileMap).toPosition (← getRefPos)
            let preEnv := if internal.minimalSnapshots.get opts then Runtime.markPersistent preEnv
              else preEnv
            let _ ← BaseIO.asTask <| delayBaseIO fun _ => do
              let mut msgLog := .empty
              if let .error e := preEnv.addDecl opts postponed then
                msgLog := msgLog.add {
                  fileName
                  pos
                  data := e.toMessageData opts
                }
              typeCheckedPromise.resolve <|
                .mk { diagnostics := (← Snapshot.Diagnostics.ofMessageLog msgLog) } #[]
          processDeriving headers
      for view in views, header in headers do
        -- NOTE: this should be the full `ref`, and thus needs to be done after any snapshotting
        -- that depends only on a part of the ref
        addDeclarationRanges header.declName view.ref


  processDeriving (headers : Array DefViewElabHeader) := do
    for header in headers, view in views do
      if let some classNamesStx := view.deriving? then
        for classNameStx in classNamesStx do
          let className ← realizeGlobalConstNoOverload classNameStx
          withRef classNameStx do
            unless (← processDefDeriving className header.declName) do
              throwError "failed to synthesize instance '{className}' for '{header.declName}'"

end Term
namespace Command

def elabMutualDef (ds : Array Syntax) : CommandElabM Unit := do
  let opts ← getOptions
  withAlwaysResolvedPromises ds.size fun headerPromises => do
  withAlwaysResolvedPromise fun typeCheckedPromise => do
    let snap? := (← read).snap?
    let mut views := #[]
    let mut defs := #[]
    let mut reusedAllHeaders := true
    for h : i in [0:ds.size], headerPromise in headerPromises do
      let d := ds[i]
      let modifiers ← elabModifiers d[0]
      if ds.size > 1 && modifiers.isNonrec then
        throwErrorAt d "invalid use of 'nonrec' modifier in 'mutual' block"
      let mut view ← mkDefView modifiers d[1]
      let fullHeaderRef := mkNullNode #[d[0], view.headerRef]
      -- term elaboration snapshots are irrelevant for the cmdline driver
      if let some snap := guard (!Language.internal.minimalSnapshots.get (← getOptions)) *> snap? then
        view := { view with headerSnap? := some {
          old? := do
            -- transitioning from `Context.snap?` to `DefView.headerSnap?` invariant: if the
            -- elaboration context and state are unchanged, and the syntax of this as well as all
            -- previous headers is unchanged, then the elaboration result for this header (which
            -- includes state from elaboration of previous headers!) should be unchanged.
            guard reusedAllHeaders
            let old ← snap.old?
            -- blocking wait, `HeadersParsedSnapshot` (and hopefully others) should be quick
            let old ← old.val.get.toTyped? DefsParsedSnapshot
            let oldParsed ← old.defs[i]?
            guard <| fullHeaderRef.eqWithInfoAndTraceReuse opts oldParsed.fullHeaderRef
            -- no syntax guard to store, we already did the necessary checks
            return ⟨.missing, oldParsed.headerProcessedSnap⟩
          new := headerPromise
        } }
        defs := defs.push {
          fullHeaderRef
          headerProcessedSnap := { range? := d.getRange?, task := headerPromise.result }
        }
        reusedAllHeaders := reusedAllHeaders && view.headerSnap?.any (·.old?.isSome)
      views := views.push view
    if let some snap := snap? then
      let range? := (fun endPos => ⟨endPos, endPos⟩) <$> (← getRef).getTailPos?
      -- no non-fatal diagnostics at this point
<<<<<<< HEAD
      snap.new.resolve <| .ofTyped {
        defs
        typeCheckedSnap := { range?, task := typeCheckedPromise.result }
        diagnostics := .empty : DefsParsedSnapshot }
    runTermElabM fun vars => Term.elabMutualDef vars views typeCheckedPromise
=======
      snap.new.resolve <| .ofTyped { defs, diagnostics := .empty : DefsParsedSnapshot }
    let includedVars := (← getScope).includedVars
    runTermElabM fun vars => Term.elabMutualDef vars includedVars views
>>>>>>> 5da9038f

builtin_initialize
  registerTraceClass `Elab.definition.mkClosure

end Command
end Lean.Elab<|MERGE_RESOLUTION|>--- conflicted
+++ resolved
@@ -956,15 +956,12 @@
     for preDef in preDefs do
       checkPreDef preDef
 
-<<<<<<< HEAD
 -- TODO: task helper that should be moved up or possibly integrated into `BaseIO.asTask`
 @[noinline]
 private def delayBaseIO (f : Unit → BaseIO α) : BaseIO α := f ()
 
-def elabMutualDef (vars : Array Expr) (views : Array DefView) (typeCheckedPromise : IO.Promise SnapshotTree): TermElabM Unit :=
-=======
-def elabMutualDef (vars : Array Expr) (includedVars : List Name) (views : Array DefView) : TermElabM Unit :=
->>>>>>> 5da9038f
+def elabMutualDef (vars : Array Expr) (includedVars : List Name) (views : Array DefView)
+    (typeCheckedPromise : IO.Promise SnapshotTree) : TermElabM Unit :=
   if isExample views then
     withoutModifyingEnv do
       -- save correct environment in info tree
@@ -1083,17 +1080,12 @@
     if let some snap := snap? then
       let range? := (fun endPos => ⟨endPos, endPos⟩) <$> (← getRef).getTailPos?
       -- no non-fatal diagnostics at this point
-<<<<<<< HEAD
       snap.new.resolve <| .ofTyped {
         defs
         typeCheckedSnap := { range?, task := typeCheckedPromise.result }
         diagnostics := .empty : DefsParsedSnapshot }
-    runTermElabM fun vars => Term.elabMutualDef vars views typeCheckedPromise
-=======
-      snap.new.resolve <| .ofTyped { defs, diagnostics := .empty : DefsParsedSnapshot }
     let includedVars := (← getScope).includedVars
-    runTermElabM fun vars => Term.elabMutualDef vars includedVars views
->>>>>>> 5da9038f
+    runTermElabM fun vars => Term.elabMutualDef vars includedVars views typeCheckedPromise
 
 builtin_initialize
   registerTraceClass `Elab.definition.mkClosure
