/-
Copyright (c) 2019 Microsoft Corporation. All rights reserved.
Released under Apache 2.0 license as described in the file LICENSE.
Authors: Leonardo de Moura, Sebastian Ullrich
-/
prelude
import Lean.Language.Lean
import Lean.Util.Profile
import Lean.Server.References
import Lean.Util.Profiler

namespace Lean.Elab.Frontend

structure State where
  commandState : Command.State
  parserState  : Parser.ModuleParserState
  cmdPos       : String.Pos
  commands     : Array Syntax := #[]
deriving Nonempty

structure Context where
  inputCtx : Parser.InputContext

abbrev FrontendM := ReaderT Context $ StateRefT State IO

def setCommandState (commandState : Command.State) : FrontendM Unit :=
  modify fun s => { s with commandState := commandState }

@[inline] def runCommandElabM (x : Command.CommandElabM α) : FrontendM α := do
  let ctx ← read
  let s ← get
  let cmdCtx : Command.Context := {
    cmdPos       := s.cmdPos
    fileName     := ctx.inputCtx.fileName
    fileMap      := ctx.inputCtx.fileMap
    tacticCache? := none
    snap?        := none
    cancelTk?    := none
  }
  match (← liftM <| EIO.toIO' <| (x cmdCtx).run s.commandState) with
  | Except.error e      => throw <| IO.Error.userError s!"unexpected internal error: {← e.toMessageData.toString}"
  | Except.ok (a, sNew) => setCommandState sNew; return a

def elabCommandAtFrontend (stx : Syntax) : FrontendM Unit := do
  runCommandElabM do
    let initMsgs ← modifyGet fun st => (st.messages, { st with messages := {} })
    Command.elabCommandTopLevel stx
    let mut msgs := (← get).messages
    modify ({ · with messages := initMsgs ++ msgs })

def updateCmdPos : FrontendM Unit := do
  modify fun s => { s with cmdPos := s.parserState.pos }

def getParserState : FrontendM Parser.ModuleParserState := do pure (← get).parserState
def getCommandState : FrontendM Command.State := do pure (← get).commandState
def setParserState (ps : Parser.ModuleParserState) : FrontendM Unit := modify fun s => { s with parserState := ps }
def setMessages (msgs : MessageLog) : FrontendM Unit := modify fun s => { s with commandState := { s.commandState with messages := msgs } }
def getInputContext : FrontendM Parser.InputContext := do pure (← read).inputCtx

def processCommand : FrontendM Bool := do
  updateCmdPos
  let cmdState ← getCommandState
  let ictx ← getInputContext
  let pstate ← getParserState
  let scope := cmdState.scopes.head!
  let pmctx := { env := cmdState.env, options := scope.opts, currNamespace := scope.currNamespace, openDecls := scope.openDecls }
  match profileit "parsing" scope.opts fun _ => Parser.parseCommand ictx pmctx pstate cmdState.messages with
  | (cmd, ps, messages) =>
    modify fun s => { s with commands := s.commands.push cmd }
    setParserState ps
    setMessages messages
    elabCommandAtFrontend cmd
    pure (Parser.isTerminalCommand cmd)

partial def processCommands : FrontendM Unit := do
  let done ← processCommand
  unless done do
    processCommands

end Frontend

open Frontend

structure IncrementalState extends State where
  inputCtx    : Parser.InputContext
  initialSnap : Language.Lean.CommandParsedSnapshot
deriving Nonempty

open Language in
/--
Variant of `IO.processCommands` that allows for potential incremental reuse. Pass in the result of a
previous invocation done with the same state (but usually different input context) to allow for
reuse.
-/
partial def IO.processCommandsIncrementally (inputCtx : Parser.InputContext)
    (parserState : Parser.ModuleParserState) (commandState : Command.State)
    (old? : Option IncrementalState) :
    BaseIO IncrementalState := do
  let task ← Language.Lean.processCommands inputCtx parserState commandState
    (old?.map fun old => (old.inputCtx, old.initialSnap))
  go task.get task #[]
where
  go initialSnap t commands :=
    let snap := t.get
    let commands := commands.push snap.data.stx
    if let some next := snap.nextCmdSnap? then
      go initialSnap next.task commands
    else
      -- Opting into reuse also enables incremental reporting, so make sure to collect messages from
      -- all snapshots
      let messages := toSnapshotTree initialSnap
        |>.getAll.map (·.diagnostics.msgLog)
        |>.foldl (· ++ ·) {}
      let trees := toSnapshotTree initialSnap
        |>.getAll.map (·.infoTree?) |>.filterMap id |>.toPArray'
      return {
        commandState := { snap.data.finishedSnap.get.cmdState with messages, infoState.trees := trees }
        parserState := snap.data.parserState
        cmdPos := snap.data.parserState.pos
        inputCtx, initialSnap, commands
      }

def IO.processCommands (inputCtx : Parser.InputContext) (parserState : Parser.ModuleParserState)
    (commandState : Command.State) : IO State := do
  let st ← IO.processCommandsIncrementally inputCtx parserState commandState none
  return st.toState

def process (input : String) (env : Environment) (opts : Options) (fileName : Option String := none) : IO (Environment × MessageLog) := do
  let fileName   := fileName.getD "<input>"
  let inputCtx   := Parser.mkInputContext input fileName
  let s ← IO.processCommands inputCtx { : Parser.ModuleParserState } (Command.mkState env {} opts)
  pure (s.commandState.env, s.commandState.messages)

@[export lean_run_frontend]
def runFrontend
    (input : String)
    (opts : Options)
    (fileName : String)
    (mainModuleName : Name)
    (trustLevel : UInt32 := 0)
    (ileanFileName? : Option String := none)
    (jsonOutput : Bool := false)
    : IO (Environment × Bool) := do
  let startTime := (← IO.monoNanosNow).toFloat / 1000000000
  let inputCtx := Parser.mkInputContext input fileName
<<<<<<< HEAD
  let opts := Language.internal.minimalSnapshots.set opts true
=======
  let opts := Language.Lean.internal.cmdlineSnapshots.set opts true
>>>>>>> d97a52b4
  let ctx := { inputCtx with }
  let processor := Language.Lean.process
  let snap ← processor (fun _ => pure <| .ok { mainModuleName, opts, trustLevel }) none ctx
  let snaps := Language.toSnapshotTree snap
  snaps.runAndReport opts jsonOutput

  if let some ileanFileName := ileanFileName? then
    let trees := snaps.getAll.concatMap (match ·.infoTree? with | some t => #[t] | _ => #[])
    let references := Lean.Server.findModuleRefs inputCtx.fileMap trees (localVars := false)
    let ilean := { module := mainModuleName, references := ← references.toLspModuleRefs : Lean.Server.Ilean }
    IO.FS.writeFile ileanFileName $ Json.compress $ toJson ilean

  -- TODO: remove default when reworking cmdline interface in Lean; currently the only case
  -- where we use the environment despite errors in the file is `--stats`
  let some cmdState := Language.Lean.waitForFinalCmdState? snap
    | return (← mkEmptyEnvironment, false)

  if let some out := trace.profiler.output.get? opts then
    let traceState := cmdState.traceState
    let profile ← Firefox.Profile.export mainModuleName.toString startTime traceState opts
    IO.FS.writeFile ⟨out⟩ <| Json.compress <| toJson profile

  let hasErrors := snaps.getAll.any (·.diagnostics.msgLog.hasErrors)
  pure (cmdState.env, !hasErrors)


end Lean.Elab<|MERGE_RESOLUTION|>--- conflicted
+++ resolved
@@ -143,11 +143,7 @@
     : IO (Environment × Bool) := do
   let startTime := (← IO.monoNanosNow).toFloat / 1000000000
   let inputCtx := Parser.mkInputContext input fileName
-<<<<<<< HEAD
-  let opts := Language.internal.minimalSnapshots.set opts true
-=======
-  let opts := Language.Lean.internal.cmdlineSnapshots.set opts true
->>>>>>> d97a52b4
+  let opts := Language.internal.cmdlineSnapshots.set opts true
   let ctx := { inputCtx with }
   let processor := Language.Lean.process
   let snap ← processor (fun _ => pure <| .ok { mainModuleName, opts, trustLevel }) none ctx
