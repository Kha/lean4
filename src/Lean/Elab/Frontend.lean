--- conflicted
+++ resolved
@@ -88,11 +88,7 @@
 
 open Language in
 /--
-<<<<<<< HEAD
-Variant of `IO.processCommands` that allows for potential incremental reuse. Pass in result of a
-=======
 Variant of `IO.processCommands` that allows for potential incremental reuse. Pass in the result of a
->>>>>>> 35e1554e
 previous invocation done with the same state (but usually different input context) to allow for
 reuse.
 -/
@@ -135,50 +131,6 @@
   let s ← IO.processCommands inputCtx { : Parser.ModuleParserState } (Command.mkState env {} opts)
   pure (s.commandState.env, s.commandState.messages)
 
-<<<<<<< HEAD
-/--
-Parses values of options registered during import and left by the C++ frontend as strings, fails if
-any option names remain unknown.
--/
-def reparseOptions (opts : Options) : IO Options := do
-  let mut opts := opts
-  let decls ← getOptionDecls
-  for (name, val) in opts do
-    let .ofString val := val
-      | continue  -- Already parsed by C++
-    -- Options can be prefixed with `weak` in order to turn off the error when the option is not
-    -- defined
-    let weak := name.getRoot == `weak
-    if weak then
-      opts := opts.erase name
-    let name := name.replacePrefix `weak Name.anonymous
-    let some decl := decls.find? name
-      | unless weak do
-          throw <| .userError s!"invalid -D parameter, unknown configuration option '{name}'
-
-If the option is defined in this library, use '-D{`weak ++ name}' to set it conditionally"
-
-    match decl.defValue with
-    | .ofBool _ =>
-      match val with
-      | "true"  => opts := opts.insert name true
-      | "false" => opts := opts.insert name false
-      | _ =>
-        throw <| .userError s!"invalid -D parameter, invalid configuration option '{val}' value, \
-          it must be true/false"
-    | .ofNat _ =>
-      let some val := val.toNat?
-        | throw <| .userError s!"invalid -D parameter, invalid configuration option '{val}' value, \
-            it must be a natural number"
-      opts := opts.insert name val
-    | .ofString _ => opts := opts.insert name val
-    | _ => throw <| .userError s!"invalid -D parameter, configuration option '{name}' \
-              cannot be set in the command line, use set_option command"
-
-  return opts
-
-=======
->>>>>>> 35e1554e
 @[export lean_run_frontend]
 def runFrontend
     (input : String)
@@ -191,11 +143,7 @@
     : IO (Environment × Bool) := do
   let startTime := (← IO.monoNanosNow).toFloat / 1000000000
   let inputCtx := Parser.mkInputContext input fileName
-<<<<<<< HEAD
   let opts := Language.internal.minimalSnapshots.set opts true
-=======
-  let opts := Language.Lean.internal.minimalSnapshots.set opts true
->>>>>>> 35e1554e
   let ctx := { inputCtx with }
   let processor := Language.Lean.process
   let snap ← processor (fun _ => pure <| .ok { mainModuleName, opts, trustLevel }) none ctx
