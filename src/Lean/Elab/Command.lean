--- conflicted
+++ resolved
@@ -113,11 +113,7 @@
   -/
   suppressElabErrors : Bool := false
 
-<<<<<<< HEAD
-abbrev CommandElabM := ReaderT Context <| StateRefT State (EIO Exception)
-=======
 abbrev CommandElabM := ReaderT Context $ StateRefT State $ EIO Exception
->>>>>>> 3c7dc4bb
 abbrev CommandElab  := Syntax → CommandElabM Unit
 structure Linter where
   run : Syntax → CommandElabM Unit
@@ -200,14 +196,6 @@
     let msg ← addMacroStack msg ctx.macroStack
     return (ref, msg)
 
-<<<<<<< HEAD
-def mkMessageAux (ctx : Context) (ref : Syntax) (msgData : MessageData) (severity : MessageSeverity) : Message :=
-  let pos := ref.getPos?.getD ctx.cmdPos
-  let endPos := ref.getTailPos?.getD pos
-  mkMessageCore ctx.fileName ctx.fileMap msgData severity pos endPos
-
-=======
->>>>>>> 3c7dc4bb
 private def runCore (x : CoreM α) : CommandElabM α := do
   let s ← get
   let ctx ← read
@@ -307,42 +295,21 @@
 @[inline] def withLoggingExceptions (x : CommandElabM Unit) : CommandElabM Unit := fun ctx ref =>
   EIO.catchExceptions (withLogging x ctx ref) (fun _ => pure ())
 
-<<<<<<< HEAD
-/-- Wraps the given action for use in `EIO.asTask` etc., discarding its final monadic state. -/
-def wrapAsync (act : Unit → CommandElabM α) : CommandElabM (EIO Exception α) := do
-  return (do
-      -- Reset log so as not to report messages twice, from either thread
-      modify ({ · with messages := {} })
-      act () : CommandElabM _)
-    |>.run (← read) |>.run' (← get)
-
-open Language in
-/--
-Wraps the given action for use in `BaseIO.asTask` etc., discarding its final state except for
-`logSnapshotTask` tasks, which are reported as part of the returned tree.
--/
-=======
 @[inherit_doc Core.wrapAsync]
 def wrapAsync (act : Unit → CommandElabM α) : CommandElabM (EIO Exception α) := do
   return act () |>.run (← read) |>.run' (← get)
 
 open Language in
 @[inherit_doc Core.wrapAsyncAsSnapshot]
->>>>>>> 3c7dc4bb
 -- `CoreM` and `CommandElabM` are too different to meaningfully share this code
 def wrapAsyncAsSnapshot (act : Unit → CommandElabM Unit)
     (desc : String := by exact decl_name%.toString) :
     CommandElabM (BaseIO SnapshotTree) := do
   let t ← wrapAsync fun _ => do
     IO.FS.withIsolatedStreams (isolateStderr := Core.stderrAsMessages.get (← getOptions)) do
-<<<<<<< HEAD
-      let tid ← IO.getLeanThreadID
-      modifyTraceState fun _ => { tid }
-=======
       let tid ← IO.getTID
       -- reset trace state and message log so as not to report them twice
       modify ({ · with messages := {}, traceState := { tid } })
->>>>>>> 3c7dc4bb
       try
         withTraceNode `Elab.async (fun _ => return desc) do
           act ()
@@ -371,7 +338,7 @@
     -- interrupt or abort exception as `try catch` above should have caught any others
     | .error _ => default
 
-<<<<<<< HEAD
+@[inherit_doc Core.logSnapshotTask]
 def logSnapshotTask (task : Language.SnapshotTask Language.SnapshotTree) : CommandElabM Unit :=
   modify fun s => { s with snapshotTasks := s.snapshotTasks.push task }
 
@@ -387,12 +354,6 @@
     let lintAct ← wrapAsyncAsSnapshot fun _ => runLinters stx
     logSnapshotTask { range? := none, task := (← BaseIO.asTask lintAct) }
 
-=======
-@[inherit_doc Core.logSnapshotTask]
-def logSnapshotTask (task : Language.SnapshotTask Language.SnapshotTree) : CommandElabM Unit :=
-  modify fun s => { s with snapshotTasks := s.snapshotTasks.push task }
-
->>>>>>> 3c7dc4bb
 protected def getCurrMacroScope : CommandElabM Nat  := do pure (← read).currMacroScope
 protected def getMainModule     : CommandElabM Name := do pure (← getEnv).mainModule
 
