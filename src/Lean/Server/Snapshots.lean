/-
Copyright (c) 2020 Wojciech Nawrocki. All rights reserved.
Released under Apache 2.0 license as described in the file LICENSE.

Authors: Wojciech Nawrocki
-/
import Init.System.IO

import Lean.Elab.Import
import Lean.Elab.Command
import Lean.Language.Lean

import Lean.Widget.InteractiveDiagnostic

/-! One can think of this module as being a partial reimplementation
of Lean.Elab.Frontend which also stores a snapshot of the world after
each command. Importantly, we allow (re)starting compilation from any
snapshot/position in the file for interactive editing purposes. -/

namespace Lean.Server.Snapshots

open Elab

/- For `Inhabited Snapshot` -/
builtin_initialize dummyTacticCache : IO.Ref Tactic.Cache ← IO.mkRef {}

/-- What Lean knows about the world after the header and each command. -/
structure Snapshot where
  stx : Syntax
  mpState : Parser.ModuleParserState
  cmdState : Command.State
  /-- We cache interactive diagnostics in order not to invoke the pretty-printer again on messages
  from previous snapshots when publishing diagnostics for every new snapshot (this is quadratic),
  as well as not to invoke it once again when handling `$/lean/interactiveDiagnostics`. -/
<<<<<<< HEAD
  interactiveDiags : PersistentArray Widget.InteractiveDiagnostic
=======
  interactiveDiags : Array Widget.InteractiveDiagnostic
>>>>>>> 561f2607

namespace Snapshot

def endPos (s : Snapshot) : String.Pos :=
  s.mpState.pos

def env (s : Snapshot) : Environment :=
  s.cmdState.env

def msgLog (s : Snapshot) : MessageLog :=
  s.cmdState.messages

def infoTree (s : Snapshot) : InfoTree :=
  -- the parser returns exactly one command per snapshot, and the elaborator creates exactly one node per command
  assert! s.cmdState.infoState.trees.size == 1
  s.cmdState.infoState.trees[0]!

def isAtEnd (s : Snapshot) : Bool :=
  Parser.isTerminalCommand s.stx

open Command in
/-- Use the command state in the given snapshot to run a `CommandElabM`.-/
def runCommandElabM (snap : Snapshot) (meta : DocumentMeta) (c : CommandElabM α) : EIO Exception α := do
  let ctx : Command.Context := {
    cmdPos := snap.stx.getPos? |>.getD 0,
    fileName := meta.uri,
    fileMap := meta.text,
    tacticCache? := none
  }
  c.run ctx |>.run' snap.cmdState

/-- Run a `CoreM` computation using the data in the given snapshot.-/
def runCoreM (snap : Snapshot) (meta : DocumentMeta) (c : CoreM α) : EIO Exception α :=
  snap.runCommandElabM meta <| Command.liftCoreM c

/-- Run a `TermElabM` computation using the data in the given snapshot.-/
def runTermElabM (snap : Snapshot) (meta : DocumentMeta) (c : TermElabM α) : EIO Exception α :=
  snap.runCommandElabM meta <| Command.liftTermElabM c

end Snapshot

end Lean.Server.Snapshots<|MERGE_RESOLUTION|>--- conflicted
+++ resolved
@@ -32,11 +32,7 @@
   /-- We cache interactive diagnostics in order not to invoke the pretty-printer again on messages
   from previous snapshots when publishing diagnostics for every new snapshot (this is quadratic),
   as well as not to invoke it once again when handling `$/lean/interactiveDiagnostics`. -/
-<<<<<<< HEAD
-  interactiveDiags : PersistentArray Widget.InteractiveDiagnostic
-=======
   interactiveDiags : Array Widget.InteractiveDiagnostic
->>>>>>> 561f2607
 
 namespace Snapshot
 
