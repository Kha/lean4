/-
Copyright (c) 2020 Marc Huisinga. All rights reserved.
Released under Apache 2.0 license as described in the file LICENSE.

Authors: Marc Huisinga, Wojciech Nawrocki
-/
import Init.System.IO
import Lean.Data.RBMap
import Lean.Environment

import Lean.Data.Lsp
import Lean.Data.Json.FromToJson

import Lean.Util.FileSetupInfo
import Lean.LoadDynlib
<<<<<<< HEAD
import Lean.Language.HashLang
=======
import Lean.Language.Basic
>>>>>>> 561f2607

import Lean.Server.Utils
import Lean.Server.AsyncList
import Lean.Server.References

import Lean.Server.FileWorker.Types
import Lean.Server.FileWorker.Utils
import Lean.Server.FileWorker.RequestHandling
import Lean.Server.FileWorker.WidgetRequests
import Lean.Server.FileWorker.SetupFile
import Lean.Server.Rpc.Basic
import Lean.Widget.InteractiveDiagnostic
import Lean.Server.ImportCompletion

/-!
For general server architecture, see `README.md`. For details of IPC communication, see `Watchdog.lean`.
This module implements per-file worker processes.

File processing and requests+notifications against a file should be concurrent for two reasons:
- By the LSP standard, requests should be cancellable.
- Since Lean allows arbitrary user code to be executed during elaboration via the tactic framework,
  elaboration can be extremely slow and even not halt in some cases. Users should be able to
  work with the file while this is happening, e.g. make new changes to the file or send requests.

To achieve these goals, elaboration is executed in a chain of tasks, where each task corresponds to
the elaboration of one command. When the elaboration of one command is done, the next task is spawned.
On didChange notifications, we search for the task in which the change occurred. If we stumble across
a task that has not yet finished before finding the task we're looking for, we terminate it
and start the elaboration there, otherwise we start the elaboration at the task where the change occurred.

Requests iterate over tasks until they find the command that they need to answer the request.
In order to not block the main thread, this is done in a request task.
If a task that the request task waits for is terminated, a change occurred somewhere before the
command that the request is looking for and the request sends a "content changed" error.
-/

namespace Lean.Server.FileWorker

open Lsp
open IO
open Snapshots
open JsonRpc

<<<<<<< HEAD
=======
structure WorkerContext where
  /-- Synchronized output channel for LSP messages. Notifications for outdated versions are
    discarded on read. -/
  chanOut          : IO.Channel JsonRpc.Message
  /--
  Latest document version received by the client, used for filtering out notifications from
  previous versions.
  -/
  maxDocVersion    : IO.Ref Nat
  hLog             : FS.Stream
  initParams       : InitializeParams
  processor        : Parser.InputContext → BaseIO Lean.Language.Lean.InitialSnapshot
  clientHasWidgets : Bool
  opts             : Options

>>>>>>> 561f2607
/-! # Asynchronous snapshot elaboration -/

section Elab
  -- Placed here instead of Lean.Server.Utils because of an import loop
  private def mkIleanInfoNotification (method : String) (m : DocumentMeta)
      (trees : Array Elab.InfoTree) : JsonRpc.Notification Lsp.LeanIleanInfoParams :=
    let references := findModuleRefs m.text trees (localVars := true)
    let param := { version := m.version, references }
    { method, param }

  private def mkIleanInfoUpdateNotification : DocumentMeta → Array Elab.InfoTree →
      JsonRpc.Notification Lsp.LeanIleanInfoParams :=
    mkIleanInfoNotification "$/lean/ileanInfoUpdate"

  private def mkIleanInfoFinalNotification : DocumentMeta → Array Elab.InfoTree →
      JsonRpc.Notification Lsp.LeanIleanInfoParams :=
    mkIleanInfoNotification "$/lean/ileanInfoFinal"

  private structure ReportSnapshotsState where
    hasBlocked := false
    diagnostics : Array Lsp.Diagnostic := #[]
    infoTrees : Array Elab.InfoTree := #[]
<<<<<<< HEAD
=======
    isFatal := false

  register_builtin_option server.reportDelayMs : Nat := {
    defValue := 200
    group := "server"
    descr := "(server) time in milliseconds to wait before reporting progress and diagnostics on \
      document edit in order to reduce flickering"
  }
>>>>>>> 561f2607

  /--
    Reports status of a snapshot tree incrementally to the user: progress,
    diagnostics, .ilean reference information.

    Debouncing: we only report information
<<<<<<< HEAD
    * when first blocking, i.e. not before skipping over any unchanged snapshots
    * afterwards, each time new information is found in a snapshot
    * at the very end, if we never blocked (e.g. emptying a file should make
      sure to empty diagnostics as well eventually) -/
  private partial def reportSnapshots (ctx : WorkerContext) (m : DocumentMeta) (snaps : Language.SnapshotTree)
      : IO (Task Unit) := do
    Task.map (fun _ => ()) <$> go snaps { : ReportSnapshotsState } fun st => do
      ctx.chanOut.send <| mkFileProgressDoneNotification m
=======
    * after first waiting for `reportDelayMs`, to give trivial tasks a chance to finish
    * when first blocking, i.e. not before skipping over any unchanged snapshots and such trival
      tasks
    * afterwards, each time new information is found in a snapshot
    * at the very end, if we never blocked (e.g. emptying a file should make
      sure to empty diagnostics as well eventually) -/
  private partial def reportSnapshots (ctx : WorkerContext) (m : DocumentMeta)
      (snaps : Language.SnapshotTree) : BaseIO (Task Unit) := do
    let t ← BaseIO.asTask do
      IO.sleep (server.reportDelayMs.get ctx.opts).toUInt32
    BaseIO.bindTask t fun _ =>
      start
  where
    start := go snaps { : ReportSnapshotsState } fun st => do
      -- callback at the end of reporting
      if st.isFatal then
        ctx.chanOut.send <| mkFileProgressAtPosNotification m 0 .fatalError
      else
        ctx.chanOut.send <| mkFileProgressDoneNotification m
>>>>>>> 561f2607
      unless st.hasBlocked do
        ctx.chanOut.send <| mkPublishDiagnosticsNotification m st.diagnostics
      -- This will overwrite existing ilean info for the file, in case something
      -- went wrong during the incremental updates.
      ctx.chanOut.send <| mkIleanInfoFinalNotification m st.infoTrees
<<<<<<< HEAD
      return .pure <| .ok ()
  where
    go node st cont := do
      if (← IO.checkCanceled) then
        return .pure <| .ok ()
      let diagnostics := st.diagnostics ++ (← node.element.msgLog.toList.toArray.mapM (Widget.msgToInteractiveDiagnostic m.text · ctx.clientHasWidgets)).map (·.toDiagnostic)
      if st.hasBlocked && !node.element.msgLog.isEmpty then
=======
      return .pure ()
    go node st cont := do
      if (← IO.checkCanceled) then
        return .pure ()
      let diagnostics := st.diagnostics ++
        node.element.diagnostics.interactiveDiags.map (·.toDiagnostic)
      if st.hasBlocked && !node.element.diagnostics.msgLog.isEmpty then
>>>>>>> 561f2607
        ctx.chanOut.send <| mkPublishDiagnosticsNotification m diagnostics
      let infoTrees := match node.element.infoTree? with
        | some itree => st.infoTrees.push itree
        | none       => st.infoTrees
      if st.hasBlocked && node.element.infoTree?.isSome then
        ctx.chanOut.send <| mkIleanInfoUpdateNotification m infoTrees
<<<<<<< HEAD
      goSeq { st with diagnostics, infoTrees } cont node.children.toList
=======
      -- we assume that only the last node in the tree sets `isFatal`
      let st := { st with diagnostics, infoTrees, isFatal := node.element.isFatal }
      goSeq st cont node.children.toList
>>>>>>> 561f2607
    goSeq st cont
      | [] => cont st
      | t::ts => do
        let mut st := st
        unless (← IO.hasFinished t.task) do
          ctx.chanOut.send <| mkFileProgressAtPosNotification m t.range.start
          if !st.hasBlocked then
            ctx.chanOut.send <| mkPublishDiagnosticsNotification m st.diagnostics
            st := { st with hasBlocked := true }
<<<<<<< HEAD
        IO.bindTask t.task fun node =>
          go node st (goSeq · cont ts)
end Elab

=======
        BaseIO.bindTask t.task fun node =>
          go node st (goSeq · cont ts)
end Elab

-- Pending requests are tracked so they can be canceled
abbrev PendingRequestMap := RBMap RequestID (Task (Except IO.Error Unit)) compare

structure AvailableImportsCache where
  availableImports       : ImportCompletion.AvailableImports
  lastRequestTimestampMs : Nat

structure WorkerState where
  doc                : EditableDocument
  importCachingTask? : Option (Task (Except Error AvailableImportsCache))
  pendingRequests    : PendingRequestMap
  /-- A map of RPC session IDs. We allow asynchronous elab tasks and request handlers
  to modify sessions. A single `Ref` ensures atomic transactions. -/
  rpcSessions        : RBMap UInt64 (IO.Ref RpcSession) compare

abbrev WorkerM := ReaderT WorkerContext <| StateRefT WorkerState IO

>>>>>>> 561f2607
/- Worker initialization sequence. -/
section Initialization
  def initializeWorker (meta : DocumentMeta) (o e : FS.Stream) (initParams : InitializeParams) (opts : Options)
      : IO (WorkerContext × WorkerState) := do
    let clientHasWidgets := initParams.initializationOptions?.bind (·.hasWidgets?) |>.getD false
    let mut mainModuleName := Name.anonymous
    try
      if let some path := System.Uri.fileUriToPath? meta.uri then
        mainModuleName ← moduleNameOfFileName path none
    catch _ => pure ()
<<<<<<< HEAD
    let chanOut ← mkLspOutputChannel
    let processor ← Language.hashLang (default := .Lean) |>.mkIncrementalProcessor {
      opts, mainModuleName
      fileSetupHandler? := some fun imports =>
        setupFile meta imports fun stderrLine =>
          let progressDiagnostic := {
            range     := ⟨⟨0, 0⟩, ⟨0, 0⟩⟩
            severity? := DiagnosticSeverity.information
            message   := stderrLine
          }
          chanOut.send <| mkPublishDiagnosticsNotification meta #[progressDiagnostic]
=======
    let maxDocVersion ← IO.mkRef 0
    let chanOut ← mkLspOutputChannel maxDocVersion
    let processor ← Language.Lean.mkIncrementalProcessor {
      opts, mainModuleName
      clientHasWidgets
      fileSetupHandler? := some fun imports => do
        let result ← setupFile meta imports fun stderrLine => do
          let progressDiagnostic := {
            range      := ⟨⟨0, 0⟩, ⟨0, 0⟩⟩
            fullRange? := some ⟨⟨0, 0⟩, meta.text.utf8PosToLspPos meta.text.source.endPos⟩
            severity?  := DiagnosticSeverity.information
            message    := stderrLine
          }
          chanOut.send <| mkPublishDiagnosticsNotification meta #[progressDiagnostic]
        -- clear progress notifications in the end
        chanOut.send <| mkPublishDiagnosticsNotification meta #[]
        return result
>>>>>>> 561f2607
    }
    let initSnap ← processor meta.mkInputContext
    let ctx := {
      chanOut
      hLog := e
      initParams
      processor
      clientHasWidgets
      maxDocVersion
      opts
    }
    let reporter ← reportSnapshots ctx meta (Language.ToSnapshotTree.toSnapshotTree initSnap)
    let doc : EditableDocument := { meta, initSnap, reporter }
    return (ctx,
    { doc
      pendingRequests    := RBMap.empty
      rpcSessions        := RBMap.empty
      importCachingTask? := none
    })
  where
    /-- Creates an LSP message output channel along with a reader that sends out read messages on
        the output FS stream after discarding outdated notifications. This is the only component of
        the worker with access to the output stream, so we can synchronize messages from parallel
        elaboration tasks here. -/
<<<<<<< HEAD
    mkLspOutputChannel : IO (IO.Channel JsonRpc.Message) := do
      let chanOut ← IO.Channel.new
      -- most recent document version seen in notifications
      let maxVersion ← IO.mkRef 0
=======
    mkLspOutputChannel maxDocVersion : IO (IO.Channel JsonRpc.Message) := do
      let chanOut ← IO.Channel.new
      -- most recent document version seen in notifications
>>>>>>> 561f2607
      let _ ← chanOut.forAsync (prio := .dedicated) fun msg => do
        -- discard outdated notifications; note that in contrast to responses, notifications can
        -- always be silently discarded
        let version? : Option Nat := do
          let doc ← match msg with
            | .notification "textDocument/publishDiagnostics" (some <| .obj params) => some params
            | .notification "$/lean/fileProgress" (some <| .obj params) =>
              params.find compare "textDocument" |>.bind (·.getObj?.toOption)
            | _ => none
          doc.find compare "version" |>.bind (·.getNat?.toOption)
        if let some version := version? then
<<<<<<< HEAD
          if version < (← maxVersion.get) then
            return
          else
            maxVersion.set version
=======
          if version < (← maxDocVersion.get) then
            return
          -- note that because of `server.reportDelayMs`, we cannot simply set `maxDocVersion` here
          -- as that would allow outdated messages to be reported until the delay is over
>>>>>>> 561f2607
        o.writeLspMessage msg |>.catchExceptions (fun _ => pure ())
      return chanOut
end Initialization

section Updates
  def updatePendingRequests (map : PendingRequestMap → PendingRequestMap) : WorkerM Unit := do
    modify fun st => { st with pendingRequests := map st.pendingRequests }

  /-- Given the new document, updates editable doc state. -/
  def updateDocument (meta : DocumentMeta) : WorkerM Unit := do
    let ctx ← read
    let initSnap ← ctx.processor meta.mkInputContext
    let reporter ← reportSnapshots ctx meta (Language.ToSnapshotTree.toSnapshotTree initSnap)
    modify fun st => { st with doc := { meta, initSnap, reporter } }
<<<<<<< HEAD
=======
    -- we assume versions are monotonous
    ctx.maxDocVersion.set meta.version
>>>>>>> 561f2607
end Updates

/- Notifications are handled in the main thread. They may change global worker state
such as the current file contents. -/
section NotificationHandling
  def handleDidChange (p : DidChangeTextDocumentParams) : WorkerM Unit := do
    let docId := p.textDocument
    let changes := p.contentChanges
    let oldDoc := (←get).doc
    let newVersion := docId.version?.getD 0
    if ¬ changes.isEmpty then
      let newDocText := foldDocumentChanges changes oldDoc.meta.text
      updateDocument ⟨docId.uri, newVersion, newDocText, oldDoc.meta.dependencyBuildMode⟩

  def handleCancelRequest (p : CancelParams) : WorkerM Unit := do
    updatePendingRequests (fun pendingRequests => pendingRequests.erase p.id)

def handleRpcRelease (p : Lsp.RpcReleaseParams) : WorkerM Unit := do
  -- NOTE(WN): when the worker restarts e.g. due to changed imports, we may receive `rpc/release`
  -- for the previous RPC session. This is fine, just ignore.
  if let some seshRef := (← get).rpcSessions.find? p.sessionId then
    let monoMsNow ← IO.monoMsNow
    let discardRefs : StateM RpcObjectStore Unit := do
      for ref in p.refs do
        discard do rpcReleaseRef ref
    seshRef.modify fun st =>
      let st := st.keptAlive monoMsNow
      let ((), objects) := discardRefs st.objects
      { st with objects }

def handleRpcKeepAlive (p : Lsp.RpcKeepAliveParams) : WorkerM Unit := do
  match (← get).rpcSessions.find? p.sessionId with
  | none => return
  | some seshRef =>
    seshRef.modify (·.keptAlive (← IO.monoMsNow))

end NotificationHandling

/-! Requests here are handled synchronously rather than in the asynchronous `RequestM`. -/
section RequestHandling

def handleRpcConnect (_ : RpcConnectParams) : WorkerM RpcConnected := do
  let (newId, newSesh) ← RpcSession.new
  let newSeshRef ← IO.mkRef newSesh
  modify fun st => { st with rpcSessions := st.rpcSessions.insert newId newSeshRef }
  return { sessionId := newId }

end RequestHandling

section MessageHandling
  def parseParams (paramType : Type) [FromJson paramType] (params : Json) : WorkerM paramType :=
    match fromJson? params with
    | Except.ok parsed => pure parsed
    | Except.error inner => throwServerError s!"Got param with wrong structure: {params.compress}\n{inner}"

  def handleNotification (method : String) (params : Json) : WorkerM Unit := do
    let handle := fun paramType [FromJson paramType] (handler : paramType → WorkerM Unit) =>
      parseParams paramType params >>= handler
    match method with
    | "textDocument/didChange" => handle DidChangeTextDocumentParams handleDidChange
    | "$/cancelRequest"        => handle CancelParams handleCancelRequest
    | "$/lean/rpc/release"     => handle RpcReleaseParams handleRpcRelease
    | "$/lean/rpc/keepAlive"   => handle RpcKeepAliveParams handleRpcKeepAlive
    | _                        => throwServerError s!"Got unsupported notification method: {method}"

  def queueRequest (id : RequestID) (requestTask : Task (Except IO.Error Unit))
      : WorkerM Unit := do
    updatePendingRequests (fun pendingRequests => pendingRequests.insert id requestTask)

  def handleImportCompletionRequest (id : RequestID) (params : CompletionParams)
      : WorkerM (Task (Except Error AvailableImportsCache)) := do
    let ctx ← read
    let st ← get
    let text := st.doc.meta.text

    match st.importCachingTask? with
    | none => IO.asTask do
      let availableImports ← ImportCompletion.collectAvailableImports
      let lastRequestTimestampMs ← IO.monoMsNow
      let completions := ImportCompletion.find text st.doc.initSnap.stx params availableImports
      ctx.chanOut.send <| .response id (toJson completions)
      pure { availableImports, lastRequestTimestampMs : AvailableImportsCache }

    | some task => IO.mapTask (t := task) fun result => do
      let mut ⟨availableImports, lastRequestTimestampMs⟩ ← IO.ofExcept result
      let timestampNowMs ← IO.monoMsNow
      if timestampNowMs - lastRequestTimestampMs >= 10000 then
        availableImports ← ImportCompletion.collectAvailableImports
      lastRequestTimestampMs := timestampNowMs
      let completions := ImportCompletion.find text st.doc.initSnap.stx params availableImports
      ctx.chanOut.send <| .response id (toJson completions)
      pure { availableImports, lastRequestTimestampMs : AvailableImportsCache }

  def handleRequest (id : RequestID) (method : String) (params : Json)
      : WorkerM Unit := do
    let ctx ← read
    let st ← get

    if method == "$/lean/rpc/connect" then
      try
        let ps ← parseParams RpcConnectParams params
        let resp ← handleRpcConnect ps
        ctx.chanOut.send <| .response id (toJson resp)
      catch e =>
        ctx.chanOut.send <| .responseError id .internalError (toString e) none
      return

    Language.hashLang .Lean |>.handleRequest id method params st.doc.initSnap

  def handleLeanRequest := do
    if method == "textDocument/completion" then
      let params ← parseParams CompletionParams params
      if ImportCompletion.isImportCompletionRequest st.doc.meta.text st.doc.initSnap.stx params then
        let importCachingTask ← handleImportCompletionRequest id params
        set <| { st with importCachingTask? := some importCachingTask }
        return

    -- we assume that any other request requires at least the the search path
    -- TODO: move into language-specific request handling
    let srcSearchPathTask :=
      st.doc.initSnap.processedSuccessfully.map (·.map (·.srcSearchPath) |>.getD ∅)
    let t ← IO.bindTask srcSearchPathTask.task fun srcSearchPath => do
      let rc : RequestContext :=
        { rpcSessions := st.rpcSessions
          srcSearchPath
          doc := st.doc
          hLog := ctx.hLog
          initParams := ctx.initParams }
      let t? ← EIO.toIO' <| handleLspRequest method params rc
      let t₁ ← match t? with
        | Except.error e =>
          IO.asTask do
            ctx.chanOut.send <| e.toLspResponseError id
        | Except.ok t => (IO.mapTask · t) fun
          | Except.ok resp =>
            ctx.chanOut.send <| .response id (toJson resp)
          | Except.error e =>
            ctx.chanOut.send <| e.toLspResponseError id
    queueRequest id t
end MessageHandling

section MainLoop
  variable (hIn : FS.Stream) in
  partial def mainLoop : WorkerM Unit := do
    let mut st ← get
    let msg ← hIn.readLspMessage
    let filterFinishedTasks (acc : PendingRequestMap) (id : RequestID) (task : Task (Except IO.Error Unit))
        : IO PendingRequestMap := do
      if (← hasFinished task) then
        /- Handler tasks are constructed so that the only possible errors here
        are failures of writing a response into the stream. -/
        if let Except.error e := task.get then
          throwServerError s!"Failed responding to request {id}: {e}"
        pure <| acc.erase id
      else pure acc
    let pendingRequests ← st.pendingRequests.foldM (fun acc id task => filterFinishedTasks acc id task) st.pendingRequests
    st := { st with pendingRequests }

    -- Opportunistically (i.e. when we wake up on messages) check if any RPC session has expired.
    for (id, seshRef) in st.rpcSessions do
      let sesh ← seshRef.get
      if (← sesh.hasExpired) then
        st := { st with rpcSessions := st.rpcSessions.erase id }

    set st
    match msg with
    | Message.request id method (some params) =>
      handleRequest id method (toJson params)
      mainLoop
    | Message.notification "exit" none =>
      return ()
    | Message.notification method (some params) =>
      handleNotification method (toJson params)
      mainLoop
    | _ => throwServerError "Got invalid JSON-RPC message"
end MainLoop

def initAndRunWorker (i o e : FS.Stream) (opts : Options) : IO UInt32 := do
  let i ← maybeTee "fwIn.txt" false i
  let o ← maybeTee "fwOut.txt" true o
  let initParams ← i.readLspRequestAs "initialize" InitializeParams
  let ⟨_, param⟩ ← i.readLspNotificationAs "textDocument/didOpen" LeanDidOpenTextDocumentParams
  let doc := param.textDocument
  /- NOTE(WN): `toFileMap` marks line beginnings as immediately following
    "\n", which should be enough to handle both LF and CRLF correctly.
    This is because LSP always refers to characters by (line, column),
    so if we get the line number correct it shouldn't matter that there
    is a CR there. -/
  let meta : DocumentMeta := ⟨doc.uri, doc.version, doc.text.toFileMap, param.dependencyBuildMode?.getD .always⟩
  let e := e.withPrefix s!"[{param.textDocument.uri}] "
  let _ ← IO.setStderr e
  try
    let (ctx, st) ← initializeWorker meta o e initParams.param opts
    let _ ← StateRefT'.run (s := st) <| ReaderT.run (r := ctx) (mainLoop i)
    return (0 : UInt32)
  catch err =>
    IO.eprintln err
    e.writeLspMessage <| mkPublishDiagnosticsNotification meta #[{
      range := ⟨⟨0, 0⟩, ⟨0, 0⟩⟩
      severity? := DiagnosticSeverity.error
      message := err.toString }]
    return (1 : UInt32)

@[export lean_server_worker_main]
def workerMain (opts : Options) : IO UInt32 := do
  let i ← IO.getStdin
  let o ← IO.getStdout
  let e ← IO.getStderr
  try
    let exitCode ← initAndRunWorker i o e opts
    -- HACK: all `Task`s are currently "foreground", i.e. we join on them on main thread exit, but we definitely don't
    -- want to do that in the case of the worker processes, which can produce non-terminating tasks evaluating user code
    o.flush
    e.flush
    IO.Process.exit exitCode.toUInt8
  catch err =>
    e.putStrLn s!"worker initialization error: {err}"
    return (1 : UInt32)

end Lean.Server.FileWorker<|MERGE_RESOLUTION|>--- conflicted
+++ resolved
@@ -13,11 +13,7 @@
 
 import Lean.Util.FileSetupInfo
 import Lean.LoadDynlib
-<<<<<<< HEAD
 import Lean.Language.HashLang
-=======
-import Lean.Language.Basic
->>>>>>> 561f2607
 
 import Lean.Server.Utils
 import Lean.Server.AsyncList
@@ -61,8 +57,6 @@
 open Snapshots
 open JsonRpc
 
-<<<<<<< HEAD
-=======
 structure WorkerContext where
   /-- Synchronized output channel for LSP messages. Notifications for outdated versions are
     discarded on read. -/
@@ -78,7 +72,6 @@
   clientHasWidgets : Bool
   opts             : Options
 
->>>>>>> 561f2607
 /-! # Asynchronous snapshot elaboration -/
 
 section Elab
@@ -101,8 +94,6 @@
     hasBlocked := false
     diagnostics : Array Lsp.Diagnostic := #[]
     infoTrees : Array Elab.InfoTree := #[]
-<<<<<<< HEAD
-=======
     isFatal := false
 
   register_builtin_option server.reportDelayMs : Nat := {
@@ -111,23 +102,12 @@
     descr := "(server) time in milliseconds to wait before reporting progress and diagnostics on \
       document edit in order to reduce flickering"
   }
->>>>>>> 561f2607
 
   /--
     Reports status of a snapshot tree incrementally to the user: progress,
     diagnostics, .ilean reference information.
 
     Debouncing: we only report information
-<<<<<<< HEAD
-    * when first blocking, i.e. not before skipping over any unchanged snapshots
-    * afterwards, each time new information is found in a snapshot
-    * at the very end, if we never blocked (e.g. emptying a file should make
-      sure to empty diagnostics as well eventually) -/
-  private partial def reportSnapshots (ctx : WorkerContext) (m : DocumentMeta) (snaps : Language.SnapshotTree)
-      : IO (Task Unit) := do
-    Task.map (fun _ => ()) <$> go snaps { : ReportSnapshotsState } fun st => do
-      ctx.chanOut.send <| mkFileProgressDoneNotification m
-=======
     * after first waiting for `reportDelayMs`, to give trivial tasks a chance to finish
     * when first blocking, i.e. not before skipping over any unchanged snapshots and such trival
       tasks
@@ -147,21 +127,11 @@
         ctx.chanOut.send <| mkFileProgressAtPosNotification m 0 .fatalError
       else
         ctx.chanOut.send <| mkFileProgressDoneNotification m
->>>>>>> 561f2607
       unless st.hasBlocked do
         ctx.chanOut.send <| mkPublishDiagnosticsNotification m st.diagnostics
       -- This will overwrite existing ilean info for the file, in case something
       -- went wrong during the incremental updates.
       ctx.chanOut.send <| mkIleanInfoFinalNotification m st.infoTrees
-<<<<<<< HEAD
-      return .pure <| .ok ()
-  where
-    go node st cont := do
-      if (← IO.checkCanceled) then
-        return .pure <| .ok ()
-      let diagnostics := st.diagnostics ++ (← node.element.msgLog.toList.toArray.mapM (Widget.msgToInteractiveDiagnostic m.text · ctx.clientHasWidgets)).map (·.toDiagnostic)
-      if st.hasBlocked && !node.element.msgLog.isEmpty then
-=======
       return .pure ()
     go node st cont := do
       if (← IO.checkCanceled) then
@@ -169,20 +139,15 @@
       let diagnostics := st.diagnostics ++
         node.element.diagnostics.interactiveDiags.map (·.toDiagnostic)
       if st.hasBlocked && !node.element.diagnostics.msgLog.isEmpty then
->>>>>>> 561f2607
         ctx.chanOut.send <| mkPublishDiagnosticsNotification m diagnostics
       let infoTrees := match node.element.infoTree? with
         | some itree => st.infoTrees.push itree
         | none       => st.infoTrees
       if st.hasBlocked && node.element.infoTree?.isSome then
         ctx.chanOut.send <| mkIleanInfoUpdateNotification m infoTrees
-<<<<<<< HEAD
-      goSeq { st with diagnostics, infoTrees } cont node.children.toList
-=======
       -- we assume that only the last node in the tree sets `isFatal`
       let st := { st with diagnostics, infoTrees, isFatal := node.element.isFatal }
       goSeq st cont node.children.toList
->>>>>>> 561f2607
     goSeq st cont
       | [] => cont st
       | t::ts => do
@@ -192,34 +157,10 @@
           if !st.hasBlocked then
             ctx.chanOut.send <| mkPublishDiagnosticsNotification m st.diagnostics
             st := { st with hasBlocked := true }
-<<<<<<< HEAD
-        IO.bindTask t.task fun node =>
-          go node st (goSeq · cont ts)
-end Elab
-
-=======
         BaseIO.bindTask t.task fun node =>
           go node st (goSeq · cont ts)
 end Elab
 
--- Pending requests are tracked so they can be canceled
-abbrev PendingRequestMap := RBMap RequestID (Task (Except IO.Error Unit)) compare
-
-structure AvailableImportsCache where
-  availableImports       : ImportCompletion.AvailableImports
-  lastRequestTimestampMs : Nat
-
-structure WorkerState where
-  doc                : EditableDocument
-  importCachingTask? : Option (Task (Except Error AvailableImportsCache))
-  pendingRequests    : PendingRequestMap
-  /-- A map of RPC session IDs. We allow asynchronous elab tasks and request handlers
-  to modify sessions. A single `Ref` ensures atomic transactions. -/
-  rpcSessions        : RBMap UInt64 (IO.Ref RpcSession) compare
-
-abbrev WorkerM := ReaderT WorkerContext <| StateRefT WorkerState IO
-
->>>>>>> 561f2607
 /- Worker initialization sequence. -/
 section Initialization
   def initializeWorker (meta : DocumentMeta) (o e : FS.Stream) (initParams : InitializeParams) (opts : Options)
@@ -230,22 +171,9 @@
       if let some path := System.Uri.fileUriToPath? meta.uri then
         mainModuleName ← moduleNameOfFileName path none
     catch _ => pure ()
-<<<<<<< HEAD
+    let maxDocVersion ← IO.mkRef 0
     let chanOut ← mkLspOutputChannel
     let processor ← Language.hashLang (default := .Lean) |>.mkIncrementalProcessor {
-      opts, mainModuleName
-      fileSetupHandler? := some fun imports =>
-        setupFile meta imports fun stderrLine =>
-          let progressDiagnostic := {
-            range     := ⟨⟨0, 0⟩, ⟨0, 0⟩⟩
-            severity? := DiagnosticSeverity.information
-            message   := stderrLine
-          }
-          chanOut.send <| mkPublishDiagnosticsNotification meta #[progressDiagnostic]
-=======
-    let maxDocVersion ← IO.mkRef 0
-    let chanOut ← mkLspOutputChannel maxDocVersion
-    let processor ← Language.Lean.mkIncrementalProcessor {
       opts, mainModuleName
       clientHasWidgets
       fileSetupHandler? := some fun imports => do
@@ -260,7 +188,6 @@
         -- clear progress notifications in the end
         chanOut.send <| mkPublishDiagnosticsNotification meta #[]
         return result
->>>>>>> 561f2607
     }
     let initSnap ← processor meta.mkInputContext
     let ctx := {
@@ -285,16 +212,9 @@
         the output FS stream after discarding outdated notifications. This is the only component of
         the worker with access to the output stream, so we can synchronize messages from parallel
         elaboration tasks here. -/
-<<<<<<< HEAD
-    mkLspOutputChannel : IO (IO.Channel JsonRpc.Message) := do
-      let chanOut ← IO.Channel.new
-      -- most recent document version seen in notifications
-      let maxVersion ← IO.mkRef 0
-=======
     mkLspOutputChannel maxDocVersion : IO (IO.Channel JsonRpc.Message) := do
       let chanOut ← IO.Channel.new
       -- most recent document version seen in notifications
->>>>>>> 561f2607
       let _ ← chanOut.forAsync (prio := .dedicated) fun msg => do
         -- discard outdated notifications; note that in contrast to responses, notifications can
         -- always be silently discarded
@@ -306,17 +226,10 @@
             | _ => none
           doc.find compare "version" |>.bind (·.getNat?.toOption)
         if let some version := version? then
-<<<<<<< HEAD
-          if version < (← maxVersion.get) then
-            return
-          else
-            maxVersion.set version
-=======
           if version < (← maxDocVersion.get) then
             return
           -- note that because of `server.reportDelayMs`, we cannot simply set `maxDocVersion` here
           -- as that would allow outdated messages to be reported until the delay is over
->>>>>>> 561f2607
         o.writeLspMessage msg |>.catchExceptions (fun _ => pure ())
       return chanOut
 end Initialization
@@ -331,11 +244,8 @@
     let initSnap ← ctx.processor meta.mkInputContext
     let reporter ← reportSnapshots ctx meta (Language.ToSnapshotTree.toSnapshotTree initSnap)
     modify fun st => { st with doc := { meta, initSnap, reporter } }
-<<<<<<< HEAD
-=======
     -- we assume versions are monotonous
     ctx.maxDocVersion.set meta.version
->>>>>>> 561f2607
 end Updates
 
 /- Notifications are handled in the main thread. They may change global worker state
