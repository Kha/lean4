--- conflicted
+++ resolved
@@ -32,7 +32,7 @@
 abbrev LeanRequestT := RequestT Language.Lean.InitialSnapshot
 
 -- TEMP: translate from new heterogeneous snapshot tree to old homogeneous async list
-private partial def mkCmdSnaps : LeanRequestM (IO.AsyncList ElabTaskError Snapshot) := do
+partial def mkCmdSnaps : LeanRequestM (IO.AsyncList ElabTaskError Snapshot) := do
   let ctx ← read
   let some headerParsed := ctx.initSnap.success? | return .nil
   return .delayed <| headerParsed.processed.task.bind (sync := true) fun headerProcessed => Id.run do
@@ -43,7 +43,6 @@
       stx := ctx.initSnap.stx
       mpState := headerParsed.parserState
       cmdState := headerSuccess.cmdState
-      interactiveDiags := headerProcessed.diagnostics.interactiveDiags
     } <| .delayed <| headerSuccess.next.task.bind (sync := true) go
 
 where go cmdParsed :=
@@ -53,8 +52,6 @@
         stx := cmdParsed.data.stx
         mpState := cmdParsed.data.parserState
         cmdState := finished.cmdState
-        interactiveDiags :=
-          cmdParsed.data.diagnostics.interactiveDiags ++ sig.diagnostics.interactiveDiags
       } (match cmdParsed.next? with
         | some next => .delayed <| next.task.bind (sync := true) go
         | none => .nil)
@@ -405,13 +402,8 @@
 
   withWaitFindSnap (fun s => s.endPos > pos)
     (notFoundX := pure #[]) fun snap => do
-<<<<<<< HEAD
       let (snaps, _) ← (← mkCmdSnaps).getFinishedPrefix
-      if let some his := highlightRefs? snaps.toArray then
-=======
-      let (snaps, _) ← doc.cmdSnaps.getFinishedPrefix
       if let some his ← highlightRefs? snaps.toArray then
->>>>>>> 8b964991
         return his
       if let some hi := highlightReturn? none snap.stx then
         return #[hi]
