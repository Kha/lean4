/-
Copyright (c) 2021 Microsoft Corporation. All rights reserved.
Released under Apache 2.0 license as described in the file LICENSE.

Authors: Wojciech Nawrocki
-/
import Lean.Widget.Basic
import Lean.Widget.InteractiveCode
import Lean.Widget.InteractiveGoal
import Lean.Widget.InteractiveDiagnostic

import Lean.Server.Rpc.RequestHandling
import Lean.Server.FileWorker.RequestHandling

/-! Registers all widget-related RPC procedures. -/

namespace Lean.Widget
open Server Lean.Elab

structure MsgToInteractive where
  msg : WithRpcRef MessageData
  indent : Nat
  deriving Inhabited, RpcEncodable

builtin_initialize
  registerBuiltinRpcProcedure
    `Lean.Widget.InteractiveDiagnostics.msgToInteractive
    MsgToInteractive
    (TaggedText MsgEmbed)
    fun ⟨⟨m⟩, i⟩ => RequestM.asTask do msgToInteractive m i (hasWidgets := true)

/-- The information that the infoview uses to render a popup
for when the user hovers over an expression.
-/
structure InfoPopup where
  type : Option CodeWithInfos
  /-- Show the term with the implicit arguments. -/
  exprExplicit : Option CodeWithInfos
  /-- Docstring. In markdown. -/
  doc : Option String
  deriving Inhabited, RpcEncodable

/-- Given elaborator info for a particular subexpression. Produce the `InfoPopup`.

The intended usage of this is for the infoview to pass the `InfoWithCtx` which
was stored for a particular `SubexprInfo` tag in a `TaggedText` generated with `ppExprTagged`.
 -/
def makePopup : WithRpcRef InfoWithCtx → LeanRequestM (RequestTask InfoPopup)
  | ⟨i⟩ => RequestM.asTask do
    i.ctx.runMetaM i.info.lctx do
      let type? ← match (← i.info.type?) with
        | some type => some <$> (ppExprTagged =<< instantiateMVars type)
        | none => pure none
      let exprExplicit? ← match i.info with
        | Elab.Info.ofTermInfo ti =>
          let ti ← ppExprTagged ti.expr (explicit := true)
          -- remove top-level expression highlight
          pure <| some <| match ti with
            | .tag _ tt => tt
            | tt => tt
        | Elab.Info.ofFieldInfo fi => pure <| some <| TaggedText.text fi.fieldName.toString
        | _ => pure none
      return {
        type := type?
        exprExplicit := exprExplicit?
        doc := ← i.info.docString? : InfoPopup
      }

builtin_initialize
  registerBuiltinRpcProcedure
    `Lean.Widget.InteractiveDiagnostics.infoToInteractive
    (WithRpcRef InfoWithCtx)
    InfoPopup
    makePopup

builtin_initialize
  registerBuiltinRpcProcedure
    `Lean.Widget.getInteractiveGoals
    Lsp.PlainGoalParams
    (Option InteractiveGoals)
    FileWorker.getInteractiveGoals

builtin_initialize
  registerBuiltinRpcProcedure
    `Lean.Widget.getInteractiveTermGoal
    Lsp.PlainTermGoalParams
    (Option InteractiveTermGoal)
    FileWorker.getInteractiveTermGoal

structure GetInteractiveDiagnosticsParams where
  /-- Return diagnostics for these lines only if present,
  otherwise return all diagnostics. -/
  lineRange? : Option Lsp.LineRange
  deriving Inhabited, FromJson, ToJson

<<<<<<< HEAD
open RequestM in
def getInteractiveDiagnostics (params : GetInteractiveDiagnosticsParams) : LeanRequestM (RequestTask (Array InteractiveDiagnostic)) := do
  let doc ← readDoc
  let rangeEnd := params.lineRange?.map fun range =>
    doc.text.lspPosToUtf8Pos ⟨range.«end», 0⟩
  withWaitFindSnap (fun snap => rangeEnd.any (snap.endPos >= ·))
    (notFoundX := pure #[])
    fun snap =>
      return snap.interactiveDiags.filter fun diag =>
        params.lineRange?.all fun ⟨s, e⟩ =>
          -- does [s,e) intersect [diag.fullRange.start.line,diag.fullRange.end.line)?
          s ≤ diag.fullRange.start.line ∧ diag.fullRange.start.line < e ∨
          diag.fullRange.start.line ≤ s ∧ s < diag.fullRange.end.line

builtin_initialize
  registerBuiltinRpcProcedure
    `Lean.Widget.getInteractiveDiagnostics
    GetInteractiveDiagnosticsParams
    (Array InteractiveDiagnostic)
    getInteractiveDiagnostics

=======
>>>>>>> 8b964991
structure GetGoToLocationParams where
  kind : GoToKind
  info : WithRpcRef InfoWithCtx
  deriving RpcEncodable

builtin_initialize
  registerBuiltinRpcProcedure
    `Lean.Widget.getGoToLocation
    GetGoToLocationParams
    (Array Lsp.LocationLink)
    fun ⟨kind, ⟨i⟩⟩ => RequestM.asTask do
      let rc ← read
      let ls ← FileWorker.locationLinksOfInfo kind i
      if !ls.isEmpty then return ls
      -- TODO(WN): unify handling of delab'd (infoview) and elab'd (editor) applications
      let .ofTermInfo ti := i.info | return #[]
      let .app _ _ := ti.expr | return #[]
      let some nm := ti.expr.getAppFn.constName? | return #[]
      i.ctx.runMetaM ti.lctx <|
        locationLinksFromDecl rc.srcSearchPath rc.doc.uri nm none

def lazyTraceChildrenToInteractive (children : WithRpcRef LazyTraceChildren) :
    LeanRequestM (RequestTask (Array (TaggedText MsgEmbed))) :=
  RequestM.asTask do
    let ⟨indent, children⟩ := children
    children.mapM fun ⟨child⟩ =>
      msgToInteractive child (hasWidgets := true) (indent := indent)

builtin_initialize registerBuiltinRpcProcedure ``lazyTraceChildrenToInteractive _ _ lazyTraceChildrenToInteractive

end Lean.Widget<|MERGE_RESOLUTION|>--- conflicted
+++ resolved
@@ -93,30 +93,6 @@
   lineRange? : Option Lsp.LineRange
   deriving Inhabited, FromJson, ToJson
 
-<<<<<<< HEAD
-open RequestM in
-def getInteractiveDiagnostics (params : GetInteractiveDiagnosticsParams) : LeanRequestM (RequestTask (Array InteractiveDiagnostic)) := do
-  let doc ← readDoc
-  let rangeEnd := params.lineRange?.map fun range =>
-    doc.text.lspPosToUtf8Pos ⟨range.«end», 0⟩
-  withWaitFindSnap (fun snap => rangeEnd.any (snap.endPos >= ·))
-    (notFoundX := pure #[])
-    fun snap =>
-      return snap.interactiveDiags.filter fun diag =>
-        params.lineRange?.all fun ⟨s, e⟩ =>
-          -- does [s,e) intersect [diag.fullRange.start.line,diag.fullRange.end.line)?
-          s ≤ diag.fullRange.start.line ∧ diag.fullRange.start.line < e ∨
-          diag.fullRange.start.line ≤ s ∧ s < diag.fullRange.end.line
-
-builtin_initialize
-  registerBuiltinRpcProcedure
-    `Lean.Widget.getInteractiveDiagnostics
-    GetInteractiveDiagnosticsParams
-    (Array InteractiveDiagnostic)
-    getInteractiveDiagnostics
-
-=======
->>>>>>> 8b964991
 structure GetGoToLocationParams where
   kind : GoToKind
   info : WithRpcRef InfoWithCtx
