/-
Copyright (c) 2021 Microsoft Corporation. All rights reserved.
Released under Apache 2.0 license as described in the file LICENSE.
Authors: Leonardo de Moura, Marc Huisinga
-/
prelude
import Lean.Server.Completion.CompletionCollectors

namespace Lean.Server.Completion
open Lsp
open Elab

<<<<<<< HEAD
/--
Returns the declarations in the header for which `allowCompletion env decl` is true, caching them
if not already cached.
-/
def getEligibleHeaderDecls (env : Environment) : IO EligibleHeaderDecls := do
  eligibleHeaderDeclsRef.modifyGet fun
    | some eligibleHeaderDecls => (eligibleHeaderDecls, some eligibleHeaderDecls)
    | none =>
      let (_, eligibleHeaderDecls) :=
        StateT.run (m := Id) (s := {}) do
          -- `map₁` are the header decls
          env.toKernelEnvUnchecked.constants.map₁.forM fun declName c => do
            modify fun eligibleHeaderDecls =>
              if allowCompletion env declName then
                eligibleHeaderDecls.insert declName c
              else
                eligibleHeaderDecls
      (eligibleHeaderDecls, some eligibleHeaderDecls)

/-- Iterate over all declarations that are allowed in completion results. -/
private def forEligibleDeclsM [Monad m] [MonadEnv m] [MonadLiftT (ST IO.RealWorld) m]
    [MonadLiftT IO m] (f : Name → ConstantInfo → m PUnit) : m PUnit := do
  let env ← getEnv
  (← getEligibleHeaderDecls env).forM f
  -- map₂ are exactly the local decls
  -- TODO:
  env.toKernelEnvUnchecked.constants.map₂.forM fun name c => do
    if allowCompletion env name then
      f name c

/-- Checks whether this declaration can appear in completion results. -/
private def allowCompletion (eligibleHeaderDecls : EligibleHeaderDecls) (env : Environment)
    (declName : Name) : Bool :=
  eligibleHeaderDecls.contains declName ||
    env.toKernelEnvUnchecked.constants.map₂.contains declName && Lean.Meta.allowCompletion env declName
=======
private def filterDuplicateCompletionItems
    (items : Array ScoredCompletionItem)
    : Array ScoredCompletionItem :=
  let duplicationGroups := items.groupByKey fun s => (
      s.item.label,
      s.item.textEdit?,
      s.item.detail?,
      s.item.kind?,
      s.item.tags?,
      s.item.documentation?,
    )
  duplicationGroups.map (fun _ duplicateItems => duplicateItems.getMax? (·.score < ·.score) |>.get!)
    |>.valuesArray
>>>>>>> 3c7dc4bb

/--
Sorts `items` descendingly according to their score and ascendingly according to their label
for equal scores.
-/
private def sortCompletionItems (items : Array ScoredCompletionItem) : Array CompletionItem :=
  let items := items.qsort fun ⟨i1, s1⟩ ⟨i2, s2⟩ =>
    if s1 != s2 then
      s1 > s2
    else
      i1.label.map (·.toLower) < i2.label.map (·.toLower)
  items.map (·.1)

/--
Assigns the `CompletionItem.sortText?` for all items in `completions` according to their order
in `completions`. This is necessary because clients will use their own sort order if the server
does not set it.
-/
private def assignSortTexts (completions : Array CompletionItem) : Array CompletionItem := Id.run do
  if completions.isEmpty then
    return #[]
  let items := completions.mapIdx fun i item =>
    { item with sortText? := toString i }
  let maxDigits := items[items.size - 1]!.sortText?.get!.length
  let items := items.map fun item =>
    let sortText := item.sortText?.get!
    let pad := List.replicate (maxDigits - sortText.length) '0' |>.asString
    { item with sortText? := pad ++ sortText }
  items

partial def find?
    (params   : CompletionParams)
    (fileMap  : FileMap)
    (hoverPos : String.Pos)
    (cmdStx   : Syntax)
    (infoTree : InfoTree)
    (caps     : ClientCapabilities)
    : IO CompletionList := do
  let prioritizedPartitions := findPrioritizedCompletionPartitionsAt fileMap hoverPos cmdStx infoTree
  let mut allCompletions := #[]
  for partition in prioritizedPartitions do
    for (i, completionInfoPos) in partition do
      let completions : Array ScoredCompletionItem ←
        match i.info with
        | .id stx id danglingDot lctx .. =>
          idCompletion params completionInfoPos i.ctx lctx stx id i.hoverInfo danglingDot
        | .dot info .. =>
          dotCompletion params completionInfoPos i.ctx info
        | .dotId _ id lctx expectedType? =>
          dotIdCompletion params completionInfoPos i.ctx lctx id expectedType?
        | .fieldId _ id lctx structName =>
          fieldIdCompletion params completionInfoPos i.ctx lctx id structName
        | .option stx =>
          optionCompletion params completionInfoPos i.ctx stx caps
        | .tactic .. =>
          tacticCompletion params completionInfoPos i.ctx
        | _ =>
          pure #[]
      allCompletions := allCompletions ++ completions
    if ! allCompletions.isEmpty then
      -- Stop accumulating completions with lower priority if we found completions for a higher
      -- priority.
      break

  let finalCompletions := allCompletions
    |> filterDuplicateCompletionItems
    |> sortCompletionItems
    |> assignSortTexts
  return { items := finalCompletions, isIncomplete := true }

end Lean.Server.Completion<|MERGE_RESOLUTION|>--- conflicted
+++ resolved
@@ -10,43 +10,6 @@
 open Lsp
 open Elab
 
-<<<<<<< HEAD
-/--
-Returns the declarations in the header for which `allowCompletion env decl` is true, caching them
-if not already cached.
--/
-def getEligibleHeaderDecls (env : Environment) : IO EligibleHeaderDecls := do
-  eligibleHeaderDeclsRef.modifyGet fun
-    | some eligibleHeaderDecls => (eligibleHeaderDecls, some eligibleHeaderDecls)
-    | none =>
-      let (_, eligibleHeaderDecls) :=
-        StateT.run (m := Id) (s := {}) do
-          -- `map₁` are the header decls
-          env.toKernelEnvUnchecked.constants.map₁.forM fun declName c => do
-            modify fun eligibleHeaderDecls =>
-              if allowCompletion env declName then
-                eligibleHeaderDecls.insert declName c
-              else
-                eligibleHeaderDecls
-      (eligibleHeaderDecls, some eligibleHeaderDecls)
-
-/-- Iterate over all declarations that are allowed in completion results. -/
-private def forEligibleDeclsM [Monad m] [MonadEnv m] [MonadLiftT (ST IO.RealWorld) m]
-    [MonadLiftT IO m] (f : Name → ConstantInfo → m PUnit) : m PUnit := do
-  let env ← getEnv
-  (← getEligibleHeaderDecls env).forM f
-  -- map₂ are exactly the local decls
-  -- TODO:
-  env.toKernelEnvUnchecked.constants.map₂.forM fun name c => do
-    if allowCompletion env name then
-      f name c
-
-/-- Checks whether this declaration can appear in completion results. -/
-private def allowCompletion (eligibleHeaderDecls : EligibleHeaderDecls) (env : Environment)
-    (declName : Name) : Bool :=
-  eligibleHeaderDecls.contains declName ||
-    env.toKernelEnvUnchecked.constants.map₂.contains declName && Lean.Meta.allowCompletion env declName
-=======
 private def filterDuplicateCompletionItems
     (items : Array ScoredCompletionItem)
     : Array ScoredCompletionItem :=
@@ -60,7 +23,6 @@
     )
   duplicationGroups.map (fun _ duplicateItems => duplicateItems.getMax? (·.score < ·.score) |>.get!)
     |>.valuesArray
->>>>>>> 3c7dc4bb
 
 /--
 Sorts `items` descendingly according to their score and ascendingly according to their label
