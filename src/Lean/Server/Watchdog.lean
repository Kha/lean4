/-
Copyright (c) 2020 Marc Huisinga. All rights reserved.
Released under Apache 2.0 license as described in the file LICENSE.

Authors: Marc Huisinga, Wojciech Nawrocki
-/
import Init.System.IO
import Init.Data.ByteArray
import Lean.Data.RBMap

import Lean.Util.Paths

import Lean.Data.FuzzyMatching
import Lean.Data.Json
import Lean.Data.Lsp
import Lean.Server.Utils
import Lean.Server.Requests
import Lean.Server.References

/-!
For general server architecture, see `README.md`. This module implements the watchdog process.

## Watchdog state

Most LSP clients only send us file diffs, so to facilitate sending entire file contents to freshly
restarted workers, the watchdog needs to maintain the current state of each file. It can also use
this state to detect changes to the header and thus restart the corresponding worker, freeing its
imports.

TODO(WN):
We may eventually want to keep track of approximately (since this isn't knowable exactly) where in
the file a worker crashed. Then on restart, we tell said worker to only parse up to that point and
query the user about how to proceed (continue OR allow the user to fix the bug and then continue OR
..). Without this, if the crash is deterministic, users may be confused about why the server
seemingly stopped working for a single file.

## Watchdog <-> worker communication

The watchdog process and its file worker processes communicate via LSP. If the necessity arises, we
might add non-standard commands similarly based on JSON-RPC. Most requests and notifications are
forwarded to the corresponding file worker process, with the exception of these notifications:

- textDocument/didOpen: Launch the file worker, create the associated watchdog state and launch a
                        task to asynchronously receive LSP packets from the worker (e.g. request
                        responses).
- textDocument/didChange: Update the local file state so that it can be resent to restarted workers.
                          Then forward the `didChange` notification.
- textDocument/didClose: Signal a shutdown to the file worker and remove the associated watchdog
  state.

Moreover, we don't implement the full protocol at this level:

- Upon starting, the `initialize` request is forwarded to the worker, but it must not respond with
  its server capabilities. Consequently, the watchdog will not send an `initialized` notification to
  the worker.
- After `initialize`, the watchdog sends the corresponding `didOpen` notification with the full
  current state of the file. No additional `didOpen` notifications will be forwarded to the worker
  process.
- `$/cancelRequest` notifications are forwarded to all file workers.
- File workers are always terminated with an `exit` notification, without previously receiving a
  `shutdown` request. Similarly, they never receive a `didClose` notification.

## Watchdog <-> client communication

The watchdog itself should implement the LSP standard as closely as possible. However we reserve the
right to add non-standard extensions in case they're needed, for example to communicate tactic
state.
-/

namespace Lean.Server.Watchdog

open IO
open Lsp
open JsonRpc
open System.Uri

section Utils
  def workerCfg : Process.StdioConfig := {
    stdin  := Process.Stdio.piped
    stdout := Process.Stdio.piped
    -- We pass workers' stderr through to the editor.
    stderr := Process.Stdio.inherit
  }

  /-- Events that worker-specific tasks signal to the main thread. -/
  inductive WorkerEvent where
    | terminated
    | importsChanged
    | crashed (e : IO.Error)
    | ioError (e : IO.Error)

  inductive WorkerState where
    /-- The watchdog can detect a crashed file worker in two places: When trying to send a message
      to the file worker and when reading a request reply.
      In the latter case, the forwarding task terminates and delegates a `crashed` event to the
      main task. Then, in both cases, the file worker has its state set to `crashed` and requests
      that are in-flight are errored. Upon receiving the next packet for that file worker, the file
      worker is restarted and the packet is forwarded to it. If the crash was detected while writing
      a packet, we queue that packet until the next packet for the file worker arrives. -/
    | crashed (queuedMsgs : Array JsonRpc.Message)
    | running

  abbrev PendingRequestMap := RBMap RequestID JsonRpc.Message compare
end Utils

section FileWorker
  structure FileWorker where
    doc                : DocumentMeta
    proc               : Process.Child workerCfg
    commTask           : Task WorkerEvent
    state              : WorkerState
    -- This should not be mutated outside of namespace FileWorker,
    -- as it is used as shared mutable state
    /-- The pending requests map contains all requests that have been received from the LSP client,
    but were not answered yet.
    We need them for forwarding cancellation requests to the correct worker as well as cleanly
    aborting requests on worker crashes. -/
    pendingRequestsRef : IO.Ref PendingRequestMap

  namespace FileWorker

  def stdin (fw : FileWorker) : FS.Stream :=
    FS.Stream.ofHandle fw.proc.stdin

  def stdout (fw : FileWorker) : FS.Stream :=
    FS.Stream.ofHandle fw.proc.stdout

  def erasePendingRequest (fw : FileWorker) (id : RequestID) : IO Unit :=
    fw.pendingRequestsRef.modify fun pendingRequests => pendingRequests.erase id

  def errorPendingRequests (fw : FileWorker) (hError : FS.Stream) (code : ErrorCode) (msg : String)
      : IO Unit := do
    let pendingRequests ← fw.pendingRequestsRef.modifyGet
      fun pendingRequests => (pendingRequests, RBMap.empty)
    for ⟨id, _⟩ in pendingRequests do
      hError.writeLspResponseError { id := id, code := code, message := msg }

  end FileWorker
end FileWorker

section ServerM
  abbrev FileWorkerMap := RBMap DocumentUri FileWorker compare

  structure ServerContext where
    hIn            : FS.Stream
    hOut           : FS.Stream
    hLog           : FS.Stream
    /-- Command line arguments. -/
    args           : List String
    fileWorkersRef : IO.Ref FileWorkerMap
    /-- We store these to pass them to workers. -/
    initParams     : InitializeParams
    workerPath     : System.FilePath
    srcSearchPath  : System.SearchPath
    references     : IO.Ref References

  abbrev ServerM := ReaderT ServerContext IO

  def updateFileWorkers (val : FileWorker) : ServerM Unit := do
    (←read).fileWorkersRef.modify (fun fileWorkers => fileWorkers.insert val.doc.uri val)

  def findFileWorker? (uri : DocumentUri) : ServerM (Option FileWorker) :=
    return (← (←read).fileWorkersRef.get).find? uri

  def findFileWorker! (uri : DocumentUri) : ServerM FileWorker := do
    let some fw ← findFileWorker? uri
      | throwServerError s!"cannot find open document '{uri}'"
    return fw

  def eraseFileWorker (uri : DocumentUri) : ServerM Unit := do
    let s ← read
    s.fileWorkersRef.modify (fun fileWorkers => fileWorkers.erase uri)
    if let some path := fileUriToPath? uri then
      if let some module ← searchModuleNameOfFileName path s.srcSearchPath then
        s.references.modify fun refs => refs.removeWorkerRefs module

  def log (msg : String) : ServerM Unit := do
    let st ← read
    st.hLog.putStrLn msg
    st.hLog.flush

  def handleIleanInfoUpdate (fw : FileWorker) (params : LeanIleanInfoParams) : ServerM Unit := do
    let s ← read
    if let some path := fileUriToPath? fw.doc.uri then
      if let some module ← searchModuleNameOfFileName path s.srcSearchPath then
        s.references.modify fun refs =>
          refs.updateWorkerRefs module params.version params.references

  def handleIleanInfoFinal (fw : FileWorker) (params : LeanIleanInfoParams) : ServerM Unit := do
    let s ← read
    if let some path := fileUriToPath? fw.doc.uri then
      if let some module ← searchModuleNameOfFileName path s.srcSearchPath then
        s.references.modify fun refs =>
          refs.finalizeWorkerRefs module params.version params.references

  /-- Creates a Task which forwards a worker's messages into the output stream until an event
  which must be handled in the main watchdog thread (e.g. an I/O error) happens. -/
  private partial def forwardMessages (fw : FileWorker) : ServerM (Task WorkerEvent) := do
    let o := (←read).hOut
    let rec loop : ServerM WorkerEvent := do
      try
        let msg ← fw.stdout.readLspMessage
        -- Re. `o.writeLspMessage msg`:
        -- Writes to Lean I/O channels are atomic, so these won't trample on each other.
        match msg with
          | Message.response id _ => do
            fw.erasePendingRequest id
            o.writeLspMessage msg
          | Message.responseError id _ _ _ => do
            fw.erasePendingRequest id
            o.writeLspMessage msg
          | Message.notification "$/lean/ileanInfoUpdate" params =>
            if let some params := params then
              if let Except.ok params := FromJson.fromJson? <| ToJson.toJson params then
                handleIleanInfoUpdate fw params
          | Message.notification "$/lean/ileanInfoFinal" params =>
            if let some params := params then
              if let Except.ok params := FromJson.fromJson? <| ToJson.toJson params then
                handleIleanInfoFinal fw params
          | _ => o.writeLspMessage msg
      catch err =>
        -- If writeLspMessage from above errors we will block here, but the main task will
        -- quit eventually anyways if that happens
        let exitCode ← fw.proc.wait
        -- Remove surviving descendant processes, if any, such as from nested builds.
        -- On Windows, we instead rely on elan doing this.
        try fw.proc.kill catch _ => pure ()
        match exitCode with
        | 0 =>
          -- Worker was terminated
          fw.errorPendingRequests o ErrorCode.contentModified
            (s!"The file worker for {fw.doc.uri} has been terminated. "
            ++ "Either the header has changed, or the file was closed, "
            ++ " or the server is shutting down.")
          -- one last message to clear the diagnostics for this file so that stale errors
          -- do not remain in the editor forever.
          o.writeLspMessage <| mkPublishDiagnosticsNotification fw.doc #[]
          return WorkerEvent.terminated
        | 2 =>
          return .importsChanged
        | _ =>
          -- Worker crashed
<<<<<<< HEAD
          fw.errorPendingRequests o (if exitCode = 1 then ErrorCode.workerExited else ErrorCode.workerCrashed)
            s!"Server process for {fw.doc.uri} crashed, {if exitCode = 1 then "see stderr for exception" else "likely due to a stack overflow or a bug"}."
          o.writeLspMessage <| mkFileProgressAtPosNotification fw.doc 0 (kind := LeanFileProgressKind.fatalError)
=======
          let (errorCode, errorCausePointer) :=
            if exitCode = 1 then
              (ErrorCode.workerExited, "see stderr for exception")
            else
              (ErrorCode.workerCrashed, "likely due to a stack overflow or a bug")
          fw.errorPendingRequests o errorCode
            s!"Server process for {fw.doc.uri} crashed, {errorCausePointer}."
          publishProgressAtPos fw.doc 0 o (kind := LeanFileProgressKind.fatalError)
>>>>>>> f9e5f1f1
          return WorkerEvent.crashed err
      loop
    let task ← IO.asTask (loop $ ←read) Task.Priority.dedicated
    return task.map fun
      | Except.ok ev   => ev
      | Except.error e => WorkerEvent.ioError e

  def startFileWorker (m : DocumentMeta) : ServerM Unit := do
    (← read).hOut.writeLspMessage <| mkFileProgressAtPosNotification m 0
    let st ← read
    let workerProc ← Process.spawn {
      toStdioConfig := workerCfg
      cmd           := st.workerPath.toString
      args          := #["--worker"] ++ st.args.toArray ++ #[m.uri]
      -- open session for `kill` above
      setsid        := true
    }
    let pendingRequestsRef ← IO.mkRef (RBMap.empty : PendingRequestMap)
    let initialDependencyBuildMode := m.dependencyBuildMode
    let updatedDependencyBuildMode :=
      if initialDependencyBuildMode matches .once then
        -- By sending the first `didOpen` notification, we build the dependencies once
        -- => no future builds
        .never
      else
        initialDependencyBuildMode
    -- The task will never access itself, so this is fine
    let fw : FileWorker := {
      doc                := { m with dependencyBuildMode := updatedDependencyBuildMode}
      proc               := workerProc
      commTask           := Task.pure WorkerEvent.terminated
      state              := WorkerState.running
      pendingRequestsRef := pendingRequestsRef
    }
    let commTask ← forwardMessages fw
    let fw : FileWorker := { fw with commTask := commTask }
    fw.stdin.writeLspRequest ⟨0, "initialize", st.initParams⟩
    fw.stdin.writeLspNotification {
      method := "textDocument/didOpen"
      param  := {
        textDocument := {
          uri        := m.uri
          languageId := "lean"
          version    := m.version
          text       := m.text.source
        }
        dependencyBuildMode? := initialDependencyBuildMode
        : LeanDidOpenTextDocumentParams
      }
    }
    updateFileWorkers fw

  def terminateFileWorker (uri : DocumentUri) : ServerM Unit := do
    let fw ← findFileWorker! uri
    try
      fw.stdin.writeLspMessage (Message.notification "exit" none)
    catch _ =>
      /- The file worker must have crashed just when we were about to terminate it!
        That's fine - just forget about it then.
        (on didClose we won't need the crashed file worker anymore,
        when the header changed we'll start a new one right after
        anyways and when we're shutting down the server
        it's over either way.) -/
      return
    eraseFileWorker uri

  def handleCrash (uri : DocumentUri) (queuedMsgs : Array JsonRpc.Message) : ServerM Unit := do
    updateFileWorkers { ←findFileWorker! uri with state := WorkerState.crashed queuedMsgs }

  /-- Tries to write a message, sets the state of the FileWorker to `crashed` if it does not succeed
      and restarts the file worker if the `crashed` flag was already set. Just logs an error if
      there is no FileWorker at this `uri`.
      Messages that couldn't be sent can be queued up via the queueFailedMessage flag and
      will be discharged after the FileWorker is restarted. -/
  def tryWriteMessage
      (uri : DocumentUri)
      (msg : JsonRpc.Message)
      (queueFailedMessage := true)
      (restartCrashedWorker := false)
      : ServerM Unit := do
    let some fw ← findFileWorker? uri
      | do
        let errorMsg :=
          s!"Cannot send message to unknown document '{uri}':\n"
          ++ s!"{(toJson msg).compress}"
        (←read).hLog.putStrLn errorMsg
        return
    match fw.state with
    | WorkerState.crashed queuedMsgs =>
      let mut queuedMsgs := queuedMsgs
      if queueFailedMessage then
        queuedMsgs := queuedMsgs.push msg
      if !restartCrashedWorker then
        return
      -- restart the crashed FileWorker
      eraseFileWorker uri
      startFileWorker fw.doc
      let newFw ← findFileWorker! uri
      let mut crashedMsgs := #[]
      -- try to discharge all queued msgs, tracking the ones that we can't discharge
      for msg in queuedMsgs do
        try
          newFw.stdin.writeLspMessage msg
        catch _ =>
          crashedMsgs := crashedMsgs.push msg
      if ¬ crashedMsgs.isEmpty then
        handleCrash uri crashedMsgs
    | WorkerState.running =>
      let initialQueuedMsgs :=
        if queueFailedMessage then
          #[msg]
        else
          #[]
      try
        fw.stdin.writeLspMessage msg
      catch _ =>
        handleCrash uri initialQueuedMsgs
end ServerM

section RequestHandling

open FuzzyMatching

def findDefinitions (p : TextDocumentPositionParams) : ServerM <| Array Location := do
  let mut definitions := #[]
  if let some path := fileUriToPath? p.textDocument.uri then
    let srcSearchPath := (← read).srcSearchPath
    if let some module ← searchModuleNameOfFileName path srcSearchPath then
      let references ← (← read).references.get
      for ident in references.findAt module p.position (includeStop := true) do
        if let some ⟨definitionLocation, _⟩ ← references.definitionOf? ident srcSearchPath then
          definitions := definitions.push definitionLocation
  return definitions

def handleReference (p : ReferenceParams) : ServerM (Array Location) := do
  let mut result := #[]
  if let some path := fileUriToPath? p.textDocument.uri then
    let srcSearchPath := (← read).srcSearchPath
    if let some module ← searchModuleNameOfFileName path srcSearchPath then
      let references ← (← read).references.get
      for ident in references.findAt module p.position (includeStop := true) do
        let identRefs ← references.referringTo module ident srcSearchPath
          p.context.includeDeclaration
        result := result.append <| identRefs.map (·.location)
  return result

private def callHierarchyItemOf? (refs : References) (ident : RefIdent) (srcSearchPath : SearchPath)
    : IO (Option CallHierarchyItem) := do
  let some ⟨definitionLocation, parentDecl?⟩ ← refs.definitionOf? ident srcSearchPath
    | return none

  match ident with
  | .const definitionName =>
    -- If we have a constant with a proper name, use it.
    -- If `callHierarchyItemOf?` is used either on the name of a definition itself or e.g. an
    -- `inductive` constructor, this is the right thing to do and using the parent decl is
    -- the wrong thing to do.
    return some {
      name           := definitionName.toString
      kind           := SymbolKind.constant
      uri            := definitionLocation.uri
      range          := definitionLocation.range,
      selectionRange := definitionLocation.range
    }
  | _ =>
    let some ⟨parentDeclName, parentDeclRange, parentDeclSelectionRange⟩ := parentDecl?
      | return none

    return some {
      name           := parentDeclName.toString
      kind           := SymbolKind.constant
      uri            := definitionLocation.uri
      range          := parentDeclRange,
      selectionRange := parentDeclSelectionRange
    }

def handlePrepareCallHierarchy (p : CallHierarchyPrepareParams)
    : ServerM (Array CallHierarchyItem) := do
  let some path := fileUriToPath? p.textDocument.uri
    | return #[]

  let srcSearchPath := (← read).srcSearchPath
  let some module ← searchModuleNameOfFileName path srcSearchPath
    | return #[]

  let references ← (← read).references.get
  let idents := references.findAt module p.position (includeStop := true)

  let items ← idents.filterMapM fun ident => callHierarchyItemOf? references ident srcSearchPath
  return items

def handleCallHierarchyIncomingCalls (p : CallHierarchyIncomingCallsParams)
    : ServerM (Array CallHierarchyIncomingCall) := do
  let some path := fileUriToPath? p.item.uri
    | return #[]

  let srcSearchPath := (← read).srcSearchPath
  let some module ← searchModuleNameOfFileName path srcSearchPath
    | return #[]

  let references ← (← read).references.get
  let identRefs ← references.referringTo module (.const p.item.name.toName) srcSearchPath false

  let incomingCalls := identRefs.filterMap fun ⟨location, parentDecl?⟩ => Id.run do

    let some ⟨parentDeclName, parentDeclRange, parentDeclSelectionRange⟩ := parentDecl?
      | return none
    return some {
      «from» := {
        name           := parentDeclName.toString
        kind           := SymbolKind.constant
        uri            := location.uri
        range          := parentDeclRange
        selectionRange := parentDeclSelectionRange
      }
      fromRanges := #[location.range]
    }

  return collapseSameIncomingCalls incomingCalls

where

  collapseSameIncomingCalls (incomingCalls : Array CallHierarchyIncomingCall)
      : Array CallHierarchyIncomingCall :=
    let grouped := incomingCalls.groupByKey (·.«from»)
    let collapsed := grouped.toArray.map fun ⟨_, group⟩ => {
      «from» := group[0]!.«from»
      fromRanges := group.concatMap (·.fromRanges)
    }
    collapsed

def handleCallHierarchyOutgoingCalls (p : CallHierarchyOutgoingCallsParams)
    : ServerM (Array CallHierarchyOutgoingCall) := do
  let some path := fileUriToPath? p.item.uri
    | return #[]

  let srcSearchPath := (← read).srcSearchPath
  let some module ← searchModuleNameOfFileName path srcSearchPath
    | return #[]

  let references ← (← read).references.get

  let some refs := references.allRefs.find? module
    | return #[]

  let items ← refs.toArray.filterMapM fun ⟨ident, info⟩ => do
    let outgoingUsages := info.usages.filter fun usage => Id.run do
      let some parentDecl := usage.parentDecl?
        | return false
      return p.item.name.toName == parentDecl.name

    let outgoingUsages := outgoingUsages.map (·.range)
    if outgoingUsages.isEmpty then
      return none

    let some item ← callHierarchyItemOf? references ident srcSearchPath
      | return none

    -- filter local defs from outgoing calls
    if item.name == p.item.name then
      return none

    return some ⟨item, outgoingUsages⟩

  return collapseSameOutgoingCalls items

where

  collapseSameOutgoingCalls (outgoingCalls : Array CallHierarchyOutgoingCall)
      : Array CallHierarchyOutgoingCall :=
    let grouped := outgoingCalls.groupByKey (·.to)
    let collapsed := grouped.toArray.map fun ⟨_, group⟩ => {
      to := group[0]!.to
      fromRanges := group.concatMap (·.fromRanges)
    }
    collapsed

def handleWorkspaceSymbol (p : WorkspaceSymbolParams) : ServerM (Array SymbolInformation) := do
  if p.query.isEmpty then
    return #[]
  let references ← (← read).references.get
  let srcSearchPath := (← read).srcSearchPath
  let symbols ← references.definitionsMatching srcSearchPath (maxAmount? := none)
    fun name =>
      let name := privateToUserName? name |>.getD name
      if let some score := fuzzyMatchScoreWithThreshold? p.query name.toString then
        some (name.toString, score)
      else
        none
  return symbols
    |>.qsort (fun ((_, s1), _) ((_, s2), _) => s1 > s2)
    |>.extract 0 100 -- max amount
    |>.map fun ((name, _), location) =>
      { name, kind := SymbolKind.constant, location }

def handlePrepareRename (p : PrepareRenameParams) : ServerM (Option Range) := do
  -- This just checks that the cursor is over a renameable identifier
  if let some path := System.Uri.fileUriToPath? p.textDocument.uri then
    let srcSearchPath := (← read).srcSearchPath
    if let some module ← searchModuleNameOfFileName path srcSearchPath then
      let references ← (← read).references.get
      return references.findRange? module p.position (includeStop := true)
  return none

def handleRename (p : RenameParams) : ServerM Lsp.WorkspaceEdit := do
  if (String.toName p.newName).isAnonymous then
    throwServerError s!"Can't rename: `{p.newName}` is not an identifier"
  let mut refs : HashMap DocumentUri (RBMap Lsp.Position Lsp.Position compare) := ∅
  for { uri, range } in (← handleReference { p with context.includeDeclaration := true }) do
    refs := refs.insert uri <| (refs.findD uri ∅).insert range.start range.end
  -- We have to filter the list of changes to put the ranges in order and
  -- remove any duplicates or overlapping ranges, or else the rename will not apply
  let changes := refs.fold (init := ∅) fun changes uri map => Id.run do
    let mut last := ⟨0, 0⟩
    let mut arr := #[]
    for (start, stop) in map do
      if last ≤ start then
        arr := arr.push { range := ⟨start, stop⟩, newText := p.newName }
        last := stop
    return changes.insert uri arr
  return { changes? := some changes }

end RequestHandling

section NotificationHandling
  def handleDidOpen (p : LeanDidOpenTextDocumentParams) : ServerM Unit :=
    let doc := p.textDocument
    /- NOTE(WN): `toFileMap` marks line beginnings as immediately following
       "\n", which should be enough to handle both LF and CRLF correctly.
       This is because LSP always refers to characters by (line, column),
       so if we get the line number correct it shouldn't matter that there
       is a CR there. -/
    startFileWorker ⟨doc.uri, doc.version, doc.text.toFileMap, p.dependencyBuildMode?.getD .always⟩

  def handleDidChange (p : DidChangeTextDocumentParams) : ServerM Unit := do
    let doc := p.textDocument
    let changes := p.contentChanges
    let fw ← findFileWorker! p.textDocument.uri
    let oldDoc := fw.doc
    let newVersion := doc.version?.getD 0
    if changes.isEmpty then
      return
    let newDocText := foldDocumentChanges changes oldDoc.text
    let newDoc : DocumentMeta := ⟨doc.uri, newVersion, newDocText, oldDoc.dependencyBuildMode⟩
    updateFileWorkers { fw with doc := newDoc }
    let notification := Notification.mk "textDocument/didChange" p
    tryWriteMessage doc.uri notification (restartCrashedWorker := true)

  def handleDidClose (p : DidCloseTextDocumentParams) : ServerM Unit :=
    terminateFileWorker p.textDocument.uri

  def handleDidChangeWatchedFiles (p : DidChangeWatchedFilesParams) : ServerM Unit := do
    let references := (← read).references
    let oleanSearchPath ← Lean.searchPathRef.get
    let ileans ← oleanSearchPath.findAllWithExt "ilean"
    for change in p.changes do
      if let some path := fileUriToPath? change.uri then
      if let FileChangeType.Deleted := change.type then
        references.modify (fun r => r.removeIlean path)
      else if ileans.contains path then
        try
          let ilean ← Ilean.load path
          if let FileChangeType.Changed := change.type then
            references.modify (fun r => r.removeIlean path |>.addIlean path ilean)
          else
            references.modify (fun r => r.addIlean path ilean)
        catch
          -- ilean vanished, ignore error
          | .noFileOrDirectory .. => references.modify (·.removeIlean path)
          | e => throw e

  def handleCancelRequest (p : CancelParams) : ServerM Unit := do
    let fileWorkers ← (←read).fileWorkersRef.get
    for ⟨uri, fw⟩ in fileWorkers do
      -- Cancelled requests still require a response, so they can't be removed
      -- from the pending requests map.
      if (← fw.pendingRequestsRef.get).contains p.id then
        tryWriteMessage uri (Notification.mk "$/cancelRequest" p) (queueFailedMessage := false)

  def forwardNotification {α : Type} [ToJson α] [FileSource α] (method : String) (params : α)
      : ServerM Unit :=
    tryWriteMessage (fileSource params) (Notification.mk method params) (queueFailedMessage := true)
end NotificationHandling

section MessageHandling
  def parseParams (paramType : Type) [FromJson paramType] (params : Json) : ServerM paramType :=
    match fromJson? params with
    | Except.ok parsed =>
      pure parsed
    | Except.error inner =>
      throwServerError s!"Got param with wrong structure: {params.compress}\n{inner}"

  def forwardRequestToWorker (id : RequestID) (method : String) (params : Json) : ServerM Unit := do
    let uri: DocumentUri ←
      -- This request is handled specially.
      if method == "$/lean/rpc/connect" then
        let ps ← parseParams Lsp.RpcConnectParams params
        pure <| fileSource ps
      else match (← routeLspRequest method params) with
      | Except.error e =>
        (←read).hOut.writeLspResponseError <| e.toLspResponseError id
        return
      | Except.ok uri => pure uri
    let some fw ← findFileWorker? uri
      /- Clients may send requests to closed files, which we respond to with an error.
      For example, VSCode sometimes sends requests just after closing a file,
      and RPC clients may also do so, e.g. due to remaining timers. -/
      | do
        (←read).hOut.writeLspResponseError
          { id      := id
            /- Some clients (VSCode) also send requests *before* opening a file. We reply
            with `contentModified` as that does not display a "request failed" popup. -/
            code    := ErrorCode.contentModified
            message := s!"Cannot process request to closed file '{uri}'" }
        return
    let r := Request.mk id method params
    fw.pendingRequestsRef.modify (·.insert id r)
    tryWriteMessage uri r

  def handleRequest (id : RequestID) (method : String) (params : Json) : ServerM Unit := do
    let handle α β [FromJson α] [ToJson β] (handler : α → ServerM β) : ServerM Unit := do
      let hOut := (← read).hOut
      try
        let params ← parseParams α params
        let result ← handler params
        hOut.writeLspResponse ⟨id, result⟩
      catch
        -- TODO Do fancier error handling, like in file worker?
        | e => hOut.writeLspResponseError {
          id := id
          code := ErrorCode.internalError
          message := s!"Failed to process request {id}: {e}"
        }
    -- If a definition is in a different, modified file, the ilean data should
    -- have the correct location while the olean still has outdated info from
    -- the last compilation. This is easier than catching the client's reply and
    -- fixing the definition's location afterwards, but it doesn't work for
    -- go-to-type-definition.
    if method == "textDocument/definition" || method == "textDocument/declaration" then
      let params ← parseParams TextDocumentPositionParams params
      let definitions ← findDefinitions params
      if !definitions.isEmpty then
        (← read).hOut.writeLspResponse ⟨id, definitions⟩
        return
    match method with
      | "textDocument/references" =>
        handle ReferenceParams (Array Location) handleReference
      | "workspace/symbol" =>
        handle WorkspaceSymbolParams (Array SymbolInformation) handleWorkspaceSymbol
      | "textDocument/prepareCallHierarchy" =>
        handle CallHierarchyPrepareParams (Array CallHierarchyItem) handlePrepareCallHierarchy
      | "callHierarchy/incomingCalls" =>
        handle CallHierarchyIncomingCallsParams (Array CallHierarchyIncomingCall)
          handleCallHierarchyIncomingCalls
      | "callHierarchy/outgoingCalls" =>
        handle Lsp.CallHierarchyOutgoingCallsParams (Array CallHierarchyOutgoingCall)
          handleCallHierarchyOutgoingCalls
      | "textDocument/prepareRename" =>
        handle PrepareRenameParams (Option Range) handlePrepareRename
      | "textDocument/rename" =>
        handle RenameParams WorkspaceEdit handleRename
      | _ =>
        forwardRequestToWorker id method params

  def handleNotification (method : String) (params : Json) : ServerM Unit := do
    let handle := fun α [FromJson α] (handler : α → ServerM Unit) =>
      parseParams α params >>= handler
    match method with
    | "textDocument/didOpen" =>
      handle _ handleDidOpen
    | "textDocument/didChange" =>
      handle DidChangeTextDocumentParams handleDidChange
    | "textDocument/didClose" =>
      handle DidCloseTextDocumentParams handleDidClose
    | "workspace/didChangeWatchedFiles" =>
      handle DidChangeWatchedFilesParams handleDidChangeWatchedFiles
    | "$/cancelRequest" =>
      handle CancelParams handleCancelRequest
    | "$/lean/rpc/connect" =>
      handle RpcConnectParams (forwardNotification method)
    | "$/lean/rpc/release" =>
      handle RpcReleaseParams (forwardNotification method)
    | "$/lean/rpc/keepAlive"  =>
      handle RpcKeepAliveParams (forwardNotification method)
    | _ =>
      -- implementation-dependent notifications can be safely ignored
      if !"$/".isPrefixOf method then
        (←read).hLog.putStrLn s!"Got unsupported notification: {method}"
end MessageHandling

section MainLoop
  def shutdown : ServerM Unit := do
    let fileWorkers ← (←read).fileWorkersRef.get
    for ⟨uri, _⟩ in fileWorkers do
      terminateFileWorker uri
    for ⟨_, fw⟩ in fileWorkers do
      discard <| IO.wait fw.commTask

  inductive ServerEvent where
    | workerEvent (fw : FileWorker) (ev : WorkerEvent)
    | clientMsg (msg : JsonRpc.Message)
    | clientError (e : IO.Error)

  def runClientTask : ServerM (Task ServerEvent) := do
    let st ← read
    let readMsgAction : IO ServerEvent := do
      /- Runs asynchronously. -/
      let msg ← st.hIn.readLspMessage
      pure <| ServerEvent.clientMsg msg
    let clientTask := (← IO.asTask readMsgAction).map fun
      | Except.ok ev   => ev
      | Except.error e => ServerEvent.clientError e
    return clientTask

  partial def mainLoop (clientTask : Task ServerEvent) : ServerM Unit := do
    let st ← read
    let workers ← st.fileWorkersRef.get
    let mut workerTasks := #[]
    for (_, fw) in workers do
      if let WorkerState.running := fw.state then
        workerTasks := workerTasks.push <| fw.commTask.map (ServerEvent.workerEvent fw)

    let ev ← IO.waitAny (clientTask :: workerTasks.toList)
    match ev with
    | ServerEvent.clientMsg msg =>
      match msg with
      | Message.request id "shutdown" _ =>
        shutdown
        st.hOut.writeLspResponse ⟨id, Json.null⟩
      | Message.request id method (some params) =>
        handleRequest id method (toJson params)
        mainLoop (←runClientTask)
      | Message.response .. =>
        -- TODO: handle client responses
        mainLoop (←runClientTask)
      | Message.responseError _ _ e .. =>
        throwServerError s!"Unhandled response error: {e}"
      | Message.notification method (some params) =>
        handleNotification method (toJson params)
        mainLoop (←runClientTask)
      | _ => throwServerError "Got invalid JSON-RPC message"
    | ServerEvent.clientError e => throw e
    | ServerEvent.workerEvent fw ev =>
      match ev with
      | WorkerEvent.ioError e =>
        throwServerError s!"IO error while processing events for {fw.doc.uri}: {e}"
      | WorkerEvent.crashed _ =>
        handleCrash fw.doc.uri #[]
        mainLoop clientTask
      | WorkerEvent.terminated =>
        throwServerError <| "Internal server error: got termination event for worker that "
          ++ "should have been removed"
      | .importsChanged =>
        startFileWorker fw.doc
        mainLoop clientTask
end MainLoop

def mkLeanServerCapabilities : ServerCapabilities := {
  textDocumentSync? := some {
    openClose         := true
    change            := TextDocumentSyncKind.incremental
    willSave          := false
    willSaveWaitUntil := false
    save?             := none
  }
  -- refine
  completionProvider? := some {
    triggerCharacters? := some #["."]
  }
  hoverProvider := true
  declarationProvider := true
  definitionProvider := true
  typeDefinitionProvider := true
  referencesProvider := true
  callHierarchyProvider := true
  renameProvider? := some {
    prepareProvider := true
  }
  workspaceSymbolProvider := true
  documentHighlightProvider := true
  documentSymbolProvider := true
  foldingRangeProvider := true
  semanticTokensProvider? := some {
    legend := {
      tokenTypes     := SemanticTokenType.names
      tokenModifiers := SemanticTokenModifier.names
    }
    full  := true
    range := true
  }
  codeActionProvider? := some {
    resolveProvider? := true,
    codeActionKinds? := some #["quickfix", "refactor"]
  }
}

def initAndRunWatchdogAux : ServerM Unit := do
  let st ← read
  try
    discard $ st.hIn.readLspNotificationAs "initialized" InitializedParams
    let clientTask ← runClientTask
    mainLoop clientTask
  catch err =>
    shutdown
    throw err
  /- NOTE(WN): It looks like instead of sending the `exit` notification,
  VSCode just closes the stream. In that case, pretend we got an `exit`. -/
  let Message.notification "exit" none ←
    try st.hIn.readLspMessage
    catch _ => pure (Message.notification "exit" none)
    | throwServerError "Got `shutdown` request, expected an `exit` notification"

def findWorkerPath : IO System.FilePath := do
  let mut workerPath ← IO.appPath
  if let some path := (←IO.getEnv "LEAN_SYSROOT") then
    workerPath := System.FilePath.mk path / "bin" / "lean"
      |>.addExtension System.FilePath.exeExtension
  if let some path := (←IO.getEnv "LEAN_WORKER_PATH") then
    workerPath := System.FilePath.mk path
  return workerPath

def loadReferences : IO References := do
  let oleanSearchPath ← Lean.searchPathRef.get
  let mut refs := References.empty
  for path in ← oleanSearchPath.findAllWithExt "ilean" do
    try
      refs := refs.addIlean path (← Ilean.load path)
    catch _ =>
      -- could be a race with the build system, for example
      -- ilean load errors should not be fatal, but we *should* log them
      -- when we add logging to the server
      pure ()
  return refs

def initAndRunWatchdog (args : List String) (i o e : FS.Stream) : IO Unit := do
  let workerPath ← findWorkerPath
  let srcSearchPath ← initSrcSearchPath
  let references ← IO.mkRef (← loadReferences)
  let fileWorkersRef ← IO.mkRef (RBMap.empty : FileWorkerMap)
  let i ← maybeTee "wdIn.txt" false i
  let o ← maybeTee "wdOut.txt" true o
  let e ← maybeTee "wdErr.txt" true e
  let initRequest ← i.readLspRequestAs "initialize" InitializeParams
  o.writeLspResponse {
    id     := initRequest.id
    result := {
      capabilities := mkLeanServerCapabilities
      serverInfo?  := some {
        name     := "Lean 4 Server"
        version? := "0.1.2"
      }
      : InitializeResult
    }
  }
  o.writeLspRequest {
    id := RequestID.str "register_ilean_watcher"
    method := "client/registerCapability"
    param := some {
      registrations := #[ {
        id := "ilean_watcher"
        method := "workspace/didChangeWatchedFiles"
        registerOptions := some <| toJson {
          watchers := #[ { globPattern := "**/*.ilean" } ]
        : DidChangeWatchedFilesRegistrationOptions }
      } ]
    : RegistrationParams }
  }
  ReaderT.run initAndRunWatchdogAux {
    hIn            := i
    hOut           := o
    hLog           := e
    args           := args
    fileWorkersRef := fileWorkersRef
    initParams     := initRequest.param
    workerPath
    srcSearchPath
    references
    : ServerContext
  }

@[export lean_server_watchdog_main]
def watchdogMain (args : List String) : IO UInt32 := do
  let i ← IO.getStdin
  let o ← IO.getStdout
  let e ← IO.getStderr
  try
    initAndRunWatchdog args i o e
    return 0
  catch err =>
    e.putStrLn s!"Watchdog error: {err}"
    return 1

end Lean.Server.Watchdog<|MERGE_RESOLUTION|>--- conflicted
+++ resolved
@@ -240,11 +240,6 @@
           return .importsChanged
         | _ =>
           -- Worker crashed
-<<<<<<< HEAD
-          fw.errorPendingRequests o (if exitCode = 1 then ErrorCode.workerExited else ErrorCode.workerCrashed)
-            s!"Server process for {fw.doc.uri} crashed, {if exitCode = 1 then "see stderr for exception" else "likely due to a stack overflow or a bug"}."
-          o.writeLspMessage <| mkFileProgressAtPosNotification fw.doc 0 (kind := LeanFileProgressKind.fatalError)
-=======
           let (errorCode, errorCausePointer) :=
             if exitCode = 1 then
               (ErrorCode.workerExited, "see stderr for exception")
@@ -252,8 +247,7 @@
               (ErrorCode.workerCrashed, "likely due to a stack overflow or a bug")
           fw.errorPendingRequests o errorCode
             s!"Server process for {fw.doc.uri} crashed, {errorCausePointer}."
-          publishProgressAtPos fw.doc 0 o (kind := LeanFileProgressKind.fatalError)
->>>>>>> f9e5f1f1
+          o.writeLspMessage <| mkFileProgressAtPosNotification fw.doc 0 (kind := LeanFileProgressKind.fatalError)
           return WorkerEvent.crashed err
       loop
     let task ← IO.asTask (loop $ ←read) Task.Priority.dedicated
