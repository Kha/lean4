/*
Copyright (c) 2018 Microsoft Corporation. All rights reserved.
Released under Apache 2.0 license as described in the file LICENSE.

Author: Leonardo de Moura
*/
#include "runtime/flet.h"
#include "kernel/instantiate.h"
#include "kernel/expr_maps.h"
#include "kernel/for_each_fn.h"
#include "kernel/inductive.h"
#include "kernel/trace.h"
#include "library/compiler/util.h"
#include "library/compiler/closed_term_cache.h"
#include "library/compiler/reduce_arity.h"

namespace lean {
name mk_extract_closed_aux_fn(name const & n, unsigned idx) {
    return name(n, "_closed").append_after(idx);
}

bool is_extract_closed_aux_fn(name const & n) {
    if (!n.is_string() || n.is_atomic()) return false;
    return strncmp(n.get_string().data(), "_closed", 7) == 0;
}

class extract_closed_fn {
<<<<<<< HEAD
    elab_environment         m_env;
=======
    elab_environment    m_env;
>>>>>>> fbc7e3e2
    comp_decls          m_input_decls;
    name_generator      m_ngen;
    local_ctx           m_lctx;
    buffer<comp_decl>   m_new_decls;
    name                m_base_name;
    unsigned            m_next_idx{1};
    expr_map<bool>      m_closed;

    elab_environment const & env() const { return m_env; }
    name_generator & ngen() { return m_ngen; }

    name next_name() {
        name r = mk_extract_closed_aux_fn(m_base_name, m_next_idx);
        m_next_idx++;
        return r;
    }

    expr find(expr const & e) {
        if (is_fvar(e)) {
            if (optional<local_decl> decl = m_lctx.find_local_decl(e)) {
                if (optional<expr> v = decl->get_value()) {
                    return find(*v);
                }
            }
        } else if (is_mdata(e)) {
            return find(mdata_expr(e));
        }
        return e;
    }

    bool in_current_mutual_block(name const & decl_name) {
        for (auto d : m_input_decls)
            if (d.fst() == decl_name)
                return true;
        return false;
    }

    bool is_closed(expr e) {
        switch (e.kind()) {
        case expr_kind::MVar:   lean_unreachable();
        case expr_kind::Pi:     lean_unreachable();
        case expr_kind::Sort:   lean_unreachable();
        case expr_kind::Lit:    return true;
        case expr_kind::BVar:   return true;
        case expr_kind::Const:  return !in_current_mutual_block(const_name(e));
        case expr_kind::MData:  return is_closed(mdata_expr(e));
        case expr_kind::Proj:   return is_closed(proj_expr(e));
        default:
            break;
        };

        auto it = m_closed.find(e);
        if (it != m_closed.end())
            return it->second;

        bool r;
        switch (e.kind()) {
        case expr_kind::FVar:
            if (auto v = m_lctx.get_local_decl(e).get_value()) {
                r = is_closed(*v);
            } else {
                r = false;
            }
            break;
        case expr_kind::App: {
            buffer<expr> args;
            expr const & fn = get_app_args(e, args);
            r = true;
            if (!is_closed(fn)) {
                r = false;
            } else {
                if (is_constant(fn) && has_never_extract_attribute(m_env, const_name(fn))) {
                    r = false;
                } else {
                    for (expr const & arg : args) {
                        if (!is_closed(arg)) {
                            r = false;
                            break;
                        }
                    }
                }
            }
            break;
        }
        case expr_kind::Lambda:
            while (is_lambda(e)) {
                e = binding_body(e);
            }
            r = is_closed(e);
            break;
        case expr_kind::Let:
            r = true;
            while (is_let(e)) {
                if (!is_closed(let_value(e))) {
                    r = false;
                    break;
                }
                e = let_body(e);
            }
            if (r && !is_closed(e)) {
                r = false;
            }
            break;
        default:
            lean_unreachable();
        }
        m_closed.insert(mk_pair(e, r));
        return r;
    }

    expr visit_lambda(expr e) {
        flet<local_ctx> save_lctx(m_lctx, m_lctx);
        buffer<expr> fvars;
        while (is_lambda(e)) {
            lean_assert(!has_loose_bvars(binding_domain(e)));
            expr new_fvar = m_lctx.mk_local_decl(ngen(), binding_name(e), binding_domain(e));
            fvars.push_back(new_fvar);
            e = binding_body(e);
        }
        expr r = visit(instantiate_rev(e, fvars.size(), fvars.data()));
        return m_lctx.mk_lambda(fvars, r);
    }


    bool is_neutral_constructor_app(expr const & e) {
        if (!is_constructor_app(env(), e)) return false;
        buffer<expr> args;
        get_app_args(e, args);
        for (expr const & arg : args) {
            if (!is_enf_neutral(arg))
                return false;
        }
        return true;
    }

    void collect_deps(expr e, name_set & collected, buffer<expr> & fvars) {
        buffer<expr> todo;
        while (true) {
            for_each(e, [&](expr const & x, unsigned) {
                    if (!has_fvar(x)) return false;
                    if (is_fvar(x) && !collected.contains(fvar_name(x))) {
                        collected.insert(fvar_name(x));
                        optional<expr> v = m_lctx.get_local_decl(x).get_value();
                        lean_assert(v);
                        fvars.push_back(x);
                        todo.push_back(*v);
                    }
                    return true;
                });
            if (todo.empty())
                return;
            e = todo.back();
            todo.pop_back();
        }
    }

    void collect_deps(expr e, buffer<expr> & fvars) {
        name_set collected;
        collect_deps(e, collected, fvars);
        sort_fvars(m_lctx, fvars);
    }

    bool arity_eq_0(name c) {
        c = mk_cstage2_name(c);
        optional<constant_info> info = env().find(c);
        if (!info || !info->is_definition()) return false;
        return !is_lambda(info->get_value());
    }

    bool is_join_point_app(expr const & e) const {
        if (!is_app(e)) return false;
        expr const & fn = get_app_fn(e);
        return
            is_fvar(fn) &&
            is_join_point_name(m_lctx.get_local_decl(fn).get_user_name());
    }

    expr mk_aux_constant(expr const & e0) {
        expr e = find(e0);
        if (is_enf_neutral(e) || is_enf_unreachable(e)) {
            return e0;
        }
        if (is_join_point_app(e)) {
            return e0;
        }
        if (is_constant(e) && arity_eq_0(const_name(e))) {
            /* Remarr: if a constant `C` has arity > 0, then it is worth creating a new constant with arity 0 that
               just returns `C`. In this way, we cache the closure allocation.
               To implement this optimization we need to first store the definitions after erasure. */
            return e0;
        }
        if (is_neutral_constructor_app(e)) {
            /* We don't create auxiliary constants for constructor applications such as:
               `none ◾` and `list.nil ◾` */
            return e0;
        }
        if (is_lit(e) && lit_value(e).kind() == literal_kind::Nat && lit_value(e).get_nat().is_small()) {
            /* We don't create auxiliary constants for small nat literals. Reason: they are cheap. */
            return e0;
        }
        if (!is_lit(e) && is_morally_num_lit(e)) {
            /* We don't create auxiliary constants for uint* literals. */
            return e0;
        }
        buffer<expr> fvars;
        collect_deps(e, fvars);
        e = m_lctx.mk_lambda(fvars, e);
        lean_assert(!has_loose_bvars(e));
        if (optional<name> c = get_closed_term_name(m_env, e)) {
            return mk_constant(*c);
        }
        name c = next_name();
        m_new_decls.push_back(comp_decl(c, e));
        m_env = cache_closed_term_name(m_env, e, c);
        return mk_constant(c);
    }

    expr visit_let(expr e) {
        flet<local_ctx> save_lctx(m_lctx, m_lctx);
        buffer<expr> fvars;
        while (is_let(e)) {
            lean_assert(!has_loose_bvars(let_type(e)));
            expr new_val  = visit(instantiate_rev(let_value(e), fvars.size(), fvars.data()));
            expr new_fvar = m_lctx.mk_local_decl(ngen(), let_name(e), let_type(e), new_val);
            fvars.push_back(new_fvar);
            e = let_body(e);
        }
        expr r = visit(instantiate_rev(e, fvars.size(), fvars.data()));
        return m_lctx.mk_lambda(fvars, r);
    }

    expr visit_app(expr const & e) {
        buffer<expr> args;
        expr const & fn = get_app_args(e, args);
        for (unsigned i = 0; i < args.size(); i++) {
            args[i] = visit(args[i]);
        }
        expr r = mk_app(fn, args);
        if (is_closed(r))
            return mk_aux_constant(r);
        else
            return r;
    }

    expr visit_atom(expr const & e) {
        return mk_aux_constant(e);
    }

    expr visit(expr const & e) {
        switch (e.kind()) {
        case expr_kind::Lit:    return visit_atom(e);
        case expr_kind::Const:  return visit_atom(e);
        case expr_kind::App:    return visit_app(e);
        case expr_kind::Lambda: return visit_lambda(e);
        case expr_kind::Let:    return visit_let(e);
        default:                return e;
        }
    }

public:
    extract_closed_fn(elab_environment const & env, comp_decls const & ds):
        m_env(env), m_input_decls(ds) {
    }

    pair<elab_environment, comp_decls> operator()(comp_decl const & d) {
        if (arity_was_reduced(d)) {
            /* Do nothing since `d` will be inlined. */
            return mk_pair(env(), comp_decls(d));
        }
        expr v      = d.snd();
        if (is_extract_closed_aux_fn(d.fst())) {
            /* Do not extract closed terms from an auxiliary declaration created by this module. */
            return mk_pair(env(), comp_decls(d));
        }
        m_base_name = d.fst();
        expr new_v  = visit(v);
        comp_decl new_d(d.fst(), new_v);
        m_new_decls.push_back(new_d);
        return mk_pair(env(), comp_decls(m_new_decls));
    }
};

pair<elab_environment, comp_decls> extract_closed_core(elab_environment const & env, comp_decls const & input_ds, comp_decl const & d) {
    return extract_closed_fn(env, input_ds)(d);
}

pair<elab_environment, comp_decls> extract_closed(elab_environment env, comp_decls const & ds) {
    comp_decls r;
    for (comp_decl const & d : ds) {
        comp_decls new_ds;
        std::tie(env, new_ds) = extract_closed_core(env, ds, d);
        r = append(r, new_ds);
    }
    return mk_pair(env, r);
}
}<|MERGE_RESOLUTION|>--- conflicted
+++ resolved
@@ -25,11 +25,7 @@
 }
 
 class extract_closed_fn {
-<<<<<<< HEAD
-    elab_environment         m_env;
-=======
     elab_environment    m_env;
->>>>>>> fbc7e3e2
     comp_decls          m_input_decls;
     name_generator      m_ngen;
     local_ctx           m_lctx;
